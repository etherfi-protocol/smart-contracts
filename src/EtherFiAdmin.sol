// SPDX-License-Identifier: MIT
pragma solidity ^0.8.13;

import "@openzeppelin-upgradeable/contracts/proxy/utils/Initializable.sol";
import "@openzeppelin-upgradeable/contracts/proxy/utils/UUPSUpgradeable.sol";
import "@openzeppelin-upgradeable/contracts/access/OwnableUpgradeable.sol";

import "./interfaces/IEtherFiOracle.sol";
import "./interfaces/IStakingManager.sol";
import "./interfaces/IAuctionManager.sol";
import "./interfaces/IEtherFiNodesManager.sol";
import "./interfaces/ILiquidityPool.sol";
import "./interfaces/IMembershipManager.sol";
import "./interfaces/IWithdrawRequestNFT.sol";

import "forge-std/console.sol";

interface IEtherFiPausable {
    function paused() external view returns (bool);
}

contract EtherFiAdmin is Initializable, OwnableUpgradeable, UUPSUpgradeable {

    enum TaskType {
        ValidatorApproval,
        SendExitRequests,
        ProcessNodeExit,
        MarkBeingSlashed
    }

    struct TaskStatus {
        bool completed;
        bool exists;
        TaskType taskType;
    }

    IEtherFiOracle public etherFiOracle;
    IStakingManager public DEPRECATED_stakingManager;
    IAuctionManager public DEPRECATED_auctionManager;
    IEtherFiNodesManager public etherFiNodesManager;
    ILiquidityPool public liquidityPool;
    IMembershipManager public membershipManager;
    IWithdrawRequestNFT public withdrawRequestNft;

    mapping(address => bool) public admins;

    uint32 public lastHandledReportRefSlot;
    uint32 public lastHandledReportRefBlock;
    uint32 public numValidatorsToSpinUp;

    int32 public acceptableRebaseAprInBps;

    uint16 public postReportWaitTimeInSlots;
    uint32 public lastAdminExecutionBlock;

    mapping(address => bool) public pausers;

    mapping(bytes32 => TaskStatus) public validatorManagementTaskStatus;
    uint16 validatorTaskBatchSize;

    event AdminUpdated(address _address, bool _isAdmin);
    event AdminOperationsExecuted(address indexed _address, bytes32 indexed _reportHash);

    event ValidatorManagementTaskCreated(bytes32 indexed _taskHash, bytes32 indexed _reportHash, uint256[] _validators, uint32[] _timestamps, TaskType _taskType);
    event ValidatorManagementTaskCompleted(bytes32 indexed _taskHash, bytes32 indexed _reportHash, uint256[] _validators, uint32[] _timestamps, TaskType _taskType);
    event ValidatorManagementTaskInvalidated(bytes32 indexed _taskHash, bytes32 indexed _reportHash, uint256[] _validators, uint32[] _timestamps,TaskType _taskType);
    /// @custom:oz-upgrades-unsafe-allow constructor
    constructor() {
        _disableInitializers();
    }

    function initialize(
        address _etherFiOracle,
        address _stakingManager,
        address _auctionManager,
        address _etherFiNodesManager,
        address _liquidityPool,
        address _membershipManager,
        address _withdrawRequestNft,
        int32 _acceptableRebaseAprInBps,
        uint16 _postReportWaitTimeInSlots
    ) external initializer {
        __Ownable_init();
        __UUPSUpgradeable_init();

        etherFiOracle = IEtherFiOracle(_etherFiOracle);
        DEPRECATED_stakingManager = IStakingManager(_stakingManager);
        DEPRECATED_auctionManager = IAuctionManager(_auctionManager);
        etherFiNodesManager = IEtherFiNodesManager(_etherFiNodesManager);
        liquidityPool = ILiquidityPool(_liquidityPool);
        membershipManager = IMembershipManager(_membershipManager);
        withdrawRequestNft = IWithdrawRequestNFT(_withdrawRequestNft);
        acceptableRebaseAprInBps = _acceptableRebaseAprInBps;
        postReportWaitTimeInSlots = _postReportWaitTimeInSlots;
    }

    function setValidatorTaskBatchSize(uint16 _batchSize) external onlyOwner {
        validatorTaskBatchSize = _batchSize;
    }

    function canExecuteTasks(IEtherFiOracle.OracleReport calldata _report) external view returns (bool) {
        bytes32 reportHash = etherFiOracle.generateReportHash(_report);
        uint32 current_slot = etherFiOracle.computeSlotAtTimestamp(block.timestamp);

        if (!etherFiOracle.isConsensusReached(reportHash)) return false;
        if (slotForNextReportToProcess() != _report.refSlotFrom) return false;
        if (blockForNextReportToProcess() != _report.refBlockFrom) return false;
        if (current_slot < postReportWaitTimeInSlots + etherFiOracle.getConsensusSlot(reportHash)) return false;
        return true;
    }

    function executeTasks(IEtherFiOracle.OracleReport calldata _report) external isAdmin() {
        bytes32 reportHash = etherFiOracle.generateReportHash(_report);
        uint32 current_slot = etherFiOracle.computeSlotAtTimestamp(block.timestamp);
        require(etherFiOracle.isConsensusReached(reportHash), "EtherFiAdmin: report didn't reach consensus");
        require(slotForNextReportToProcess() == _report.refSlotFrom, "EtherFiAdmin: report has wrong `refSlotFrom`");
        require(blockForNextReportToProcess() == _report.refBlockFrom, "EtherFiAdmin: report has wrong `refBlockFrom`");
        require(current_slot >= postReportWaitTimeInSlots + etherFiOracle.getConsensusSlot(reportHash), "EtherFiAdmin: report is too fresh");

        numValidatorsToSpinUp = _report.numValidatorsToSpinUp;

        _handleAccruedRewards(_report);
<<<<<<< HEAD
        _handleProtocolFees(_report);
        _handleValidators(_report, _pubKey, _signature);
=======
        _handleValidators(reportHash, _report);
>>>>>>> e4b1d158
        _handleWithdrawals(_report);
        _handleTargetFundsAllocations(_report);

        lastHandledReportRefSlot = _report.refSlotTo;
        lastHandledReportRefBlock = _report.refBlockTo;
        lastAdminExecutionBlock = uint32(block.number);

        emit AdminOperationsExecuted(msg.sender, reportHash);
    }

<<<<<<< HEAD
    //protocol owns the eth that was distributed to NO and treasury in eigenpods and etherfinodes 
    function _handleProtocolFees(IEtherFiOracle.OracleReport calldata _report) internal { 
        require(_report.protocolFees >= 0, "EtherFiAdmin: protocol fees can't be negative");
        //assume all bnfts are owned by the  ethfund determine if the percentage of protocol rewards and fees percentage still align properly
        int128 tnftAndBnftRewards = _report.protocolAccruedRewards * 32 / 29;
        require(tnftAndBnftRewards * 3 / 32 + tnftAndBnftRewards / 9 >= _report.protocolFees, "EtherFiAdmin: protocol fees too high");
        //assume all bnfts are owned by liquidity pool
        require(_report.protocolAccruedRewards / 9 <= _report.protocolFees, "EtherFiAdmin: protocol fees too high");
        liquidityPool.payProtocolFees(uint128(_report.protocolFees));
=======
    //_timestamp will only be used for TaskType.ProcessNodeExit and pubkeys and signatures will only be used for TaskType.ValidatorApproval
    function executeValidatorManagementTask(bytes32 _reportHash, uint256[] calldata _validators, uint32[] calldata _timestamps, bytes[] calldata _pubKeys, bytes[] calldata _signatures) external isAdmin() {
        require(etherFiOracle.isConsensusReached(_reportHash), "EtherFiAdmin: report didn't reach consensus");
        bytes32 taskHash = keccak256(abi.encode(_reportHash, _validators, _timestamps));
        require(validatorManagementTaskStatus[taskHash].exists, "EtherFiAdmin: task doesn't exist");
        require(!validatorManagementTaskStatus[taskHash].completed, "EtherFiAdmin: task already completed");
        TaskType taskType = validatorManagementTaskStatus[taskHash].taskType;

        if (taskType == TaskType.ValidatorApproval) {
        liquidityPool.batchApproveRegistration(_validators, _pubKeys, _signatures);
        } else if (taskType == TaskType.SendExitRequests) {
            liquidityPool.sendExitRequests(_validators);
        } else if (taskType == TaskType.ProcessNodeExit) {
            etherFiNodesManager.processNodeExit(_validators, _timestamps);
        } else if (taskType == TaskType.MarkBeingSlashed) {
            etherFiNodesManager.markBeingSlashed(_validators);
        }
        validatorManagementTaskStatus[taskHash].completed = true;
        emit ValidatorManagementTaskCompleted(taskHash, _reportHash, _validators, _timestamps, taskType);
    }

    function invalidateValidatorManagementTask(bytes32 _reportHash, uint256[] calldata _validators, uint32[] calldata _timestamps) external isAdmin() {
        bytes32 taskHash = keccak256(abi.encode(_reportHash, _validators, _timestamps));
        require(validatorManagementTaskStatus[taskHash].exists, "EtherFiAdmin: task doesn't exist");
        require(!validatorManagementTaskStatus[taskHash].completed, "EtherFiAdmin: task already completed");
        validatorManagementTaskStatus[taskHash].exists = false;
        emit ValidatorManagementTaskInvalidated(taskHash, _reportHash, _validators, _timestamps, validatorManagementTaskStatus[taskHash].taskType);
>>>>>>> e4b1d158
    }

    function _handleAccruedRewards(IEtherFiOracle.OracleReport calldata _report) internal {
        if (_report.protocolAccruedRewards == 0) {
            return;
        }

        // compute the elapsed time since the last rebase
        int256 elapsedSlots = int32(_report.refSlotTo - lastHandledReportRefSlot);
        int256 elapsedTime = 12 seconds * elapsedSlots;

        // This guard will be removed in future versions
        // Ensure that thew TVL didnt' change too much
        // Check if the absolute change (increment, decrement) in TVL is beyond the threshold variable
        // - 5% APR = 0.0137% per day
        // - 10% APR = 0.0274% per day
        int256 currentTVL = int128(uint128(liquidityPool.getTotalPooledEther()));
        int256 apr;
        if (currentTVL > 0) {
            apr = 10000 * (_report.protocolAccruedRewards * 365 days) / (currentTVL * elapsedTime);
        }
        int256 absApr = (apr > 0) ? apr : - apr;
        require(absApr <= acceptableRebaseAprInBps, "EtherFiAdmin: TVL changed too much");

        membershipManager.rebase(_report.protocolAccruedRewards);
    }

    function _enqueueValidatorManagementTask(bytes32 _reportHash, uint256[] calldata _validators, uint32[] memory _timestamps, TaskType taskType) internal {
        uint256 numBatches = (_validators.length + validatorTaskBatchSize - 1) / validatorTaskBatchSize;

        if(_validators.length == 0) {
            return;
        }
        for (uint256 i = 0; i < numBatches; i++) {
            uint256 start = i * validatorTaskBatchSize;
            uint256 end = (i + 1) * validatorTaskBatchSize > _validators.length ? _validators.length : (i + 1) * validatorTaskBatchSize;
            uint256 timestampSize = taskType == TaskType.ProcessNodeExit ? end - start : 0;
            uint256[] memory batchValidators = new uint256[](end - start);
            uint32[] memory batchTimestamps = new uint32[](timestampSize);

            for (uint256 j = start; j < end; j++) {
                batchValidators[j - start] = _validators[j];
                if(taskType == TaskType.ProcessNodeExit) {
                    batchTimestamps[j - start] = _timestamps[j];
                }
            }
            bytes32 taskHash = keccak256(abi.encode(_reportHash, batchValidators, batchTimestamps));
            validatorManagementTaskStatus[taskHash] = TaskStatus({completed: false, exists: true, taskType: taskType});
            emit ValidatorManagementTaskCreated(taskHash, _reportHash, batchValidators, batchTimestamps, taskType);
        }
    }

    function _handleValidators(bytes32 _reportHash, IEtherFiOracle.OracleReport calldata _report) internal {
            uint32[] memory emptyTimestamps = new uint32[](0);
            _enqueueValidatorManagementTask(_reportHash, _report.validatorsToApprove, emptyTimestamps,  TaskType.ValidatorApproval);
            _enqueueValidatorManagementTask(_reportHash, _report.liquidityPoolValidatorsToExit, emptyTimestamps,  TaskType.SendExitRequests);
            _enqueueValidatorManagementTask(_reportHash, _report.exitedValidators, _report.exitedValidatorsExitTimestamps, TaskType.ProcessNodeExit);
            _enqueueValidatorManagementTask(_reportHash, _report.slashedValidators, emptyTimestamps, TaskType.MarkBeingSlashed);
    }

    function _handleWithdrawals(IEtherFiOracle.OracleReport calldata _report) internal {
        for (uint256 i = 0; i < _report.withdrawalRequestsToInvalidate.length; i++) {
            withdrawRequestNft.invalidateRequest(_report.withdrawalRequestsToInvalidate[i]);
        }
        withdrawRequestNft.finalizeRequests(_report.lastFinalizedWithdrawalRequestId);

        liquidityPool.addEthAmountLockedForWithdrawal(_report.finalizedWithdrawalAmount);
    }

    function _handleTargetFundsAllocations(IEtherFiOracle.OracleReport calldata _report) internal {
        // To handle the case when we want to avoid updating the params too often (to save gas fee)
        if (_report.eEthTargetAllocationWeight == 0 && _report.etherFanTargetAllocationWeight == 0) {
            return;
        }
        liquidityPool.setStakingTargetWeights(_report.eEthTargetAllocationWeight, _report.etherFanTargetAllocationWeight);
    }

    function slotForNextReportToProcess() public view returns (uint32) {
        return (lastHandledReportRefSlot == 0) ? 0 : lastHandledReportRefSlot + 1;
    }

    function blockForNextReportToProcess() public view returns (uint32) {
        return (lastHandledReportRefBlock == 0) ? 0 : lastHandledReportRefBlock + 1;
    }

    function updateAdmin(address _address, bool _isAdmin) external onlyOwner {
        admins[_address] = _isAdmin;

        emit AdminUpdated(_address, _isAdmin);
    }

    function updatePauser(address _address, bool _isPauser) external onlyOwner {
        pausers[_address] = _isPauser;
    }

    function updateAcceptableRebaseApr(int32 _acceptableRebaseAprInBps) external onlyOwner {
        acceptableRebaseAprInBps = _acceptableRebaseAprInBps;
    }

    function updatePostReportWaitTimeInSlots(uint16 _postReportWaitTimeInSlots) external isAdmin {
        postReportWaitTimeInSlots = _postReportWaitTimeInSlots;
    }

    function getImplementation() external view returns (address) {
        return _getImplementation();
    }

    function _authorizeUpgrade(address newImplementation) internal override onlyOwner {}


    modifier isAdmin() {
        require(admins[msg.sender] || msg.sender == owner(), "EtherFiAdmin: not an admio");
        _;
    }

    modifier isPauser() {
        require(pausers[msg.sender] || msg.sender == owner(), "EtherFiAdmin: not a pauser");
        _;
    }
}<|MERGE_RESOLUTION|>--- conflicted
+++ resolved
@@ -21,22 +21,9 @@
 
 contract EtherFiAdmin is Initializable, OwnableUpgradeable, UUPSUpgradeable {
 
-    enum TaskType {
-        ValidatorApproval,
-        SendExitRequests,
-        ProcessNodeExit,
-        MarkBeingSlashed
-    }
-
-    struct TaskStatus {
-        bool completed;
-        bool exists;
-        TaskType taskType;
-    }
-
     IEtherFiOracle public etherFiOracle;
-    IStakingManager public DEPRECATED_stakingManager;
-    IAuctionManager public DEPRECATED_auctionManager;
+    IStakingManager public stakingManager;
+    IAuctionManager public auctionManager;
     IEtherFiNodesManager public etherFiNodesManager;
     ILiquidityPool public liquidityPool;
     IMembershipManager public membershipManager;
@@ -55,15 +42,9 @@
 
     mapping(address => bool) public pausers;
 
-    mapping(bytes32 => TaskStatus) public validatorManagementTaskStatus;
-    uint16 validatorTaskBatchSize;
-
     event AdminUpdated(address _address, bool _isAdmin);
     event AdminOperationsExecuted(address indexed _address, bytes32 indexed _reportHash);
 
-    event ValidatorManagementTaskCreated(bytes32 indexed _taskHash, bytes32 indexed _reportHash, uint256[] _validators, uint32[] _timestamps, TaskType _taskType);
-    event ValidatorManagementTaskCompleted(bytes32 indexed _taskHash, bytes32 indexed _reportHash, uint256[] _validators, uint32[] _timestamps, TaskType _taskType);
-    event ValidatorManagementTaskInvalidated(bytes32 indexed _taskHash, bytes32 indexed _reportHash, uint256[] _validators, uint32[] _timestamps,TaskType _taskType);
     /// @custom:oz-upgrades-unsafe-allow constructor
     constructor() {
         _disableInitializers();
@@ -84,8 +65,8 @@
         __UUPSUpgradeable_init();
 
         etherFiOracle = IEtherFiOracle(_etherFiOracle);
-        DEPRECATED_stakingManager = IStakingManager(_stakingManager);
-        DEPRECATED_auctionManager = IAuctionManager(_auctionManager);
+        stakingManager = IStakingManager(_stakingManager);
+        auctionManager = IAuctionManager(_auctionManager);
         etherFiNodesManager = IEtherFiNodesManager(_etherFiNodesManager);
         liquidityPool = ILiquidityPool(_liquidityPool);
         membershipManager = IMembershipManager(_membershipManager);
@@ -94,8 +75,60 @@
         postReportWaitTimeInSlots = _postReportWaitTimeInSlots;
     }
 
-    function setValidatorTaskBatchSize(uint16 _batchSize) external onlyOwner {
-        validatorTaskBatchSize = _batchSize;
+    // pause {etherfi oracle, staking manager, auction manager, etherfi nodes manager, liquidity pool, membership manager}
+    // based on the boolean flags
+    // if true, pause,
+    // else, unpuase
+    function pause(bool _etherFiOracle, bool _stakingManager, bool _auctionManager, bool _etherFiNodesManager, bool _liquidityPool, bool _membershipManager) external isPauser() {
+        if (_etherFiOracle && !IEtherFiPausable(address(etherFiOracle)).paused()) {
+            etherFiOracle.pauseContract();
+        }
+
+        if (_stakingManager && !IEtherFiPausable(address(stakingManager)).paused()) {
+            stakingManager.pauseContract();
+        }
+
+        if (_auctionManager && !IEtherFiPausable(address(auctionManager)).paused()) {
+            auctionManager.pauseContract();
+        }
+
+        if (_etherFiNodesManager && !IEtherFiPausable(address(etherFiNodesManager)).paused()) {
+            etherFiNodesManager.pauseContract();
+        }
+
+        if (_liquidityPool && !IEtherFiPausable(address(liquidityPool)).paused()) {
+            liquidityPool.pauseContract();
+        }
+
+        if (_membershipManager && !IEtherFiPausable(address(membershipManager)).paused()) {
+            membershipManager.pauseContract();
+        }
+    }
+
+    function unPause(bool _etherFiOracle, bool _stakingManager, bool _auctionManager, bool _etherFiNodesManager, bool _liquidityPool, bool _membershipManager) external onlyOwner {
+        if (_etherFiOracle && IEtherFiPausable(address(etherFiOracle)).paused()) {
+            etherFiOracle.unPauseContract();
+        }
+
+        if (_stakingManager && IEtherFiPausable(address(stakingManager)).paused()) {
+            stakingManager.unPauseContract();
+        }
+
+        if (_auctionManager && IEtherFiPausable(address(auctionManager)).paused()) {
+            auctionManager.unPauseContract();
+        }
+
+        if (_etherFiNodesManager && IEtherFiPausable(address(etherFiNodesManager)).paused()) {
+            etherFiNodesManager.unPauseContract();
+        }
+
+        if (_liquidityPool && IEtherFiPausable(address(liquidityPool)).paused()) {
+            liquidityPool.unPauseContract();
+        }
+
+        if (_membershipManager && IEtherFiPausable(address(membershipManager)).paused()) {
+            membershipManager.unPauseContract();
+        }
     }
 
     function canExecuteTasks(IEtherFiOracle.OracleReport calldata _report) external view returns (bool) {
@@ -109,7 +142,7 @@
         return true;
     }
 
-    function executeTasks(IEtherFiOracle.OracleReport calldata _report) external isAdmin() {
+    function executeTasks(IEtherFiOracle.OracleReport calldata _report, bytes[] calldata _pubKey, bytes[] calldata _signature) external isAdmin() {
         bytes32 reportHash = etherFiOracle.generateReportHash(_report);
         uint32 current_slot = etherFiOracle.computeSlotAtTimestamp(block.timestamp);
         require(etherFiOracle.isConsensusReached(reportHash), "EtherFiAdmin: report didn't reach consensus");
@@ -120,12 +153,8 @@
         numValidatorsToSpinUp = _report.numValidatorsToSpinUp;
 
         _handleAccruedRewards(_report);
-<<<<<<< HEAD
         _handleProtocolFees(_report);
         _handleValidators(_report, _pubKey, _signature);
-=======
-        _handleValidators(reportHash, _report);
->>>>>>> e4b1d158
         _handleWithdrawals(_report);
         _handleTargetFundsAllocations(_report);
 
@@ -136,45 +165,16 @@
         emit AdminOperationsExecuted(msg.sender, reportHash);
     }
 
-<<<<<<< HEAD
     //protocol owns the eth that was distributed to NO and treasury in eigenpods and etherfinodes 
     function _handleProtocolFees(IEtherFiOracle.OracleReport calldata _report) internal { 
         require(_report.protocolFees >= 0, "EtherFiAdmin: protocol fees can't be negative");
         //assume all bnfts are owned by the  ethfund determine if the percentage of protocol rewards and fees percentage still align properly
         int128 tnftAndBnftRewards = _report.protocolAccruedRewards * 32 / 29;
+        int128 n = tnftAndBnftRewards * 3 / 32 + tnftAndBnftRewards / 9;
         require(tnftAndBnftRewards * 3 / 32 + tnftAndBnftRewards / 9 >= _report.protocolFees, "EtherFiAdmin: protocol fees too high");
         //assume all bnfts are owned by liquidity pool
-        require(_report.protocolAccruedRewards / 9 <= _report.protocolFees, "EtherFiAdmin: protocol fees too high");
+        require(_report.protocolAccruedRewards / 9 <= _report.protocolFees, "EtherFiAdmin: protocol fees too low");
         liquidityPool.payProtocolFees(uint128(_report.protocolFees));
-=======
-    //_timestamp will only be used for TaskType.ProcessNodeExit and pubkeys and signatures will only be used for TaskType.ValidatorApproval
-    function executeValidatorManagementTask(bytes32 _reportHash, uint256[] calldata _validators, uint32[] calldata _timestamps, bytes[] calldata _pubKeys, bytes[] calldata _signatures) external isAdmin() {
-        require(etherFiOracle.isConsensusReached(_reportHash), "EtherFiAdmin: report didn't reach consensus");
-        bytes32 taskHash = keccak256(abi.encode(_reportHash, _validators, _timestamps));
-        require(validatorManagementTaskStatus[taskHash].exists, "EtherFiAdmin: task doesn't exist");
-        require(!validatorManagementTaskStatus[taskHash].completed, "EtherFiAdmin: task already completed");
-        TaskType taskType = validatorManagementTaskStatus[taskHash].taskType;
-
-        if (taskType == TaskType.ValidatorApproval) {
-        liquidityPool.batchApproveRegistration(_validators, _pubKeys, _signatures);
-        } else if (taskType == TaskType.SendExitRequests) {
-            liquidityPool.sendExitRequests(_validators);
-        } else if (taskType == TaskType.ProcessNodeExit) {
-            etherFiNodesManager.processNodeExit(_validators, _timestamps);
-        } else if (taskType == TaskType.MarkBeingSlashed) {
-            etherFiNodesManager.markBeingSlashed(_validators);
-        }
-        validatorManagementTaskStatus[taskHash].completed = true;
-        emit ValidatorManagementTaskCompleted(taskHash, _reportHash, _validators, _timestamps, taskType);
-    }
-
-    function invalidateValidatorManagementTask(bytes32 _reportHash, uint256[] calldata _validators, uint32[] calldata _timestamps) external isAdmin() {
-        bytes32 taskHash = keccak256(abi.encode(_reportHash, _validators, _timestamps));
-        require(validatorManagementTaskStatus[taskHash].exists, "EtherFiAdmin: task doesn't exist");
-        require(!validatorManagementTaskStatus[taskHash].completed, "EtherFiAdmin: task already completed");
-        validatorManagementTaskStatus[taskHash].exists = false;
-        emit ValidatorManagementTaskInvalidated(taskHash, _reportHash, _validators, _timestamps, validatorManagementTaskStatus[taskHash].taskType);
->>>>>>> e4b1d158
     }
 
     function _handleAccruedRewards(IEtherFiOracle.OracleReport calldata _report) internal {
@@ -202,37 +202,26 @@
         membershipManager.rebase(_report.protocolAccruedRewards);
     }
 
-    function _enqueueValidatorManagementTask(bytes32 _reportHash, uint256[] calldata _validators, uint32[] memory _timestamps, TaskType taskType) internal {
-        uint256 numBatches = (_validators.length + validatorTaskBatchSize - 1) / validatorTaskBatchSize;
-
-        if(_validators.length == 0) {
-            return;
-        }
-        for (uint256 i = 0; i < numBatches; i++) {
-            uint256 start = i * validatorTaskBatchSize;
-            uint256 end = (i + 1) * validatorTaskBatchSize > _validators.length ? _validators.length : (i + 1) * validatorTaskBatchSize;
-            uint256 timestampSize = taskType == TaskType.ProcessNodeExit ? end - start : 0;
-            uint256[] memory batchValidators = new uint256[](end - start);
-            uint32[] memory batchTimestamps = new uint32[](timestampSize);
-
-            for (uint256 j = start; j < end; j++) {
-                batchValidators[j - start] = _validators[j];
-                if(taskType == TaskType.ProcessNodeExit) {
-                    batchTimestamps[j - start] = _timestamps[j];
-                }
-            }
-            bytes32 taskHash = keccak256(abi.encode(_reportHash, batchValidators, batchTimestamps));
-            validatorManagementTaskStatus[taskHash] = TaskStatus({completed: false, exists: true, taskType: taskType});
-            emit ValidatorManagementTaskCreated(taskHash, _reportHash, batchValidators, batchTimestamps, taskType);
-        }
-    }
-
-    function _handleValidators(bytes32 _reportHash, IEtherFiOracle.OracleReport calldata _report) internal {
-            uint32[] memory emptyTimestamps = new uint32[](0);
-            _enqueueValidatorManagementTask(_reportHash, _report.validatorsToApprove, emptyTimestamps,  TaskType.ValidatorApproval);
-            _enqueueValidatorManagementTask(_reportHash, _report.liquidityPoolValidatorsToExit, emptyTimestamps,  TaskType.SendExitRequests);
-            _enqueueValidatorManagementTask(_reportHash, _report.exitedValidators, _report.exitedValidatorsExitTimestamps, TaskType.ProcessNodeExit);
-            _enqueueValidatorManagementTask(_reportHash, _report.slashedValidators, emptyTimestamps, TaskType.MarkBeingSlashed);
+    function _handleValidators(IEtherFiOracle.OracleReport calldata _report, bytes[] calldata _pubKey, bytes[] calldata _signature) internal {
+        // validatorsToApprove
+        if (_report.validatorsToApprove.length > 0) {
+            liquidityPool.batchApproveRegistration(_report.validatorsToApprove, _pubKey, _signature);
+        }
+
+        // liquidityPoolValidatorsToExit
+        if (_report.liquidityPoolValidatorsToExit.length > 0) {
+            liquidityPool.sendExitRequests(_report.liquidityPoolValidatorsToExit);
+        }
+
+        // exitedValidators
+        if (_report.exitedValidators.length > 0) {
+            etherFiNodesManager.processNodeExit(_report.exitedValidators, _report.exitedValidatorsExitTimestamps);
+        }
+
+        // slashedValidators
+        if (_report.slashedValidators.length > 0) {
+            etherFiNodesManager.markBeingSlashed(_report.slashedValidators);
+        }
     }
 
     function _handleWithdrawals(IEtherFiOracle.OracleReport calldata _report) internal {
@@ -286,7 +275,7 @@
 
 
     modifier isAdmin() {
-        require(admins[msg.sender] || msg.sender == owner(), "EtherFiAdmin: not an admio");
+        require(admins[msg.sender] || msg.sender == owner(), "EtherFiAdmin: not an admin");
         _;
     }
 
