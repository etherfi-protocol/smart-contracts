// SPDX-License-Identifier: MIT
pragma solidity ^0.8.13;

import "@openzeppelin-upgradeable/contracts/proxy/utils/Initializable.sol";
import "@openzeppelin-upgradeable/contracts/proxy/utils/UUPSUpgradeable.sol";
import "@openzeppelin-upgradeable/contracts/access/OwnableUpgradeable.sol";

import "./interfaces/IEtherFiOracle.sol";
import "./interfaces/IStakingManager.sol";
import "./interfaces/IAuctionManager.sol";
import "./interfaces/IEtherFiNodesManager.sol";
import "./interfaces/ILiquidityPool.sol";
import "./interfaces/IMembershipManager.sol";
import "./interfaces/IWithdrawRequestNFT.sol";

import "forge-std/console.sol";

interface IEtherFiPausable {
    function paused() external view returns (bool);
}

contract EtherFiAdmin is Initializable, OwnableUpgradeable, UUPSUpgradeable {

    enum TaskType {
        ValidatorApproval,
        SendExitRequests,
        ProcessNodeExit,
        MarkBeingSlashed
    }

    struct TaskStatus {
        bool completed;
        bool exists;
        TaskType taskType;
    }

    IEtherFiOracle public etherFiOracle;
    IStakingManager public DEPRECATED_stakingManager;
    IAuctionManager public DEPRECATED_auctionManager;
    IEtherFiNodesManager public etherFiNodesManager;
    ILiquidityPool public liquidityPool;
    IMembershipManager public membershipManager;
    IWithdrawRequestNFT public withdrawRequestNft;

    mapping(address => bool) public admins;

    uint32 public lastHandledReportRefSlot;
    uint32 public lastHandledReportRefBlock;
    uint32 public numValidatorsToSpinUp;

    int32 public acceptableRebaseAprInBps;

    uint16 public postReportWaitTimeInSlots;
    uint32 public lastAdminExecutionBlock;

    mapping(address => bool) public pausers;

    mapping(bytes32 => TaskStatus) public validatorManagementTaskStatus;
    uint16 validatorTaskBatchSize;

    event AdminUpdated(address _address, bool _isAdmin);
    event AdminOperationsExecuted(address indexed _address, bytes32 indexed _reportHash);

    event ValidatorManagementTaskCreated(bytes32 indexed _taskHash, bytes32 indexed _reportHash, uint256[] _validators, uint32[] _timestamps, TaskType _taskType);
    event ValidatorManagementTaskCompleted(bytes32 indexed _taskHash, bytes32 indexed _reportHash, uint256[] _validators, uint32[] _timestamps, TaskType _taskType);
    event ValidatorManagementTaskInvalidated(bytes32 indexed _taskHash, bytes32 indexed _reportHash, uint256[] _validators, uint32[] _timestamps,TaskType _taskType);
    /// @custom:oz-upgrades-unsafe-allow constructor
    constructor() {
        _disableInitializers();
    }

    function initialize(
        address _etherFiOracle,
        address _stakingManager,
        address _auctionManager,
        address _etherFiNodesManager,
        address _liquidityPool,
        address _membershipManager,
        address _withdrawRequestNft,
        int32 _acceptableRebaseAprInBps,
        uint16 _postReportWaitTimeInSlots
    ) external initializer {
        __Ownable_init();
        __UUPSUpgradeable_init();

        etherFiOracle = IEtherFiOracle(_etherFiOracle);
        DEPRECATED_stakingManager = IStakingManager(_stakingManager);
        DEPRECATED_auctionManager = IAuctionManager(_auctionManager);
        etherFiNodesManager = IEtherFiNodesManager(_etherFiNodesManager);
        liquidityPool = ILiquidityPool(_liquidityPool);
        membershipManager = IMembershipManager(_membershipManager);
        withdrawRequestNft = IWithdrawRequestNFT(_withdrawRequestNft);
        acceptableRebaseAprInBps = _acceptableRebaseAprInBps;
        postReportWaitTimeInSlots = _postReportWaitTimeInSlots;
    }

<<<<<<< HEAD
=======
    function setValidatorTaskBatchSize(uint16 _batchSize) external onlyOwner {
        validatorTaskBatchSize = _batchSize;
    }

    // pause {etherfi oracle, staking manager, auction manager, etherfi nodes manager, liquidity pool, membership manager}
    // based on the boolean flags
    // if true, pause,
    // else, unpuase
    function pause(bool _etherFiOracle, bool _stakingManager, bool _auctionManager, bool _etherFiNodesManager, bool _liquidityPool, bool _membershipManager) external isPauser() {
        if (_etherFiOracle && !IEtherFiPausable(address(etherFiOracle)).paused()) {
            etherFiOracle.pauseContract();
        }

        if (_stakingManager && !IEtherFiPausable(address(stakingManager)).paused()) {
            stakingManager.pauseContract();
        }

        if (_auctionManager && !IEtherFiPausable(address(auctionManager)).paused()) {
            auctionManager.pauseContract();
        }

        if (_etherFiNodesManager && !IEtherFiPausable(address(etherFiNodesManager)).paused()) {
            etherFiNodesManager.pauseContract();
        }

        if (_liquidityPool && !IEtherFiPausable(address(liquidityPool)).paused()) {
            liquidityPool.pauseContract();
        }

        if (_membershipManager && !IEtherFiPausable(address(membershipManager)).paused()) {
            membershipManager.pauseContract();
        }
    }

    function unPause(bool _etherFiOracle, bool _stakingManager, bool _auctionManager, bool _etherFiNodesManager, bool _liquidityPool, bool _membershipManager) external onlyOwner {
        if (_etherFiOracle && IEtherFiPausable(address(etherFiOracle)).paused()) {
            etherFiOracle.unPauseContract();
        }

        if (_stakingManager && IEtherFiPausable(address(stakingManager)).paused()) {
            stakingManager.unPauseContract();
        }

        if (_auctionManager && IEtherFiPausable(address(auctionManager)).paused()) {
            auctionManager.unPauseContract();
        }

        if (_etherFiNodesManager && IEtherFiPausable(address(etherFiNodesManager)).paused()) {
            etherFiNodesManager.unPauseContract();
        }

        if (_liquidityPool && IEtherFiPausable(address(liquidityPool)).paused()) {
            liquidityPool.unPauseContract();
        }

        if (_membershipManager && IEtherFiPausable(address(membershipManager)).paused()) {
            membershipManager.unPauseContract();
        }
    }

>>>>>>> d82b4237
    function canExecuteTasks(IEtherFiOracle.OracleReport calldata _report) external view returns (bool) {
        bytes32 reportHash = etherFiOracle.generateReportHash(_report);
        uint32 current_slot = etherFiOracle.computeSlotAtTimestamp(block.timestamp);

        if (!etherFiOracle.isConsensusReached(reportHash)) return false;
        if (slotForNextReportToProcess() != _report.refSlotFrom) return false;
        if (blockForNextReportToProcess() != _report.refBlockFrom) return false;
        if (current_slot < postReportWaitTimeInSlots + etherFiOracle.getConsensusSlot(reportHash)) return false;
        return true;
    }

    function executeTasks(IEtherFiOracle.OracleReport calldata _report) external isAdmin() {
        bytes32 reportHash = etherFiOracle.generateReportHash(_report);
        uint32 current_slot = etherFiOracle.computeSlotAtTimestamp(block.timestamp);
        require(etherFiOracle.isConsensusReached(reportHash), "EtherFiAdmin: report didn't reach consensus");
        require(slotForNextReportToProcess() == _report.refSlotFrom, "EtherFiAdmin: report has wrong `refSlotFrom`");
        require(blockForNextReportToProcess() == _report.refBlockFrom, "EtherFiAdmin: report has wrong `refBlockFrom`");
        require(current_slot >= postReportWaitTimeInSlots + etherFiOracle.getConsensusSlot(reportHash), "EtherFiAdmin: report is too fresh");

        numValidatorsToSpinUp = _report.numValidatorsToSpinUp;

        _handleAccruedRewards(_report);
        _handleValidators(reportHash, _report);
        _handleWithdrawals(_report);
        _handleTargetFundsAllocations(_report);

        lastHandledReportRefSlot = _report.refSlotTo;
        lastHandledReportRefBlock = _report.refBlockTo;
        lastAdminExecutionBlock = uint32(block.number);

        emit AdminOperationsExecuted(msg.sender, reportHash);
    }

    //_timestamp will only be used for TaskType.ProcessNodeExit and pubkeys and signatures will only be used for TaskType.ValidatorApproval
    function executeValidatorManagementTask(bytes32 _reportHash, uint256[] calldata _validators, uint32[] calldata _timestamps, bytes[] calldata _pubKeys, bytes[] calldata _signatures) external isAdmin() {
        require(etherFiOracle.isConsensusReached(_reportHash), "EtherFiAdmin: report didn't reach consensus");
        bytes32 taskHash = keccak256(abi.encode(_reportHash, _validators, _timestamps));
        require(validatorManagementTaskStatus[taskHash].exists, "EtherFiAdmin: task doesn't exist");
        require(!validatorManagementTaskStatus[taskHash].completed, "EtherFiAdmin: task already completed");
        TaskType taskType = validatorManagementTaskStatus[taskHash].taskType;

        if (taskType == TaskType.ValidatorApproval) {
        liquidityPool.batchApproveRegistration(_validators, _pubKeys, _signatures);
        } else if (taskType == TaskType.SendExitRequests) {
            liquidityPool.sendExitRequests(_validators);
        } else if (taskType == TaskType.ProcessNodeExit) {
            etherFiNodesManager.processNodeExit(_validators, _timestamps);
        } else if (taskType == TaskType.MarkBeingSlashed) {
            etherFiNodesManager.markBeingSlashed(_validators);
        }
        validatorManagementTaskStatus[taskHash].completed = true;
        emit ValidatorManagementTaskCompleted(taskHash, _reportHash, _validators, _timestamps, taskType);
    }

    function invalidateValidatorManagementTask(bytes32 _reportHash, uint256[] calldata _validators, uint32[] calldata _timestamps) external isAdmin() {
        bytes32 taskHash = keccak256(abi.encode(_reportHash, _validators, _timestamps));
        require(validatorManagementTaskStatus[taskHash].exists, "EtherFiAdmin: task doesn't exist");
        require(!validatorManagementTaskStatus[taskHash].completed, "EtherFiAdmin: task already completed");
        validatorManagementTaskStatus[taskHash].exists = false;
        emit ValidatorManagementTaskInvalidated(taskHash, _reportHash, _validators, _timestamps, validatorManagementTaskStatus[taskHash].taskType);
    }

    function _handleAccruedRewards(IEtherFiOracle.OracleReport calldata _report) internal {
        if (_report.accruedRewards == 0) {
            return;
        }

        // compute the elapsed time since the last rebase
        int256 elapsedSlots = int32(_report.refSlotTo - lastHandledReportRefSlot);
        int256 elapsedTime = 12 seconds * elapsedSlots;

        // This guard will be removed in future versions
        // Ensure that thew TVL didnt' change too much
        // Check if the absolute change (increment, decrement) in TVL is beyond the threshold variable
        // - 5% APR = 0.0137% per day
        // - 10% APR = 0.0274% per day
        int256 currentTVL = int128(uint128(liquidityPool.getTotalPooledEther()));
        int256 apr;
        if (currentTVL > 0) {
            apr = 10000 * (_report.accruedRewards * 365 days) / (currentTVL * elapsedTime);
        }
        int256 absApr = (apr > 0) ? apr : - apr;
        require(absApr <= acceptableRebaseAprInBps, "EtherFiAdmin: TVL changed too much");

        membershipManager.rebase(_report.accruedRewards);
    }

    function _enqueueValidatorManagementTask(bytes32 _reportHash, uint256[] calldata _validators, uint32[] memory _timestamps, TaskType taskType) internal {
        uint256 numBatches = (_validators.length + validatorTaskBatchSize - 1) / validatorTaskBatchSize;

        if(_validators.length == 0) {
            return;
        }
        for (uint256 i = 0; i < numBatches; i++) {
            uint256 start = i * validatorTaskBatchSize;
            uint256 end = (i + 1) * validatorTaskBatchSize > _validators.length ? _validators.length : (i + 1) * validatorTaskBatchSize;
            uint256 timestampSize = taskType == TaskType.ProcessNodeExit ? end - start : 0;
            uint256[] memory batchValidators = new uint256[](end - start);
            uint32[] memory batchTimestamps = new uint32[](timestampSize);

            for (uint256 j = start; j < end; j++) {
                batchValidators[j - start] = _validators[j];
                if(taskType == TaskType.ProcessNodeExit) {
                    batchTimestamps[j - start] = _timestamps[j];
                }
            }
            bytes32 taskHash = keccak256(abi.encode(_reportHash, batchValidators, batchTimestamps));
            validatorManagementTaskStatus[taskHash] = TaskStatus({completed: false, exists: true, taskType: taskType});
            emit ValidatorManagementTaskCreated(taskHash, _reportHash, batchValidators, batchTimestamps, taskType);
        }
    }

    function _handleValidators(bytes32 _reportHash, IEtherFiOracle.OracleReport calldata _report) internal {
            uint32[] memory emptyTimestamps = new uint32[](0);
            _enqueueValidatorManagementTask(_reportHash, _report.validatorsToApprove, emptyTimestamps,  TaskType.ValidatorApproval);
            _enqueueValidatorManagementTask(_reportHash, _report.liquidityPoolValidatorsToExit, emptyTimestamps,  TaskType.SendExitRequests);
            _enqueueValidatorManagementTask(_reportHash, _report.exitedValidators, _report.exitedValidatorsExitTimestamps, TaskType.ProcessNodeExit);
            _enqueueValidatorManagementTask(_reportHash, _report.slashedValidators, emptyTimestamps, TaskType.MarkBeingSlashed);
    }

    function _handleWithdrawals(IEtherFiOracle.OracleReport calldata _report) internal {
        for (uint256 i = 0; i < _report.withdrawalRequestsToInvalidate.length; i++) {
            withdrawRequestNft.invalidateRequest(_report.withdrawalRequestsToInvalidate[i]);
        }
        withdrawRequestNft.finalizeRequests(_report.lastFinalizedWithdrawalRequestId);

        liquidityPool.addEthAmountLockedForWithdrawal(_report.finalizedWithdrawalAmount);
    }

    function _handleTargetFundsAllocations(IEtherFiOracle.OracleReport calldata _report) internal {
        // To handle the case when we want to avoid updating the params too often (to save gas fee)
        if (_report.eEthTargetAllocationWeight == 0 && _report.etherFanTargetAllocationWeight == 0) {
            return;
        }
        liquidityPool.setStakingTargetWeights(_report.eEthTargetAllocationWeight, _report.etherFanTargetAllocationWeight);
    }

    function slotForNextReportToProcess() public view returns (uint32) {
        return (lastHandledReportRefSlot == 0) ? 0 : lastHandledReportRefSlot + 1;
    }

    function blockForNextReportToProcess() public view returns (uint32) {
        return (lastHandledReportRefBlock == 0) ? 0 : lastHandledReportRefBlock + 1;
    }

    function updateAdmin(address _address, bool _isAdmin) external onlyOwner {
        admins[_address] = _isAdmin;

        emit AdminUpdated(_address, _isAdmin);
    }

    function updatePauser(address _address, bool _isPauser) external onlyOwner {
        pausers[_address] = _isPauser;
    }

    function updateAcceptableRebaseApr(int32 _acceptableRebaseAprInBps) external onlyOwner {
        acceptableRebaseAprInBps = _acceptableRebaseAprInBps;
    }

    function updatePostReportWaitTimeInSlots(uint16 _postReportWaitTimeInSlots) external isAdmin {
        postReportWaitTimeInSlots = _postReportWaitTimeInSlots;
    }

    function getImplementation() external view returns (address) {
        return _getImplementation();
    }

    function _authorizeUpgrade(address newImplementation) internal override onlyOwner {}


    modifier isAdmin() {
        require(admins[msg.sender] || msg.sender == owner(), "EtherFiAdmin: not an admio");
        _;
    }

    modifier isPauser() {
        require(pausers[msg.sender] || msg.sender == owner(), "EtherFiAdmin: not a pauser");
        _;
    }
}<|MERGE_RESOLUTION|>--- conflicted
+++ resolved
@@ -94,69 +94,10 @@
         postReportWaitTimeInSlots = _postReportWaitTimeInSlots;
     }
 
-<<<<<<< HEAD
-=======
     function setValidatorTaskBatchSize(uint16 _batchSize) external onlyOwner {
         validatorTaskBatchSize = _batchSize;
     }
 
-    // pause {etherfi oracle, staking manager, auction manager, etherfi nodes manager, liquidity pool, membership manager}
-    // based on the boolean flags
-    // if true, pause,
-    // else, unpuase
-    function pause(bool _etherFiOracle, bool _stakingManager, bool _auctionManager, bool _etherFiNodesManager, bool _liquidityPool, bool _membershipManager) external isPauser() {
-        if (_etherFiOracle && !IEtherFiPausable(address(etherFiOracle)).paused()) {
-            etherFiOracle.pauseContract();
-        }
-
-        if (_stakingManager && !IEtherFiPausable(address(stakingManager)).paused()) {
-            stakingManager.pauseContract();
-        }
-
-        if (_auctionManager && !IEtherFiPausable(address(auctionManager)).paused()) {
-            auctionManager.pauseContract();
-        }
-
-        if (_etherFiNodesManager && !IEtherFiPausable(address(etherFiNodesManager)).paused()) {
-            etherFiNodesManager.pauseContract();
-        }
-
-        if (_liquidityPool && !IEtherFiPausable(address(liquidityPool)).paused()) {
-            liquidityPool.pauseContract();
-        }
-
-        if (_membershipManager && !IEtherFiPausable(address(membershipManager)).paused()) {
-            membershipManager.pauseContract();
-        }
-    }
-
-    function unPause(bool _etherFiOracle, bool _stakingManager, bool _auctionManager, bool _etherFiNodesManager, bool _liquidityPool, bool _membershipManager) external onlyOwner {
-        if (_etherFiOracle && IEtherFiPausable(address(etherFiOracle)).paused()) {
-            etherFiOracle.unPauseContract();
-        }
-
-        if (_stakingManager && IEtherFiPausable(address(stakingManager)).paused()) {
-            stakingManager.unPauseContract();
-        }
-
-        if (_auctionManager && IEtherFiPausable(address(auctionManager)).paused()) {
-            auctionManager.unPauseContract();
-        }
-
-        if (_etherFiNodesManager && IEtherFiPausable(address(etherFiNodesManager)).paused()) {
-            etherFiNodesManager.unPauseContract();
-        }
-
-        if (_liquidityPool && IEtherFiPausable(address(liquidityPool)).paused()) {
-            liquidityPool.unPauseContract();
-        }
-
-        if (_membershipManager && IEtherFiPausable(address(membershipManager)).paused()) {
-            membershipManager.unPauseContract();
-        }
-    }
-
->>>>>>> d82b4237
     function canExecuteTasks(IEtherFiOracle.OracleReport calldata _report) external view returns (bool) {
         bytes32 reportHash = etherFiOracle.generateReportHash(_report);
         uint32 current_slot = etherFiOracle.computeSlotAtTimestamp(block.timestamp);
