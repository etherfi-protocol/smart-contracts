// SPDX-License-Identifier: MIT
pragma solidity ^0.8.13;

import "@openzeppelin-upgradeable/contracts/token/ERC20/IERC20Upgradeable.sol";
import "@openzeppelin-upgradeable/contracts/proxy/utils/UUPSUpgradeable.sol";
import "@openzeppelin-upgradeable/contracts/access/OwnableUpgradeable.sol";
import "@openzeppelin-upgradeable/contracts/utils/cryptography/EIP712Upgradeable.sol";
import "@openzeppelin-upgradeable/contracts/utils/CountersUpgradeable.sol";
import "@openzeppelin-upgradeable/contracts/token/ERC20/extensions/draft-IERC20PermitUpgradeable.sol";
import "@openzeppelin-upgradeable/contracts/utils/cryptography/ECDSAUpgradeable.sol";

import "./interfaces/IeETH.sol";
import "./interfaces/ILiquidityPool.sol";


contract EETH is IERC20Upgradeable, UUPSUpgradeable, OwnableUpgradeable, IERC20PermitUpgradeable, IeETH {
    using CountersUpgradeable for CountersUpgradeable.Counter;
    //--------------------------------------------------------------------------------------
    //---------------------------------  STATE-VARIABLES  ----------------------------------
    //--------------------------------------------------------------------------------------
<<<<<<< HEAD

=======
    
>>>>>>> 70f33890
    ILiquidityPool public liquidityPool;

    uint256 public totalShares;
    mapping (address => uint256) public shares;
    mapping (address => mapping (address => uint256)) public allowances;
    mapping (address => CountersUpgradeable.Counter) private _nonces;
    mapping (address => bool) public whitelistedSpender;
<<<<<<< HEAD
=======
    mapping (address => bool) public blacklistedRecipient;
>>>>>>> 70f33890

    bytes32 private constant _PERMIT_TYPEHASH = keccak256("Permit(address owner,address spender,uint256 value,uint256 nonce,uint256 deadline)");

    // Cache the domain separator as an immutable value, but also store the chain id that it corresponds to, in order to
    // invalidate the cached domain separator if the chain id changes.
    bytes32 private immutable _CACHED_DOMAIN_SEPARATOR;
    uint256 private immutable _CACHED_CHAIN_ID;
    address private immutable _CACHED_THIS;

    bytes32 private immutable _HASHED_NAME;
    bytes32 private immutable _HASHED_VERSION;
    bytes32 private immutable _TYPE_HASH;

    //--------------------------------------------------------------------------------------
    //------------------------------------  EVENTS  ----------------------------------------
    //--------------------------------------------------------------------------------------

    event TransferShares( address indexed from, address indexed to, uint256 sharesValue);

    //--------------------------------------------------------------------------------------
    //----------------------------  STATE-CHANGING FUNCTIONS  ------------------------------
    //--------------------------------------------------------------------------------------

    constructor() { 
        bytes32 hashedName = keccak256("EETH");
        bytes32 hashedVersion = keccak256("1");
        bytes32 typeHash = keccak256("EIP712Domain(string name,string version,uint256 chainId,address verifyingContract)");
        _HASHED_NAME = hashedName;
        _HASHED_VERSION = hashedVersion;
        _CACHED_CHAIN_ID = block.chainid;
        _CACHED_DOMAIN_SEPARATOR = _buildDomainSeparator(typeHash, hashedName, hashedVersion);
        _CACHED_THIS = address(this);
        _TYPE_HASH = typeHash;

        _disableInitializers(); 
    }

    function initialize(address _liquidityPool) external initializer {
        require(_liquidityPool != address(0), "No zero addresses");
        
        __UUPSUpgradeable_init();
        __Ownable_init();
        liquidityPool = ILiquidityPool(_liquidityPool);
    }

    function mintShares(address _user, uint256 _share) external onlyPoolContract {
        shares[_user] += _share;
        totalShares += _share;

        emit Transfer(address(0), _user, liquidityPool.amountForShare(_share));
        emit TransferShares(address(0), _user, _share);
    }

    function burnShares(address _user, uint256 _share) external {
        require(msg.sender == address(liquidityPool) || msg.sender == _user, "Incorrect Caller");
        require(shares[_user] >= _share, "BURN_AMOUNT_EXCEEDS_BALANCE");
        shares[_user] -= _share;
        totalShares -= _share;

        emit Transfer(_user, address(0), liquidityPool.amountForShare(_share));
        emit TransferShares(_user, address(0), _share);
    }

    function transfer(address _recipient, uint256 _amount) external override(IeETH, IERC20Upgradeable) returns (bool) {
        _transfer(msg.sender, _recipient, _amount);
        return true;
    }

    function allowance(address _owner, address _spender) public view returns (uint256) {
        return allowances[_owner][_spender];
    }

    function approve(address _spender, uint256 _amount) external override(IeETH, IERC20Upgradeable) returns (bool) {
        _approve(msg.sender, _spender, _amount);
        return true;
    }

    function increaseAllowance(address _spender, uint256 _increaseAmount) external returns (bool) {
        address owner = msg.sender;
        uint256 currentAllowance = allowance(owner, _spender);
        _approve(owner, _spender,currentAllowance + _increaseAmount);
        return true;
    }

    function decreaseAllowance(address _spender, uint256 _decreaseAmount) external returns (bool) {
        address owner = msg.sender;
        uint256 currentAllowance = allowance(owner, _spender);
        require(currentAllowance >= _decreaseAmount, "ERC20: decreased allowance below zero");
        unchecked {
            _approve(owner, _spender, currentAllowance - _decreaseAmount);
        }
        return true;
    }

    function transferFrom(address _sender, address _recipient, uint256 _amount) external override(IeETH, IERC20Upgradeable) returns (bool) {
        uint256 currentAllowance = allowances[_sender][msg.sender];
        require(currentAllowance >= _amount, "TRANSFER_AMOUNT_EXCEEDS_ALLOWANCE");
        unchecked {
            _approve(_sender, msg.sender, currentAllowance - _amount);
        }
        _transfer(_sender, _recipient, _amount);
        return true;
    }

    function permit(
        address owner,
        address spender,
        uint256 value,
        uint256 deadline,
        uint8 v,
        bytes32 r,
        bytes32 s
    ) public virtual override(IeETH, IERC20PermitUpgradeable) {
        require(whitelistedSpender[spender], "eETH: spender not whitelisted"); 
        require(block.timestamp <= deadline, "ERC20Permit: expired deadline");

        bytes32 structHash = keccak256(abi.encode(_PERMIT_TYPEHASH, owner, spender, value, _useNonce(owner), deadline));

        bytes32 hash = _hashTypedDataV4(structHash);

        address signer = ECDSAUpgradeable.recover(hash, v, r, s);
        require(signer == owner, "ERC20Permit: invalid signature");

        _approve(owner, spender, value);
    }

    //--------------------------------------------------------------------------------------
    //-------------------------------  INTERNAL FUNCTIONS  ---------------------------------
    //--------------------------------------------------------------------------------------

    function _transfer(address _sender, address _recipient, uint256 _amount) internal {
        require(!blacklistedRecipient[_sender] && !blacklistedRecipient[_recipient], "eETH: blacklisted address"); 
        
        uint256 _sharesToTransfer = liquidityPool.sharesForAmount(_amount);
        _transferShares(_sender, _recipient, _sharesToTransfer);
        emit Transfer(_sender, _recipient, _amount);
    }

    function _approve(address _owner, address _spender, uint256 _amount) internal {
        require(_owner != address(0), "APPROVE_FROM_ZERO_ADDRESS");
        require(_spender != address(0), "APPROVE_TO_ZERO_ADDRESS");

        allowances[_owner][_spender] = _amount;
        emit Approval(_owner, _spender, _amount);
    }

    function _transferShares(address _sender, address _recipient, uint256 _sharesAmount) internal {
        require(_sender != address(0), "TRANSFER_FROM_THE_ZERO_ADDRESS");
        require(_recipient != address(0), "TRANSFER_TO_THE_ZERO_ADDRESS");
        require(_sharesAmount <= shares[_sender], "TRANSFER_AMOUNT_EXCEEDS_BALANCE");

        shares[_sender] -= _sharesAmount;
        shares[_recipient] += _sharesAmount;

        emit TransferShares(_sender, _recipient, _sharesAmount);
    }

    function _authorizeUpgrade(
        address newImplementation
    ) internal override onlyOwner {}

    function _useNonce(address owner) internal virtual returns (uint256 current) {
        CountersUpgradeable.Counter storage nonce = _nonces[owner];
        current = nonce.current();
        nonce.increment();
    }

    //--------------------------------------------------------------------------------------
    //------------------------------------  SETTERS  ---------------------------------------
    //--------------------------------------------------------------------------------------

    function setWhitelistedSpender(address[] calldata _spenders, bool _isWhitelisted) external onlyOwner {
        for (uint i = 0; i < _spenders.length; i++) {
            whitelistedSpender[_spenders[i]] = _isWhitelisted;
        }
    }

<<<<<<< HEAD
    //--------------------------------------------------------------------------------------
    //------------------------------------  GETTERS  ---------------------------------------
    //--------------------------------------------------------------------------------------
=======
    function setBlacklistedRecipient(address[] calldata _recipients, bool _isBlacklisted) external onlyOwner {
        for (uint i = 0; i < _recipients.length; i++) {
            blacklistedRecipient[_recipients[i]] = _isBlacklisted;
        }
    }

    //--------------------------------------------------------------------------------------
    //------------------------------------  GETTERS  ---------------------------------------
    //--------------------------------------------------------------------------------------
    
>>>>>>> 70f33890
    function name() public pure returns (string memory) { return "ether.fi ETH"; }
    function symbol() public pure returns (string memory) { return "eETH"; }
    function decimals() public pure returns (uint8) { return 18; }

    function totalSupply() public view returns (uint256) {
        return liquidityPool.getTotalPooledEther();
    }

    function balanceOf(address _user) public view override(IeETH, IERC20Upgradeable) returns (uint256) {
        return liquidityPool.getTotalEtherClaimOf(_user);
    }

    function getImplementation() external view returns (address) {
        return _getImplementation();
    }

    function nonces(address owner) public view virtual override returns (uint256) {
        return _nonces[owner].current();
    }

    function DOMAIN_SEPARATOR() external view override returns (bytes32) {
        return _domainSeparatorV4();
    }

    function _domainSeparatorV4() internal view returns (bytes32) {
        if (address(this) == _CACHED_THIS && block.chainid == _CACHED_CHAIN_ID) {
            return _CACHED_DOMAIN_SEPARATOR;
        } else {
            return _buildDomainSeparator(_TYPE_HASH, _HASHED_NAME, _HASHED_VERSION);
        }
    }

    function _buildDomainSeparator(
        bytes32 typeHash,
        bytes32 nameHash,
        bytes32 versionHash
    ) private view returns (bytes32) {
        return keccak256(abi.encode(typeHash, nameHash, versionHash, block.chainid, address(this)));
    }

    function _hashTypedDataV4(bytes32 structHash) internal view virtual returns (bytes32) {
        return ECDSAUpgradeable.toTypedDataHash(_domainSeparatorV4(), structHash);
    }

    //--------------------------------------------------------------------------------------
    //------------------------------------  MODIFIER  --------------------------------------
    //--------------------------------------------------------------------------------------

    modifier onlyPoolContract() {
        require(msg.sender == address(liquidityPool), "Only pool contract function");
        _;
    }
}<|MERGE_RESOLUTION|>--- conflicted
+++ resolved
@@ -18,11 +18,7 @@
     //--------------------------------------------------------------------------------------
     //---------------------------------  STATE-VARIABLES  ----------------------------------
     //--------------------------------------------------------------------------------------
-<<<<<<< HEAD
-
-=======
     
->>>>>>> 70f33890
     ILiquidityPool public liquidityPool;
 
     uint256 public totalShares;
@@ -30,10 +26,6 @@
     mapping (address => mapping (address => uint256)) public allowances;
     mapping (address => CountersUpgradeable.Counter) private _nonces;
     mapping (address => bool) public whitelistedSpender;
-<<<<<<< HEAD
-=======
-    mapping (address => bool) public blacklistedRecipient;
->>>>>>> 70f33890
 
     bytes32 private constant _PERMIT_TYPEHASH = keccak256("Permit(address owner,address spender,uint256 value,uint256 nonce,uint256 deadline)");
 
@@ -211,22 +203,10 @@
         }
     }
 
-<<<<<<< HEAD
     //--------------------------------------------------------------------------------------
     //------------------------------------  GETTERS  ---------------------------------------
     //--------------------------------------------------------------------------------------
-=======
-    function setBlacklistedRecipient(address[] calldata _recipients, bool _isBlacklisted) external onlyOwner {
-        for (uint i = 0; i < _recipients.length; i++) {
-            blacklistedRecipient[_recipients[i]] = _isBlacklisted;
-        }
-    }
-
-    //--------------------------------------------------------------------------------------
-    //------------------------------------  GETTERS  ---------------------------------------
-    //--------------------------------------------------------------------------------------
     
->>>>>>> 70f33890
     function name() public pure returns (string memory) { return "ether.fi ETH"; }
     function symbol() public pure returns (string memory) { return "eETH"; }
     function decimals() public pure returns (uint8) { return 18; }
