/// SPDX-License-Identifier: MIT
pragma solidity ^0.8.13;

import "@openzeppelin-upgradeable/contracts/proxy/utils/Initializable.sol";
import "@openzeppelin-upgradeable/contracts/proxy/utils/UUPSUpgradeable.sol";
import "@openzeppelin-upgradeable/contracts/access/OwnableUpgradeable.sol";
import "@openzeppelin-upgradeable/contracts/security/PausableUpgradeable.sol";
import "@openzeppelin-upgradeable/contracts/security/ReentrancyGuardUpgradeable.sol";
import "@openzeppelin/contracts/token/ERC20/extensions/draft-IERC20Permit.sol";
import "@openzeppelin/contracts/token/ERC20/utils/SafeERC20.sol";

import "./interfaces/ILiquifier.sol";
import "./interfaces/ILiquidityPool.sol";

import "./eigenlayer-interfaces/IStrategyManager.sol";
import "./eigenlayer-interfaces/IDelegationManager.sol";


/// @title Router token swapping functionality
/// @notice Functions for swapping tokens via PancakeSwap V3
interface IPancackeV3SwapRouter {
    function WETH9() external returns (address);

    struct ExactInputSingleParams {
        address tokenIn;
        address tokenOut;
        uint24 fee;
        address recipient;
        uint256 deadline;
        uint256 amountIn;
        uint256 amountOutMinimum;
        uint160 sqrtPriceLimitX96;
    }

    /// @notice Swaps `amountIn` of one token for as much as possible of another token
    /// @dev Setting `amountIn` to 0 will cause the contract to look up its own balance,
    /// and swap the entire amount, enabling contracts to send tokens before calling this function.
    /// @param params The parameters necessary for the swap, encoded as `ExactInputSingleParams` in calldata
    /// @return amountOut The amount of the received token
    function exactInputSingle(ExactInputSingleParams calldata params) external payable returns (uint256 amountOut);

    function unwrapWETH9(uint256 amountMinimum, address recipient) external payable;
}

interface IERC20Burnable is IERC20 {
    function burn(uint256 amount) external;
}

/// Go wild, spread eETH/weETH to the world
contract Liquifier is Initializable, UUPSUpgradeable, OwnableUpgradeable, PausableUpgradeable, ReentrancyGuardUpgradeable, ILiquifier {
    using SafeERC20 for IERC20;

    uint32 public DEPRECATED_eigenLayerWithdrawalClaimGasCost;
    uint32 public timeBoundCapRefreshInterval; // seconds

    bool public DEPRECATED_quoteStEthWithCurve;

    uint128 public DEPRECATED_accumulatedFee;

    mapping(address => TokenInfo) public tokenInfos;
    mapping(bytes32 => bool) public isRegisteredQueuedWithdrawals;
    mapping(address => bool) public admins;

    address public treasury;
    ILiquidityPool public liquidityPool;
    IStrategyManager public eigenLayerStrategyManager;
    ILidoWithdrawalQueue public lidoWithdrawalQueue;

    ICurvePool public cbEth_Eth_Pool;
    ICurvePool public wbEth_Eth_Pool;
    ICurvePool public stEth_Eth_Pool;

    IcbETH public cbEth;
    IwBETH public wbEth;
    ILido public lido;

    IDelegationManager public eigenLayerDelegationManager;

    IPancackeV3SwapRouter pancakeRouter;

    mapping(string => bool) flags;
    
    // To support L2 native minting of weETH
    IERC20[] public dummies;
    address public l1SyncPool;


    event Liquified(address _user, uint256 _toEEthAmount, address _fromToken, bool _isRestaked);
    event RegisteredQueuedWithdrawal(bytes32 _withdrawalRoot, IStrategyManager.DeprecatedStruct_QueuedWithdrawal _queuedWithdrawal);
    event RegisteredQueuedWithdrawal_V2(bytes32 _withdrawalRoot, IDelegationManager.Withdrawal _queuedWithdrawal);
    event CompletedQueuedWithdrawal(bytes32 _withdrawalRoot);
    event QueuedStEthWithdrawals(uint256[] _reqIds);
    event CompletedStEthQueuedWithdrawals(uint256[] _reqIds);

    error StrategyShareNotEnough();
    error NotSupportedToken();
    error EthTransferFailed();
    error NotEnoughBalance();
    error AlreadyRegistered();
    error NotRegistered();
    error WrongOutput();
    error IncorrectCaller();


    /// @custom:oz-upgrades-unsafe-allow constructor
    constructor() {
        _disableInitializers();
    }

    /// @notice initialize to set variables on deployment
    function initialize(address _treasury, address _liquidityPool, address _eigenLayerStrategyManager, address _lidoWithdrawalQueue, 
                        address _stEth, address _cbEth, address _wbEth, address _cbEth_Eth_Pool, address _wbEth_Eth_Pool, address _stEth_Eth_Pool,
                        uint32 _timeBoundCapRefreshInterval) initializer external {
        __Pausable_init();
        __Ownable_init();
        __UUPSUpgradeable_init();
        __ReentrancyGuard_init();

        treasury = _treasury;
        liquidityPool = ILiquidityPool(_liquidityPool);
        lidoWithdrawalQueue = ILidoWithdrawalQueue(_lidoWithdrawalQueue);
        eigenLayerStrategyManager = IEigenLayerStrategyManager(_eigenLayerStrategyManager);

        lido = ILido(_stEth);
        cbEth = IcbETH(_cbEth);
        wbEth = IwBETH(_wbEth);
        cbEth_Eth_Pool = ICurvePool(_cbEth_Eth_Pool);
        wbEth_Eth_Pool = ICurvePool(_wbEth_Eth_Pool);
        stEth_Eth_Pool = ICurvePool(_stEth_Eth_Pool);
        
        timeBoundCapRefreshInterval = _timeBoundCapRefreshInterval;
        DEPRECATED_eigenLayerWithdrawalClaimGasCost = 150_000;
    }

    function initializeOnUpgrade(address _eigenLayerDelegationManager, address _pancakeRouter) external onlyOwner {
        // Disable the deposits on {cbETH, wBETH}
        updateDepositCap(address(cbEth), 0, 0);
        updateDepositCap(address(wbEth), 0, 0);

        pancakeRouter = IPancackeV3SwapRouter(_pancakeRouter);
        eigenLayerDelegationManager = IDelegationManager(_eigenLayerDelegationManager);
    }

    function initializeL1SyncPool(address _l1SyncPool) external onlyOwner {
        if (l1SyncPool != address(0)) revert();
        l1SyncPool = _l1SyncPool;
    }

    receive() external payable {}

    /// the users mint eETH given the queued withdrawal for their LRT with withdrawer == address(this)
    /// @param _queuedWithdrawal The QueuedWithdrawal to be used for the deposit. This is the proof that the user has the re-staked ETH and requested the withdrawals setting the Liquifier contract as the withdrawer.
    /// @param _referral The referral address
    /// @return mintedAmount the amount of eETH minted to the caller (= msg.sender)
    function depositWithQueuedWithdrawal(IDelegationManager.Withdrawal calldata _queuedWithdrawal, address _referral) external whenNotPaused nonReentrant returns (uint256) {
        bytes32 withdrawalRoot = verifyQueuedWithdrawal(msg.sender, _queuedWithdrawal);

        /// register it to prevent duplicate deposits with the same queued withdrawal
        isRegisteredQueuedWithdrawals[withdrawalRoot] = true;
        emit RegisteredQueuedWithdrawal_V2(withdrawalRoot, _queuedWithdrawal);

        /// queue the strategy share for withdrawal
        uint256 amount = _enqueueForWithdrawal(_queuedWithdrawal.strategies, _queuedWithdrawal.shares);
        
        /// mint eETH to the user
        uint256 eEthShare = liquidityPool.depositToRecipient(msg.sender, amount, _referral);

        return eEthShare;
    }

    /// Deposit Liquid Staking Token such as stETH and Mint eETH
    /// @param _token The address of the token to deposit
    /// @param _amount The amount of the token to deposit
    /// @param _referral The referral address
    /// @return mintedAmount the amount of eETH minted to the caller (= msg.sender)
    /// If the token is l2Eth, only the l2SyncPool can call this function
    function depositWithERC20(address _token, uint256 _amount, address _referral) public whenNotPaused nonReentrant returns (uint256) {        
        require(isTokenWhitelisted(_token) && (!tokenInfos[_token].isL2Eth || msg.sender == l1SyncPool), "NOT_ALLOWED");

        IERC20(_token).safeTransferFrom(msg.sender, address(this), _amount);

        // The L1SyncPool's `_anticipatedDeposit` should be the only place to mint the `token` and always send its entirety to the Liquifier contract
        if(tokenInfos[_token].isL2Eth) _L2SanityChecks(_token);

        uint256 dx = quoteByMarketValue(_token, _amount);

        // discount
        dx = (10000 - tokenInfos[_token].discountInBasisPoints) * dx / 10000;
        require(!isDepositCapReached(_token, dx), "CAPPED");

        uint256 eEthShare = liquidityPool.depositToRecipient(msg.sender, dx, _referral);

        emit Liquified(msg.sender, dx, _token, false);

        _afterDeposit(_token, dx);
        return eEthShare;
    }

    function depositWithERC20WithPermit(address _token, uint256 _amount, address _referral, PermitInput calldata _permit) external whenNotPaused returns (uint256) {
        try IERC20Permit(_token).permit(msg.sender, address(this), _permit.value, _permit.deadline, _permit.v, _permit.r, _permit.s) {} catch {}
        return depositWithERC20(_token, _amount, _referral);
    }

    /// @notice Used to complete the specified `queuedWithdrawals`. The function caller must match `queuedWithdrawals[...].withdrawer`
    /// @param _queuedWithdrawals The QueuedWithdrawals to complete.
    /// @param _tokens Array of tokens for each QueuedWithdrawal. See `completeQueuedWithdrawal` for the usage of a single array.
    /// @param _middlewareTimesIndexes One index to reference per QueuedWithdrawal. See `completeQueuedWithdrawal` for the usage of a single index.
    /// @dev middlewareTimesIndex should be calculated off chain before calling this function by finding the first index that satisfies `slasher.canWithdraw`
    function completeQueuedWithdrawals(IDelegationManager.Withdrawal[] calldata _queuedWithdrawals, IERC20[][] calldata _tokens, uint256[] calldata _middlewareTimesIndexes) external onlyAdmin {
        uint256 num = _queuedWithdrawals.length;
        bool[] memory receiveAsTokens = new bool[](num);
        for (uint256 i = 0; i < num; i++) {
            _completeWithdrawals(_queuedWithdrawals[i]);

            /// so that the shares withdrawn from the specified strategies are sent to the caller
            receiveAsTokens[i] = true;
        }

        /// it will update the erc20 balances of this contract
        eigenLayerDelegationManager.completeQueuedWithdrawals(_queuedWithdrawals, _tokens, _middlewareTimesIndexes, receiveAsTokens);
    }

    /// Initiate the process for redemption of stETH 
    function stEthRequestWithdrawal() external onlyAdmin returns (uint256[] memory) {
        uint256 amount = lido.balanceOf(address(this));
        return stEthRequestWithdrawal(amount);
    }

    function stEthRequestWithdrawal(uint256 _amount) public onlyAdmin returns (uint256[] memory) {
        if (_amount < lidoWithdrawalQueue.MIN_STETH_WITHDRAWAL_AMOUNT() || _amount < lido.balanceOf(address(this))) revert NotEnoughBalance();

        tokenInfos[address(lido)].ethAmountPendingForWithdrawals += uint128(_amount);

        uint256 maxAmount = lidoWithdrawalQueue.MAX_STETH_WITHDRAWAL_AMOUNT();
        uint256 numReqs = (_amount + maxAmount - 1) / maxAmount;
        uint256[] memory reqAmounts = new uint256[](numReqs);
        for (uint256 i = 0; i < numReqs; i++) {
            reqAmounts[i] = (i == numReqs - 1) ? _amount - i * maxAmount : maxAmount;
        }
        lido.approve(address(lidoWithdrawalQueue), _amount);
        uint256[] memory reqIds = lidoWithdrawalQueue.requestWithdrawals(reqAmounts, address(this));

        emit QueuedStEthWithdrawals(reqIds);

        return reqIds;
    }

    /// @notice Claim a batch of withdrawal requests if they are finalized sending the ETH to the this contract back
    /// @param _requestIds array of request ids to claim
    /// @param _hints checkpoint hint for each id. Can be obtained with `findCheckpointHints()`
    function stEthClaimWithdrawals(uint256[] calldata _requestIds, uint256[] calldata _hints) external onlyAdmin {
        uint256 balance = address(this).balance;
        lidoWithdrawalQueue.claimWithdrawals(_requestIds, _hints);
        uint256 newBalance = address(this).balance;

        // to prevent the underflow error
        uint128 dx = uint128(_min(newBalance - balance, tokenInfos[address(lido)].ethAmountPendingForWithdrawals));
        tokenInfos[address(lido)].ethAmountPendingForWithdrawals -= dx;

        emit CompletedStEthQueuedWithdrawals(_requestIds);
    }

    // Send the redeemed ETH back to the liquidity pool & Send the fee to Treasury
    function withdrawEther() external onlyAdmin {
        uint256 amountToLiquidityPool = address(this).balance;
        (bool sent, ) = payable(address(liquidityPool)).call{value: amountToLiquidityPool, gas: 20000}("");
        if (!sent) revert EthTransferFailed();
    }

    function updateWhitelistedToken(address _token, bool _isWhitelisted) external onlyOwner {
        tokenInfos[_token].isWhitelisted = _isWhitelisted;
    }

    function updateDepositCap(address _token, uint32 _timeBoundCapInEther, uint32 _totalCapInEther) public onlyOwner {
        tokenInfos[_token].timeBoundCapInEther = _timeBoundCapInEther;
        tokenInfos[_token].totalCapInEther = _totalCapInEther;
    }
    
    function registerToken(address _token, address _target, bool _isWhitelisted, uint16 _discountInBasisPoints, uint32 _timeBoundCapInEther, uint32 _totalCapInEther, bool _isL2Eth) external onlyOwner {
        if (tokenInfos[_token].timeBoundCapClockStartTime != 0) revert AlreadyRegistered();
        if (_isL2Eth) {
            if (_token == address(0) || _target != address(0)) revert();
            dummies.push(IERC20(_token));
        } else {
            // _target = EigenLayer's Strategy contract
            if (_token != address(IStrategy(_target).underlyingToken())) revert NotSupportedToken();
        }
        tokenInfos[_token] = TokenInfo(0, 0, IStrategy(_target), _isWhitelisted, _discountInBasisPoints, uint32(block.timestamp), _timeBoundCapInEther, _totalCapInEther, 0, 0, _isL2Eth);
    }

    function updateTimeBoundCapRefreshInterval(uint32 _timeBoundCapRefreshInterval) external onlyOwner {
        timeBoundCapRefreshInterval = _timeBoundCapRefreshInterval;
    }

    function pauseDeposits(address _token) external onlyAdmin {
        tokenInfos[_token].timeBoundCapInEther = 0;
        tokenInfos[_token].totalCapInEther = 0;
    }

    function updateAdmin(address _address, bool _isAdmin) external onlyOwner {
        admins[_address] = _isAdmin;
    }

    //Pauses the contract
    function pauseContract() external onlyAdmin {
        _pause();
    }

    //Unpauses the contract
    function unPauseContract() external onlyAdmin {
        _unpause();
    }

    // ETH comes in, L2ETH is burnt
    function unwrapL2Eth(address _l2Eth) external payable nonReentrant returns (uint256) {
        if (msg.sender != l1SyncPool) revert IncorrectCaller();
        if (!isTokenWhitelisted(_l2Eth) || !tokenInfos[_l2Eth].isL2Eth) revert NotSupportedToken();
        _L2SanityChecks(_l2Eth);

        IERC20Burnable(_l2Eth).burn(msg.value);
        return msg.value;
    }

    // uint256 _amount, uint24 _fee, uint256 _minOutputAmount, uint256 _maxWaitingTime
    function pancakeSwapForEth(address _token, uint256 _amount, uint24 _fee, uint256 _minOutputAmount, uint256 _maxWaitingTime) external onlyAdmin {
        if (_amount > IERC20(_token).balanceOf(address(this))) revert NotEnoughBalance();
        uint256 beforeBalance = address(this).balance;
        
        IERC20(_token).approve(address(pancakeRouter), _amount);

        IPancackeV3SwapRouter.ExactInputSingleParams memory input = IPancackeV3SwapRouter.ExactInputSingleParams({
            tokenIn: _token,
            tokenOut: pancakeRouter.WETH9(),
            fee: _fee,
            recipient: address(pancakeRouter),
            deadline: block.timestamp + _maxWaitingTime,
            amountIn: _amount,
            amountOutMinimum: _minOutputAmount,
            sqrtPriceLimitX96: 0
        });
        uint256 amountOut = pancakeRouter.exactInputSingle(input);

        pancakeRouter.unwrapWETH9(amountOut, address(this));
        
        uint256 currentBalance = address(this).balance;
        if (currentBalance < _minOutputAmount + beforeBalance) revert WrongOutput();
    }

    function swapCbEthToEth(uint256 _amount, uint256 _minOutputAmount) external onlyAdmin returns (uint256) {
        if (_amount > cbEth.balanceOf(address(this))) revert NotEnoughBalance();
        cbEth.approve(address(cbEth_Eth_Pool), _amount);
        return cbEth_Eth_Pool.exchange_underlying(1, 0, _amount, _minOutputAmount);
    }

    function swapWbEthToEth(uint256 _amount, uint256 _minOutputAmount) external onlyAdmin returns (uint256) {
        if (_amount > wbEth.balanceOf(address(this))) revert NotEnoughBalance();
        wbEth.approve(address(wbEth_Eth_Pool), _amount);
        return wbEth_Eth_Pool.exchange(1, 0, _amount, _minOutputAmount);
    }

    function swapStEthToEth(uint256 _amount, uint256 _minOutputAmount) external onlyAdmin returns (uint256) {
        if (_amount > lido.balanceOf(address(this))) revert NotEnoughBalance();
        lido.approve(address(stEth_Eth_Pool), _amount);
        return stEth_Eth_Pool.exchange(1, 0, _amount, _minOutputAmount);
    }

    // https://etherscan.io/tx/0x4dde6b6d232f706466b18422b004e2584fd6c0d3c0afe40adfdc79c79031fe01
    // This user deposited 625 wBETH and minted only 7.65 eETH due to the low liquidity in the curve pool that it used
    // Rescue him!
    function CASE1() external onlyAdmin {
        if (flags["CASE1"]) revert();
        flags["CASE1"] = true;

        address recipient = 0xc0948cE48e87a55704EfEf8E4b8f92CA34D2087E;
        // uint256 wbethAmount = 625601006520000000000;
        // uint256 eEthAmount = 7650414487237129340;
        // uint256 exchagneRate = 1032800000000000000; // "the price of wBETH to ETH should be 1.0328"
        // uint256 diff = (wbethAmount * exchagneRate / 1e18) - eEthAmount;
        uint256 diff = 617.302086995462789012 ether;
        liquidityPool.depositToRecipient(recipient, diff, address(0));
    }

    /* VIEW FUNCTIONS */

    // Given the `_amount` of `_token` token, returns the equivalent amount of ETH 
    function quoteByFairValue(address _token, uint256 _amount) public view returns (uint256) {
        if (!isTokenWhitelisted(_token)) revert NotSupportedToken();

        if (_token == address(lido)) return _amount * 1; /// 1:1 from stETH to eETH
        else if (_token == address(cbEth)) return _amount * cbEth.exchangeRate() / 1e18;
        else if (_token == address(wbEth)) return _amount * wbEth.exchangeRate() / 1e18;
        else if (tokenInfos[_token].isL2Eth) return _amount * 1; /// 1:1 from l2Eth to eETH

        revert NotSupportedToken();
    }

    function quoteStrategyShareForDeposit(address _token, IStrategy _strategy, uint256 _share) public view returns (uint256) {
        uint256 tokenAmount = _strategy.sharesToUnderlyingView(_share);
        return quoteByMarketValue(_token, tokenAmount);
    }

    function quoteByMarketValue(address _token, uint256 _amount) public view returns (uint256) {
        if (!isTokenWhitelisted(_token)) revert NotSupportedToken();

        if (_token == address(lido)) {
            return _amount; /// 1:1 from stETH to eETH
<<<<<<< HEAD
        } else if (tokenInfos[_token].isL2Eth) {
            // 1:1 for all dummy tokens
            return _amount;
=======
        } else if (_token == address(cbEth)) {
            return _min(_amount * cbEth.exchangeRate() / 1e18, ICurvePoolQuoter2(address(cbEth_Eth_Pool)).get_dy(1, 0, _amount));
        } else if (_token == address(wbEth)) {
            return _min(_amount * wbEth.exchangeRate() / 1e18, ICurvePoolQuoter1(address(wbEth_Eth_Pool)).get_dy(1, 0, _amount));
>>>>>>> 1e4672fd
        }

        revert NotSupportedToken();
    }

    function verifyQueuedWithdrawal(address _user, IDelegationManager.Withdrawal calldata _queuedWithdrawal) public view returns (bytes32) {
        require(_queuedWithdrawal.staker == _user && _queuedWithdrawal.withdrawer == address(this), "wrong depositor/withdrawer");
        for (uint256 i = 0; i < _queuedWithdrawal.strategies.length; i++) {
            address token = address(_queuedWithdrawal.strategies[i].underlyingToken());
            require(tokenInfos[token].isWhitelisted && tokenInfos[token].strategy == _queuedWithdrawal.strategies[i], "NotWhitelisted");
        }
        bytes32 withdrawalRoot = eigenLayerDelegationManager.calculateWithdrawalRoot(_queuedWithdrawal);
        require(eigenLayerDelegationManager.pendingWithdrawals(withdrawalRoot), "WrongQ");
        require(!isRegisteredQueuedWithdrawals[withdrawalRoot], "Deposited");

        return withdrawalRoot;
    }

    function isTokenWhitelisted(address _token) public view returns (bool) {
        return tokenInfos[_token].isWhitelisted;
    }

    function isL2Eth(address _token) public view returns (bool) {
        return tokenInfos[_token].isL2Eth;
    }

    function getTotalPooledEther() public view returns (uint256 total) {
        total = address(this).balance + getTotalPooledEther(address(lido)) + getTotalPooledEther(address(cbEth)) + getTotalPooledEther(address(wbEth));
        for (uint256 i = 0; i < dummies.length; i++) {
            total += getTotalPooledEther(address(dummies[i]));
        }
    }

    /// deposited (restaked) ETH can have 3 states:
    /// - restaked in EigenLayer & pending for withdrawals
    /// - non-restaked & held by this contract
    /// - non-restaked & not held by this contract & pending for withdrawals
    function getTotalPooledEtherSplits(address _token) public view returns (uint256 restaked, uint256 holding, uint256 pendingForWithdrawals) {
        TokenInfo memory info = tokenInfos[_token];
        if (!isTokenWhitelisted(_token)) return (0, 0, 0);

        if (info.strategy != IStrategy(address(0))) {
            restaked = quoteByFairValue(_token, info.strategy.sharesToUnderlyingView(info.strategyShare)); /// restaked & pending for withdrawals
        }
        holding = quoteByFairValue(_token, IERC20(_token).balanceOf(address(this))); /// eth value for erc20 holdings
        pendingForWithdrawals = info.ethAmountPendingForWithdrawals; /// eth pending for withdrawals
    }

    function getTotalPooledEther(address _token) public view returns (uint256) {
        (uint256 restaked, uint256 holding, uint256 pendingForWithdrawals) = getTotalPooledEtherSplits(_token);
        return restaked + holding + pendingForWithdrawals;
    }

    function getImplementation() external view returns (address) {
        return _getImplementation();
    }

    function timeBoundCap(address _token) public view returns (uint256) {
        return uint256(1 ether) * tokenInfos[_token].timeBoundCapInEther;
    }

    function totalCap(address _token) public view returns (uint256) {
        return uint256(1 ether) * tokenInfos[_token].totalCapInEther;
    }

    function totalDeposited(address _token) public view returns (uint256) {
        return tokenInfos[_token].totalDeposited;
    }

    function isDepositCapReached(address _token, uint256 _amount) public view returns (bool) {
        TokenInfo memory info = tokenInfos[_token];
        uint96 totalDepositedThisPeriod_ = info.totalDepositedThisPeriod;
        uint32 timeBoundCapClockStartTime_ = info.timeBoundCapClockStartTime;
        if (block.timestamp >= timeBoundCapClockStartTime_ + timeBoundCapRefreshInterval) {
            totalDepositedThisPeriod_ = 0;
        }
        return (totalDepositedThisPeriod_ + _amount > timeBoundCap(_token) || info.totalDeposited + _amount > totalCap(_token));
    }

    /* INTERNAL FUNCTIONS */
    function _enqueueForWithdrawal(IStrategy[] memory _strategies, uint256[] memory _shares) internal returns (uint256) {
        uint256 numStrategies = _strategies.length;
        uint256 amount = 0;
        for (uint256 i = 0; i < numStrategies; i++) {
            IStrategy strategy = _strategies[i];
            uint256 share = _shares[i];
            address token = address(strategy.underlyingToken());
            uint256 dx = quoteStrategyShareForDeposit(token, strategy, share);

            // discount
            dx = (10000 - tokenInfos[token].discountInBasisPoints) * dx / 10000;

            // Disable it because the deposit through EL queued withdrawal will be deprecated by EigenLayer anyway
            // But, we need to still support '_enqueueForWithdrawal' as the backward compatibility for the already queued ones
            // require(!isDepositCapReached(token, dx), "CAPPED");

            amount += dx;
            tokenInfos[token].strategyShare += uint128(share);

            _afterDeposit(token, amount);

            emit Liquified(msg.sender, dx, token, true);
        }
        return amount;
    }
    
    function _completeWithdrawals(IDelegationManager.Withdrawal memory _queuedWithdrawal) internal {
        bytes32 withdrawalRoot = eigenLayerDelegationManager.calculateWithdrawalRoot(_queuedWithdrawal);
        if (!isRegisteredQueuedWithdrawals[withdrawalRoot]) revert NotRegistered();

        uint256 numStrategies = _queuedWithdrawal.strategies.length;
        for (uint256 i = 0; i < numStrategies; i++) {
            address token = address(_queuedWithdrawal.strategies[i].underlyingToken());
            uint128 share = uint128(_queuedWithdrawal.shares[i]);

            if (tokenInfos[token].strategyShare < share) revert StrategyShareNotEnough();
            tokenInfos[token].strategyShare -= share;
        }

        emit CompletedQueuedWithdrawal(withdrawalRoot);
    }

    function _afterDeposit(address _token, uint256 _amount) internal {
        TokenInfo storage info = tokenInfos[_token];
        if (block.timestamp >= info.timeBoundCapClockStartTime + timeBoundCapRefreshInterval) {
            info.totalDepositedThisPeriod = 0;
            info.timeBoundCapClockStartTime = uint32(block.timestamp);
        }
        info.totalDepositedThisPeriod += uint96(_amount);
        info.totalDeposited += uint96(_amount);
    }

    function _L2SanityChecks(address _token) internal view {
        require(IERC20(_token).totalSupply() == IERC20(_token).balanceOf(address(this)), "INVALID_L2");
    }

     function _min(uint256 _a, uint256 _b) internal pure returns (uint256) {
        return (_a > _b) ? _b : _a;
    }

    function _authorizeUpgrade(address newImplementation) internal override onlyOwner {}

    function _requireAdmin() internal view virtual {
        if (!(admins[msg.sender] || msg.sender == owner())) revert IncorrectCaller();
    }

    /* MODIFIER */
    modifier onlyAdmin() {
        _requireAdmin();
        _;
    }
}<|MERGE_RESOLUTION|>--- conflicted
+++ resolved
@@ -404,16 +404,13 @@
 
         if (_token == address(lido)) {
             return _amount; /// 1:1 from stETH to eETH
-<<<<<<< HEAD
-        } else if (tokenInfos[_token].isL2Eth) {
-            // 1:1 for all dummy tokens
-            return _amount;
-=======
         } else if (_token == address(cbEth)) {
             return _min(_amount * cbEth.exchangeRate() / 1e18, ICurvePoolQuoter2(address(cbEth_Eth_Pool)).get_dy(1, 0, _amount));
         } else if (_token == address(wbEth)) {
             return _min(_amount * wbEth.exchangeRate() / 1e18, ICurvePoolQuoter1(address(wbEth_Eth_Pool)).get_dy(1, 0, _amount));
->>>>>>> 1e4672fd
+        } else if (tokenInfos[_token].isL2Eth) {
+            // 1:1 for all dummy tokens
+            return _amount;
         }
 
         revert NotSupportedToken();
