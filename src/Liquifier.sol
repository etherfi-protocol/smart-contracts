--- conflicted
+++ resolved
@@ -64,24 +64,24 @@
     mapping(bytes32 => bool) public DEPRECATED_isRegisteredQueuedWithdrawals;
     mapping(address => bool) public DEPRECATED_admins;
 
-    address public treasury;
+    address public treasury; // TODO: deprecate it
     ILiquidityPool public liquidityPool;
     IStrategyManager public DEPRECATED_eigenLayerStrategyManager;
     ILidoWithdrawalQueue public lidoWithdrawalQueue;
 
-    ICurvePool public cbEth_Eth_Pool;
-    ICurvePool public wbEth_Eth_Pool;
+    ICurvePool public cbEth_Eth_Pool; // TODO: deprecate it
+    ICurvePool public wbEth_Eth_Pool; // TODO: deprecate it
     ICurvePool public stEth_Eth_Pool;
 
-    IcbETH public cbEth;
-    IwBETH public wbEth;
+    IcbETH public cbEth; // TODO: deprecate it
+    IwBETH public wbEth; // TODO: deprecate it
     ILido public lido;
 
     IDelegationManager public DEPRECATED_eigenLayerDelegationManager;
 
-    IPancackeV3SwapRouter pancakeRouter;
-
-    mapping(string => bool) flags;
+    IPancackeV3SwapRouter pancakeRouter; // TODO: deprecate it
+
+    mapping(string => bool) flags; // TODO: deprecate it
     
     // To support L2 native minting of weETH
     IERC20[] public dummies;
@@ -89,8 +89,7 @@
 
     mapping(address => bool) public DEPRECATED_pausers;
 
-<<<<<<< HEAD
-    address etherFiRestakeManager;
+    address public etherfiRestaker;
 
     RoleRegistry public roleRegistry;
 
@@ -99,10 +98,6 @@
     bytes32 public constant LIQUIFIER_ADMIN_ROLE = keccak256("LIQUIFIER_ADMIN_ROLE");
     bytes32 public constant EETH_STETH_SWAPPER = keccak256("EETH_STETH_SWAPPER");
     
-=======
-    address public etherfiRestaker;
-
->>>>>>> dbe40de9
     event Liquified(address _user, uint256 _toEEthAmount, address _fromToken, bool _isRestaked);
     event QueuedStEthWithdrawals(uint256[] _reqIds);
     event CompletedStEthQueuedWithdrawals(uint256[] _reqIds);
@@ -114,11 +109,8 @@
     error AlreadyRegistered();
     error WrongOutput();
     error IncorrectCaller();
-<<<<<<< HEAD
     error IncorrectRole();
-=======
-    error IncorrectAmount();
->>>>>>> dbe40de9
+
 
     /// @custom:oz-upgrades-unsafe-allow constructor
     constructor() {
@@ -154,22 +146,16 @@
         require(address(roleRegistry) == address(0x00), "already initialized");
         if (address(rateLimiter) != address(0)) revert();
 
-<<<<<<< HEAD
         // TODO: compile list of values in DEPRECATED_admins to clear out
         roleRegistry = RoleRegistry(_roleRegistry);
         rateLimiter = BucketRateLimiter(_rateLimiter);
     }
 
-    function initializeOnRestakerUpgrade(address _etherFiRestakeManager) external onlyOwner {
-        etherFiRestakeManager = _etherFiRestakeManager;
-    }
-=======
     function initializeOnUpgrade(address _etherfiRestaker) external onlyOwner {
         etherfiRestaker = _etherfiRestaker;
     }
 
     receive() external payable {}
->>>>>>> dbe40de9
 
     /// Deposit Liquid Staking Token such as stETH and Mint eETH
     /// @param _token The address of the token to deposit
@@ -183,23 +169,13 @@
         if (tokenInfos[_token].isL2Eth) {
             IERC20(_token).safeTransferFrom(msg.sender, address(this), _amount);     
         } else {
-<<<<<<< HEAD
-            IERC20(_token).safeTransferFrom(msg.sender, address(etherFiRestakeManager), _amount);
-=======
             IERC20(_token).safeTransferFrom(msg.sender, address(etherfiRestaker), _amount);
->>>>>>> dbe40de9
         }
 
         // The L1SyncPool's `_anticipatedDeposit` should be the only place to mint the `token` and always send its entirety to the Liquifier contract
         if(tokenInfos[_token].isL2Eth) _L2SanityChecks(_token);
-<<<<<<< HEAD
-
+    
         uint256 dx = quoteByDiscountedValue(_token, _amount);
-=======
-    
-        uint256 dx = quoteByDiscountedValue(_token, _amount);
-        require(!isDepositCapReached(_token, dx), "CAPPED");
->>>>>>> dbe40de9
 
         uint256 eEthShare = liquidityPool.depositToRecipient(msg.sender, dx, _referral);
 
@@ -229,8 +205,7 @@
         return depositWithERC20(_token, _amount, _referral);
     }
 
-    // Send the redeemed ETH back to the liquidity pool & Send the fee to Treasury
-<<<<<<< HEAD
+    // Send the redeemed ETH back to the liquidity pool
     function withdrawEther() external {
         if (!roleRegistry.hasRole(LIQUIFIER_ADMIN_ROLE, msg.sender)) revert IncorrectRole();
         _withdrawEther();
@@ -238,39 +213,25 @@
 
     function sendToEtherFiRestakeManager(address _token, uint256 _amount) external {
         if (!roleRegistry.hasRole(LIQUIFIER_ADMIN_ROLE, msg.sender)) revert IncorrectRole();
-        IERC20(_token).safeTransfer(etherFiRestakeManager, _amount);
+        IERC20(_token).safeTransfer(etherfiRestaker, _amount);
     }
 
     // Swap Liquifier's eETH for ETH from the liquidity pool and send it back to the liquidity pool
     function withdrawEEth(uint256 amount) external {
         if (!roleRegistry.hasRole(LIQUIFIER_ADMIN_ROLE, msg.sender)) revert IncorrectRole();
         liquidityPool.withdraw(address(liquidityPool), amount);
-=======
-    function withdrawEther() external onlyAdmin {
-        uint256 amountToLiquidityPool = address(this).balance;
-        (bool sent, ) = payable(address(liquidityPool)).call{value: amountToLiquidityPool, gas: 20000}("");
-        if (!sent) revert EthTransferFailed();
->>>>>>> dbe40de9
-    }
-
-    function sendToEtherFiRestaker(address _token, uint256 _amount) external onlyAdmin {
+    }
+
+    function sendToEtherFiRestaker(address _token, uint256 _amount) external {
+        if (!roleRegistry.hasRole(LIQUIFIER_ADMIN_ROLE, msg.sender)) revert IncorrectRole();
         IERC20(_token).safeTransfer(etherfiRestaker, _amount);
     }
 
     function updateWhitelistedToken(address _token, bool _isWhitelisted) external onlyOwner {
         tokenInfos[_token].isWhitelisted = _isWhitelisted;
     }
-
-<<<<<<< HEAD
+    
     function registerToken(address _token, address _target, bool _isWhitelisted, uint16 _discountInBasisPoints, bool _isL2Eth) external onlyOwner {
-=======
-    function updateDepositCap(address _token, uint32 _timeBoundCapInEther, uint32 _totalCapInEther) public onlyAdmin {
-        tokenInfos[_token].timeBoundCapInEther = _timeBoundCapInEther;
-        tokenInfos[_token].totalCapInEther = _totalCapInEther;
-    }
-    
-    function registerToken(address _token, address _target, bool _isWhitelisted, uint16 _discountInBasisPoints, uint32 _timeBoundCapInEther, uint32 _totalCapInEther, bool _isL2Eth) external onlyOwner {
->>>>>>> dbe40de9
         if (tokenInfos[_token].timeBoundCapClockStartTime != 0) revert AlreadyRegistered();
         if (_isL2Eth) {
             if (_token == address(0) || _target != address(0)) revert();
@@ -280,12 +241,6 @@
         tokenInfos[_token] = TokenInfo(0, 0, IStrategy(_target), _isWhitelisted, _discountInBasisPoints, uint32(block.timestamp), 0, 0, 0, 0, _isL2Eth);
     }
 
-    function pauseDeposits(address _token) external {
-        if (!roleRegistry.hasRole(roleRegistry.PROTOCOL_PAUSER(), msg.sender)) revert IncorrectRole();
-        tokenInfos[_token].timeBoundCapInEther = 0;
-        tokenInfos[_token].totalCapInEther = 0;
-    }
-
     function updateDiscountInBasisPoints(address _token, uint16 _discountInBasisPoints) external {
         if (!roleRegistry.hasRole(roleRegistry.PROTOCOL_PAUSER(), msg.sender)) revert IncorrectRole();
         tokenInfos[_token].discountInBasisPoints = _discountInBasisPoints;
@@ -296,7 +251,6 @@
         quoteStEthWithCurve = _quoteStEthWithCurve;
     }
 
-<<<<<<< HEAD
     // Pauses the contract
     function pauseContract() external {
         if (!roleRegistry.hasRole(roleRegistry.PROTOCOL_PAUSER(), msg.sender)) revert IncorrectRole();
@@ -306,23 +260,6 @@
     // Unpauses the contract
     function unPauseContract() external {
         if (!roleRegistry.hasRole(roleRegistry.PROTOCOL_UNPAUSER(), msg.sender)) revert IncorrectRole();
-=======
-    function updateDiscountInBasisPoints(address _token, uint16 _discountInBasisPoints) external onlyAdmin {
-        tokenInfos[_token].discountInBasisPoints = _discountInBasisPoints;
-    }
-
-    function updateQuoteStEthWithCurve(bool _quoteStEthWithCurve) external onlyAdmin {
-        quoteStEthWithCurve = _quoteStEthWithCurve;
-    }
-
-    //Pauses the contract
-    function pauseContract() external onlyPauser {
-        _pause();
-    }
-
-    //Unpauses the contract
-    function unPauseContract() external onlyAdmin {
->>>>>>> dbe40de9
         _unpause();
     }
 
@@ -416,14 +353,11 @@
 
     function isDepositCapReached(address _token, uint256 _amount) public view returns (bool) {
         uint256 amountOut = quoteByMarketValue(_token, _amount);
-        return rateLimiter.canConsume(_token, _amount, amountOut);
+        return !rateLimiter.canConsume(_token, _amount, amountOut);
     }
 
     /* INTERNAL FUNCTIONS */
-<<<<<<< HEAD
-
-=======
->>>>>>> dbe40de9
+
     function _afterDeposit(address _token, uint256 _amount) internal {
         TokenInfo storage info = tokenInfos[_token];
     }
@@ -446,7 +380,5 @@
         if (!sent) revert EthTransferFailed();
     }
 
-    receive() external payable {}
-
     function _authorizeUpgrade(address newImplementation) internal override onlyOwner {}
 }