--- conflicted
+++ resolved
@@ -3,6 +3,7 @@
 
 
 import "./IEtherFiNode.sol";
+import "../RoleRegistry.sol";
 
 import "../eigenlayer-interfaces/IEigenPodManager.sol";
 import "../eigenlayer-interfaces/IDelegationManager.sol";
@@ -47,13 +48,10 @@
     function numberOfValidators() external view returns (uint64);
     function maxEigenlayerWithdrawals() external view returns (uint8);
 
-<<<<<<< HEAD
     function allowedForwardedEigenpodCalls(bytes4 _selector) external view returns (bool);
     function allowedForwardedExternalCalls(bytes4 _selector, address _target) external view returns (bool);
-=======
-    function admins(address _address) external view returns (bool);
-    function eigenLayerOperatingAdmin(address _address) external view returns (bool);
->>>>>>> 2527217d
+
+    function roleRegistry() external view returns (RoleRegistry);
 
     // Non-VIEW functions
     function updateEtherFiNode(uint256 _validatorId) external;
