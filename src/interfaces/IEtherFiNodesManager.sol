// SPDX-License-Identifier: MIT
pragma solidity ^0.8.13;

import "../interfaces/IEtherFiNode.sol";
import "../eigenlayer-interfaces/IDelegationManager.sol";
import {BeaconChainProofs} from "../eigenlayer-libraries/BeaconChainProofs.sol";

interface IEtherFiNodesManager {

    function addressToWithdrawalCredentials(address addr) external pure returns (bytes memory);
    function addressToCompoundingWithdrawalCredentials(address addr) external pure returns (bytes memory);
    function etherfiNodeAddress(uint256 id) external view returns(address);
    function etherFiNodeFromPubkeyHash(bytes32 pubkeyHash) external view returns (IEtherFiNode);
    function linkPubkeyToNode(bytes calldata pubkey, address nodeAddress, uint256 legacyId) external;
    function calculateValidatorPubkeyHash(bytes memory pubkey) external pure returns (bytes32);

    function stakingManager() external view returns (address);

    // eigenlayer interactions
    function getEigenPod(uint256 id) external view returns (address);
    function startCheckpoint(uint256 id) external;
    function verifyCheckpointProofs(uint256 id, BeaconChainProofs.BalanceContainerProof calldata balanceContainerProof, BeaconChainProofs.BalanceProof[] calldata proofs) external;
    function setProofSubmitter(uint256 id, address newProofSubmitter) external;
    function queueETHWithdrawal(uint256 id, uint256 amount) external returns (bytes32 withdrawalRoot);
    function completeQueuedETHWithdrawals(uint256 id, bool receiveAsTokens) external;
    function queueWithdrawals(uint256 id, IDelegationManager.QueuedWithdrawalParams[] calldata params) external;
    function completeQueuedWithdrawals(uint256 id, IDelegationManager.Withdrawal[] calldata withdrawals, IERC20[][] calldata tokens, bool[] calldata receiveAsTokens) external;
    function sweepFunds(uint256 id) external;

    // unrestaking rate limiting
    function consumeUnrestakingCapacity(uint256 amount) external;

    // call forwarding
    function updateAllowedForwardedExternalCalls(bytes4 selector, address target, bool allowed) external;
    function updateAllowedForwardedEigenpodCalls(bytes4 selector, bool allowed) external;
    function forwardExternalCall(uint256[] calldata ids, bytes[] calldata data, address target) external returns (bytes[] memory returnData);
    function forwardEigenPodCall(uint256[] calldata ids, bytes[] calldata data) external returns (bytes[] memory returnData);
    function allowedForwardedEigenpodCalls(bytes4 selector) external returns (bool);
    function allowedForwardedExternalCalls(bytes4 selector, address to) external returns (bool);

    // protocol
    function pauseContract() external;
    function unPauseContract() external;

    struct LegacyNodesManagerState {
        uint256[4] legacyPadding1;
        // we are continuing to use this field in the short term before we fully transition to using pubkeyhash
        mapping(uint256 => address) DEPRECATED_etherfiNodeAddress;
        uint256[15] legacyPadding2;
        /*
            |-------------------------------------------+---------------------------------------------------------------+------+--------+-------+-------------------------------------------------|
            | numberOfValidators                        | uint64                                                        | 301  | 0      | 8     | src/EtherFiNodesManager.sol:EtherFiNodesManager |
            |-------------------------------------------+---------------------------------------------------------------+------+--------+-------+-------------------------------------------------|
            | nonExitPenaltyPrincipal                   | uint64                                                        | 301  | 8      | 8     | src/EtherFiNodesManager.sol:EtherFiNodesManager |
            |-------------------------------------------+---------------------------------------------------------------+------+--------+-------+-------------------------------------------------|
            | nonExitPenaltyDailyRate                   | uint64                                                        | 301  | 16     | 8     | src/EtherFiNodesManager.sol:EtherFiNodesManager |
            |-------------------------------------------+---------------------------------------------------------------+------+--------+-------+-------------------------------------------------|
            | SCALE                                     | uint64                                                        | 301  | 24     | 8     | src/EtherFiNodesManager.sol:EtherFiNodesManager |
            |-------------------------------------------+---------------------------------------------------------------+------+--------+-------+-------------------------------------------------|
            | treasuryContract                          | address                                                       | 302  | 0      | 20    | src/EtherFiNodesManager.sol:EtherFiNodesManager |
            |-------------------------------------------+---------------------------------------------------------------+------+--------+-------+-------------------------------------------------|
            | stakingManagerContract                    | address                                                       | 303  | 0      | 20    | src/EtherFiNodesManager.sol:EtherFiNodesManager |
            |-------------------------------------------+---------------------------------------------------------------+------+--------+-------+-------------------------------------------------|
            | DEPRECATED_protocolRevenueManagerContract | address                                                       | 304  | 0      | 20    | src/EtherFiNodesManager.sol:EtherFiNodesManager |
            |-------------------------------------------+---------------------------------------------------------------+------+--------+-------+-------------------------------------------------|
            | etherfiNodeAddress                        | mapping(uint256 => address)                                   | 305  | 0      | 32    | src/EtherFiNodesManager.sol:EtherFiNodesManager |
            |-------------------------------------------+---------------------------------------------------------------+------+--------+-------+-------------------------------------------------|
            | tnft                                      | contract TNFT                                                 | 306  | 0      | 20    | src/EtherFiNodesManager.sol:EtherFiNodesManager |
            |-------------------------------------------+---------------------------------------------------------------+------+--------+-------+-------------------------------------------------|
            | bnft                                      | contract BNFT                                                 | 307  | 0      | 20    | src/EtherFiNodesManager.sol:EtherFiNodesManager |
            |-------------------------------------------+---------------------------------------------------------------+------+--------+-------+-------------------------------------------------|
            | auctionManager                            | contract IAuctionManager                                      | 308  | 0      | 20    | src/EtherFiNodesManager.sol:EtherFiNodesManager |
            |-------------------------------------------+---------------------------------------------------------------+------+--------+-------+-------------------------------------------------|
            | DEPRECATED_protocolRevenueManager         | contract IProtocolRevenueManager                              | 309  | 0      | 20    | src/EtherFiNodesManager.sol:EtherFiNodesManager |
            |-------------------------------------------+---------------------------------------------------------------+------+--------+-------+-------------------------------------------------|
            | stakingRewardsSplit                       | struct IEtherFiNodesManager.RewardsSplit                      | 310  | 0      | 32    | src/EtherFiNodesManager.sol:EtherFiNodesManager |
            |-------------------------------------------+---------------------------------------------------------------+------+--------+-------+-------------------------------------------------|
            | DEPRECATED_protocolRewardsSplit           | struct IEtherFiNodesManager.RewardsSplit                      | 311  | 0      | 32    | src/EtherFiNodesManager.sol:EtherFiNodesManager |
            |-------------------------------------------+---------------------------------------------------------------+------+--------+-------+-------------------------------------------------|
            | DEPRECATED_admin                          | address                                                       | 312  | 0      | 20    | src/EtherFiNodesManager.sol:EtherFiNodesManager |
            |-------------------------------------------+---------------------------------------------------------------+------+--------+-------+-------------------------------------------------|
            | admins                                    | mapping(address => bool)                                      | 313  | 0      | 32    | src/EtherFiNodesManager.sol:EtherFiNodesManager |
            |-------------------------------------------+---------------------------------------------------------------+------+--------+-------+-------------------------------------------------|
            | eigenPodManager                           | contract IEigenPodManager                                     | 314  | 0      | 20    | src/EtherFiNodesManager.sol:EtherFiNodesManager |
            |-------------------------------------------+---------------------------------------------------------------+------+--------+-------+-------------------------------------------------|
            | delayedWithdrawalRouter                   | contract IDelayedWithdrawalRouter                             | 315  | 0      | 20    | src/EtherFiNodesManager.sol:EtherFiNodesManager |
            |-------------------------------------------+---------------------------------------------------------------+------+--------+-------+-------------------------------------------------|
            | maxEigenlayerWithdrawals                  | uint8                                                         | 315  | 20     | 1     | src/EtherFiNodesManager.sol:EtherFiNodesManager |
            |-------------------------------------------+---------------------------------------------------------------+------+--------+-------+-------------------------------------------------|
            | unusedWithdrawalSafes                     | address[]                                                     | 316  | 0      | 32    | src/EtherFiNodesManager.sol:EtherFiNodesManager |
            |-------------------------------------------+---------------------------------------------------------------+------+--------+-------+-------------------------------------------------|
            | DEPRECATED_enableNodeRecycling            | bool                                                          | 317  | 0      | 1     | src/EtherFiNodesManager.sol:EtherFiNodesManager |
            |-------------------------------------------+---------------------------------------------------------------+------+--------+-------+-------------------------------------------------|
            | validatorInfos                            | mapping(uint256 => struct IEtherFiNodesManager.ValidatorInfo) | 318  | 0      | 32    | src/EtherFiNodesManager.sol:EtherFiNodesManager |
            |-------------------------------------------+---------------------------------------------------------------+------+--------+-------+-------------------------------------------------|
            | delegationManager                         | contract IDelegationManager                                   | 319  | 0      | 20    | src/EtherFiNodesManager.sol:EtherFiNodesManager |
            |-------------------------------------------+---------------------------------------------------------------+------+--------+-------+-------------------------------------------------|
            | operatingAdmin                            | mapping(address => bool)                                      | 320  | 0      | 32    | src/EtherFiNodesManager.sol:EtherFiNodesManager |
            |-------------------------------------------+---------------------------------------------------------------+------+--------+-------+-------------------------------------------------|
        */
    }

    //---------------------------------------------------------------------------
    //-----------------------------  Events  -----------------------------------
    //---------------------------------------------------------------------------

    event PubkeyLinked(bytes32 indexed pubkeyHash, address indexed nodeAddress, uint256 indexed legacyId, bytes pubkey);
    event AllowedForwardedExternalCallsUpdated(bytes4 indexed selector, address indexed _target, bool _allowed);
    event AllowedForwardedEigenpodCallsUpdated(bytes4 indexed selector, bool _allowed);
    event FundsTransferred(address indexed nodeAddress, uint256 amount);
<<<<<<< HEAD
    event ValidatorWithdrawalRequestSent(address indexed initiator, address indexed pod, bytes32 indexed validatorPubkeyHash, uint64 amountGwei, uint256 feePerRequest);
    event ValidatorSwitchToCompoundingRequested(address indexed initiator, address indexed pod, bytes32 indexed validatorPubkeyHash, uint256 feePerRequest);
    event ValidatorConsolidationRequested(address indexed initiator, address indexed pod, bytes32 indexed sourcePubkeyHash, bytes32 targetPubkeyHash, uint256 feePerRequest);
=======
    event ValidatorWithdrawalRequestSent(address indexed pod, bytes32 indexed validatorPubkeyHash, bytes validatorPubkey);
>>>>>>> 45d013c8

    //--------------------------------------------------------------------------
    //-----------------------------  Errors  -----------------------------------
    //--------------------------------------------------------------------------

    error AlreadyLinked();
    error UnknownNode();
    error InvalidPubKeyLength();
    error LengthMismatch();
    error InvalidCaller();
    error IncorrectRole();
    error ForwardedCallNotAllowed();
    error InvalidForwardedCall();
    error EmptyWithdrawalsRequest();
    error EmptyConsolidationRequest();
    error InsufficientWithdrawalFees();
    error InsufficientConsolidationFees();
    error ExitRateLimitExceeded();
    error ExitRateLimitExceededForPod();
    error PubkeysMapToDifferentPods();
    error RateLimiterAlreadyInitialized();
}<|MERGE_RESOLUTION|>--- conflicted
+++ resolved
@@ -108,13 +108,9 @@
     event AllowedForwardedExternalCallsUpdated(bytes4 indexed selector, address indexed _target, bool _allowed);
     event AllowedForwardedEigenpodCallsUpdated(bytes4 indexed selector, bool _allowed);
     event FundsTransferred(address indexed nodeAddress, uint256 amount);
-<<<<<<< HEAD
-    event ValidatorWithdrawalRequestSent(address indexed initiator, address indexed pod, bytes32 indexed validatorPubkeyHash, uint64 amountGwei, uint256 feePerRequest);
+    event ValidatorWithdrawalRequestSent(address indexed pod, bytes32 indexed validatorPubkeyHash, bytes validatorPubkey);
     event ValidatorSwitchToCompoundingRequested(address indexed initiator, address indexed pod, bytes32 indexed validatorPubkeyHash, uint256 feePerRequest);
     event ValidatorConsolidationRequested(address indexed initiator, address indexed pod, bytes32 indexed sourcePubkeyHash, bytes32 targetPubkeyHash, uint256 feePerRequest);
-=======
-    event ValidatorWithdrawalRequestSent(address indexed pod, bytes32 indexed validatorPubkeyHash, bytes validatorPubkey);
->>>>>>> 45d013c8
 
     //--------------------------------------------------------------------------
     //-----------------------------  Errors  -----------------------------------
