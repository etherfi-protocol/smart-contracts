--- conflicted
+++ resolved
@@ -353,17 +353,9 @@
         numPendingDeposits -= uint32(_validatorIds.length);
 
         // If the LP is the B-nft holder, the 1 ether (for each validator) is taken from the LP
-<<<<<<< HEAD
         // otherwise, the 1 ether is taken from the B-nft holder's separate deposit. Thus, we don't need to update the accounting
         uint256 outboundEthAmountFromLp = isLpBnftHolder ? 1 ether * _validatorIds.length : 0;
         _accountForEthSentOut(outboundEthAmountFromLp);
-=======
-        // otherwise, the 1 ether is taken from the B-nft holder's separate deposit
-        if (isLpBnftHolder) {
-            totalValueOutOfLp += uint128(1 ether * _validatorIds.length);
-            totalValueInLp -= uint128(1 ether * _validatorIds.length);
-        }
->>>>>>> 80163a18
 
         stakingManager.batchRegisterValidators{value: 1 ether * _validatorIds.length}(_depositRoot, _validatorIds, _bnftRecipient, address(this), _registerValidatorDepositData, msg.sender);
         
