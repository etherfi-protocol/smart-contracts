--- conflicted
+++ resolved
@@ -23,6 +23,7 @@
 import "./interfaces/IAuctionManager.sol";
 import "./interfaces/ILiquifier.sol";
 import "./interfaces/IPausable.sol";
+
 
 
 contract LiquidityPool is Initializable, OwnableUpgradeable, UUPSUpgradeable, ILiquidityPool, IPausable {
@@ -488,7 +489,6 @@
         emit Unpaused(msg.sender);
     }
 
-<<<<<<< HEAD
     // DEPRECATED, just existing not to touch EtherFiAdmin contract
     function setStakingTargetWeights(uint32 _eEthWeight, uint32 _etherFanWeight) external {
     }
@@ -496,13 +496,6 @@
     function updateBnftMode(bool _isLpBnftHolder) external {
         if (!roleRegistry.hasRole(LIQUIDITY_POOL_ADMIN_ROLE, msg.sender)) revert IncorrectRole();
 
-=======
-    // Deprecated, just existing not to touch EtherFiAdmin contract
-    function setStakingTargetWeights(uint32 _eEthWeight, uint32 _etherFanWeight) external onlyAdmin {
-    }
-
-    function updateBnftMode(bool _isLpBnftHolder) external onlyAdmin {
->>>>>>> e5bfaba6
         // Never toggle it in the process of deposit-regiration
         isLpBnftHolder = _isLpBnftHolder;
     }
@@ -617,13 +610,11 @@
     function _isStaker() internal view returns (bool) {
         uint32 index = bnftHoldersIndexes[msg.sender].index;
         return bnftHoldersIndexes[msg.sender].registered && bnftHolders[index].holder == msg.sender;
-<<<<<<< HEAD
-=======
-    }
-
-    function _requireAdmin() internal view virtual {
-        require(admins[msg.sender], "Not admin");
->>>>>>> e5bfaba6
+    }
+
+    function _isStaker() internal view returns (bool) {
+        uint32 index = bnftHoldersIndexes[msg.sender].index;
+        return bnftHoldersIndexes[msg.sender].registered && bnftHolders[index].holder == msg.sender;
     }
 
     function _requireNotPaused() internal view virtual {
