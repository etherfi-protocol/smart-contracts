--- conflicted
+++ resolved
@@ -69,19 +69,15 @@
 
     IDelegationManager public delegationManager;
 
-<<<<<<< HEAD
     mapping(address => bool) public DEPRECATED_eigenLayerOperatingAdmin;
 
-    RoleRegistry public roleRegistry;
-=======
-    mapping(address => bool) public operatingAdmin;
-
->>>>>>> dbe40de9
     // function -> allowed
     mapping(bytes4 => bool) public allowedForwardedEigenpodCalls;
     // function -> target_address -> allowed
     mapping(bytes4 => mapping(address => bool)) public allowedForwardedExternalCalls;
-<<<<<<< HEAD
+
+    RoleRegistry public roleRegistry;
+
 
     //--------------------------------------------------------------------------------------
     //-------------------------------------  ROLES  ---------------------------------------
@@ -91,8 +87,6 @@
     bytes32 constant public WHITELIST_UPDATER = keccak256("EFNM_WHITELIST_UPDATER");
     bytes32 constant public EIGENPOD_CALLER_ROLE = keccak256("EFNM_EIGENPOD_CALLER_ROLE");
     bytes32 constant public EXTERNAL_CALLER_ROLE = keccak256("EFNM_EXTERNAL_CALLER_ROLE");
-=======
->>>>>>> dbe40de9
 
     //--------------------------------------------------------------------------------------
     //-------------------------------------  EVENTS  ---------------------------------------
@@ -126,10 +120,7 @@
 
     error InvalidParams();
     error NonZeroAddress();
-<<<<<<< HEAD
     error IncorrectRole();
-=======
->>>>>>> dbe40de9
     error ForwardedCallNotAllowed();
     error InvalidForwardedCall();
 
@@ -202,27 +193,6 @@
         }
     }
 
-<<<<<<< HEAD
-=======
-    /// @notice Start a PEPE pod checkpoint balance proof. A new proof cannot be started until
-    ///         the previous proof is completed
-    /// @dev Eigenlayer's PEPE proof system operates on pod-level and will require checkpoint proofs for
-    ///      every single validator associated with the pod. For efficiency you will want to try to only
-    ///      do checkpoints whene you wish to update most of the validators in the associated pod at once
-    function startCheckpoint(uint256 _validatorId, bool _revertIfNoBalance) external onlyAdmin {
-        address etherfiNode = etherfiNodeAddress[_validatorId];
-        IEtherFiNode(etherfiNode).startCheckpoint(_revertIfNoBalance);
-    }
-
-    // @notice you can delegate 1 additional wallet that is allowed to call startCheckpoint() and
-    //         verifyWithdrawalCredentials() on behalf of this pod
-    /// @dev this will affect all validators in the pod, not just the provided validator
-    function setProofSubmitter(uint256 _validatorId, address _newProofSubmitter) external onlyAdmin {
-        address etherfiNode = etherfiNodeAddress[_validatorId];
-        IEtherFiNode(etherfiNode).setProofSubmitter(_newProofSubmitter);
-    }
->>>>>>> dbe40de9
-
     /// @notice Once the node's exit & funds withdrawal from Beacon is observed, the protocol calls this function to process their exits.
     /// @param _validatorIds The list of validators which exited
     /// @param _exitTimestamps The list of exit timestamps of the validators
@@ -252,7 +222,7 @@
     }
 
     /// @notice queue a withdrawal of eth from an eigenPod. You must wait for the queuing period
-    ///         defined by eigenLayer before you can finish the withdrawal via etherFiNode.claimDelayedWithdrawalRouterWithdrawals()
+    ///         defined by eigenLayer before you can finish the withdrawal
     /// @param _validatorIds The validator Ids
     function batchQueueRestakedWithdrawal(uint256[] calldata _validatorIds) public whenNotPaused {
         if (!roleRegistry.hasRole(NODE_ADMIN_ROLE, msg.sender)) revert IncorrectRole();
@@ -262,12 +232,8 @@
         }
     }
 
-<<<<<<< HEAD
     function completeQueuedWithdrawals(uint256[] calldata _validatorIds, IDelegationManager.Withdrawal[] memory withdrawals, uint256[] calldata middlewareTimesIndexes, bool _receiveAsTokens) external {
         if (!roleRegistry.hasRole(NODE_ADMIN_ROLE, msg.sender)) revert IncorrectRole();
-=======
-    function completeQueuedWithdrawals(uint256[] calldata _validatorIds, IDelegationManager.Withdrawal[] memory withdrawals, uint256[] calldata middlewareTimesIndexes, bool _receiveAsTokens) external onlyOperatingAdmin {
->>>>>>> dbe40de9
         for (uint256 i = 0; i < _validatorIds.length; i++) {
             address etherfiNode = etherfiNodeAddress[_validatorIds[i]];
             IEtherFiNode(etherfiNode).completeQueuedWithdrawal(withdrawals[i], middlewareTimesIndexes[i], _receiveAsTokens);
@@ -287,13 +253,9 @@
     //  3. perform `EigenPod.verifyCheckpointProofs()`
     //  4. wait for 'withdrawalDelayBlocks' (= 7 days) delay to be passed
     //  5. Finally, perform `EtherFiNodesManager.partialWithdraw` for the validator
-<<<<<<< HEAD
     function partialWithdraw(uint256 _validatorId) public nonReentrant whenNotPaused {
         // locking to admin because of above explanation
         if (!roleRegistry.hasRole(NODE_ADMIN_ROLE, msg.sender)) revert IncorrectRole();
-=======
-    function partialWithdraw(uint256 _validatorId) public nonReentrant whenNotPaused onlyAdmin {
->>>>>>> dbe40de9
 
         address etherfiNode = etherfiNodeAddress[_validatorId];
         _updateEtherFiNode(_validatorId);
@@ -318,31 +280,18 @@
     /// @param _validatorId the validator Id to withdraw from
     /// Full Flow of the full withdrawal for a validator
     //  1. validator is exited & fund is withdrawn from the beacon chain
-<<<<<<< HEAD
     //  2. perform `EigenPod.startCheckpoint()` this starts a checkpoint proof for all validators in the pod
     //  3. perform `EigenPod.verifyCheckpointProofs()` must submit 1 proof per validator in the pod
-=======
-    //  2. perform `EigenPod.startCheckpoint()`
-    //  3. perform `EigenPod.verifyCheckpointProofs()`
->>>>>>> dbe40de9
     //  4. perform `EtherFiNodesManager.processNodeExit` which calls `DelegationManager.queueWithdrawals`
     //  5. wait for 'minWithdrawalDelayBlocks' (= 7 days) delay to be passed
     //  6. perform `EtherFiNodesManager.completeQueuedWithdrawals` which calls `DelegationManager.completeQueuedWithdrawal`
     //  7. Finally, perform `EtherFiNodesManager.fullWithdraw`
-<<<<<<< HEAD
     function fullWithdraw(uint256 _validatorId) public nonReentrant whenNotPaused {
-=======
-    function fullWithdraw(uint256 _validatorId) public nonReentrant whenNotPaused{
->>>>>>> dbe40de9
         address etherfiNode = etherfiNodeAddress[_validatorId];
         _updateEtherFiNode(_validatorId);
         require(phase(_validatorId) == IEtherFiNode.VALIDATOR_PHASE.EXITED, "NOT_EXITED");
 
-<<<<<<< HEAD
         (uint256 toTnft, uint256 toBnft) = getFullWithdrawalPayouts(_validatorId);
-=======
-        (uint256 toOperator, uint256 toTnft, uint256 toBnft, uint256 toTreasury) = getFullWithdrawalPayouts(_validatorId);
->>>>>>> dbe40de9
         _setValidatorPhase(etherfiNode, _validatorId, IEtherFiNode.VALIDATOR_PHASE.FULLY_WITHDRAWN); // EXITED -> FULLY_WITHDRAWN
         _unRegisterValidator(_validatorId);
         _distributePayouts(etherfiNode, _validatorId, toTnft, toBnft);
@@ -438,7 +387,6 @@
     }
 
     //--------------------------------------------------------------------------------------
-<<<<<<< HEAD
     //----------------------------- EIGENPOD MANAGEMENT  -----------------------------------
     //--------------------------------------------------------------------------------------
 
@@ -469,8 +417,6 @@
     }
 
     //--------------------------------------------------------------------------------------
-=======
->>>>>>> dbe40de9
     //-------------------------------- CALL FORWARDING  ------------------------------------
     //--------------------------------------------------------------------------------------
 
@@ -478,13 +424,9 @@
     /// @param _selector method selector
     /// @param _target call target for forwarded call
     /// @param _allowed enable or disable the call
-<<<<<<< HEAD
     function updateAllowedForwardedExternalCalls(bytes4 _selector, address _target, bool _allowed) external {
         if (!roleRegistry.hasRole(WHITELIST_UPDATER, msg.sender)) revert IncorrectRole();
 
-=======
-    function updateAllowedForwardedExternalCalls(bytes4 _selector, address _target, bool _allowed) external onlyAdmin {
->>>>>>> dbe40de9
         allowedForwardedExternalCalls[_selector][_target] = _allowed;
         emit AllowedForwardedExternalCallsUpdated(_selector, _target, _allowed);
     }
@@ -492,18 +434,13 @@
     /// @notice Update the whitelist for external calls that can be executed against the corresponding eigenpod
     /// @param _selector method selector
     /// @param _allowed enable or disable the call
-<<<<<<< HEAD
     function updateAllowedForwardedEigenpodCalls(bytes4 _selector, bool _allowed) external {
         if (!roleRegistry.hasRole(WHITELIST_UPDATER, msg.sender)) revert IncorrectRole();
 
-=======
-    function updateAllowedForwardedEigenpodCalls(bytes4 _selector, bool _allowed) external onlyAdmin {
->>>>>>> dbe40de9
         allowedForwardedEigenpodCalls[_selector] = _allowed;
         emit AllowedForwardedEigenpodCallsUpdated(_selector, _allowed);
     }
 
-<<<<<<< HEAD
     // https://github.com/Layr-Labs/eigenlayer-contracts/blob/dev/src/contracts/pods/EigenPod.sol
     /// @notice Call the eigenPod contract
     // - verifyWithdrawalCredentials
@@ -514,49 +451,13 @@
         returnData = new bytes[](_validatorIds.length);
         for (uint256 i = 0; i < _validatorIds.length; i++) {
             _verifyForwardedEigenpodCall(_data[i], _validatorIds[i]);
-=======
-    function forwardEigenpodCall(uint256[] calldata _validatorIds, bytes[] calldata _data) external nonReentrant whenNotPaused onlyOperatingAdmin returns (bytes[] memory returnData) {
-        returnData = new bytes[](_validatorIds.length);
-        for (uint256 i = 0; i < _validatorIds.length; i++) {
-            _verifyForwardedEigenpodCall(_data[i]);
->>>>>>> dbe40de9
             returnData[i] = IEtherFiNode(etherfiNodeAddress[_validatorIds[i]]).callEigenPod(_data[i]);
         }
     }
 
-<<<<<<< HEAD
-    function forwardExternalCall(uint256[] calldata _validatorIds, bytes[] calldata _data, address _target) external nonReentrant whenNotPaused returns (bytes[] memory returnData) {
-        if (!roleRegistry.hasRole(EXTERNAL_CALLER_ROLE, msg.sender)) revert IncorrectRole();
-
-        returnData = new bytes[](_validatorIds.length);
-        for (uint256 i = 0; i < _validatorIds.length; i++) {
-            _verifyForwardedExternalCall(_target, _data[i], _validatorIds[i]);
-            returnData[i] = IEtherFiNode(etherfiNodeAddress[_validatorIds[i]]).forwardCall(_target, _data[i]);
-        }
-    }
-
-    function _verifyForwardedEigenpodCall(bytes calldata _data, uint256 _validatorId) internal view {
-
-        if (_data.length < 4) revert InvalidForwardedCall();
-        bytes4 selector = bytes4(_data[:4]);
-
-        if (!allowedForwardedEigenpodCalls[selector]) revert ForwardedCallNotAllowed();
-
-        // can add extra restrictions to specific calls here i.e. checking specific paramaters
-        // if (selector == ...) { custom logic }
-    }
-
-    function _verifyForwardedExternalCall(address _to, bytes calldata _data, uint256 _validatorId) internal view {
-
-        if (_data.length < 4) revert InvalidForwardedCall();
-        bytes4 selector = bytes4(_data[:4]);
-
-        if (!allowedForwardedExternalCalls[selector][_to]) revert ForwardedCallNotAllowed();
-
-        // can add extra restrictions to specific calls here i.e. checking specific paramaters
-        // if (selector == ...) { custom logic }
-=======
-    function forwardEigenpodCall(address[] calldata _etherfiNodes, bytes[] calldata _data) external nonReentrant whenNotPaused onlyOperatingAdmin returns (bytes[] memory returnData) {
+    function forwardEigenpodCall(address[] calldata _etherfiNodes, bytes[] calldata _data) external nonReentrant whenNotPaused returns (bytes[] memory returnData) {
+        if (!roleRegistry.hasRole(EIGENPOD_CALLER_ROLE, msg.sender)) revert IncorrectRole();
+
         returnData = new bytes[](_etherfiNodes.length);
         for (uint256 i = 0; i < _etherfiNodes.length; i++) {
             _verifyForwardedEigenpodCall(_data[i]);
@@ -564,21 +465,46 @@
         }
     }
 
-    function forwardExternalCall(uint256[] calldata _validatorIds, bytes[] calldata _data, address _target) external nonReentrant whenNotPaused onlyOperatingAdmin returns (bytes[] memory returnData) {
+    function forwardExternalCall(uint256[] calldata _validatorIds, bytes[] calldata _data, address _target) external nonReentrant whenNotPaused returns (bytes[] memory returnData) {
+        if (!roleRegistry.hasRole(EXTERNAL_CALLER_ROLE, msg.sender)) revert IncorrectRole();
+
         returnData = new bytes[](_validatorIds.length);
         for (uint256 i = 0; i < _validatorIds.length; i++) {
-            _verifyForwardedExternalCall(_target, _data[i]);
+            _verifyForwardedExternalCall(_target, _data[i], _validatorIds[i]);
             returnData[i] = IEtherFiNode(etherfiNodeAddress[_validatorIds[i]]).forwardCall(_target, _data[i]);
         }
     }
 
-    function forwardExternalCall(address[] calldata _etherfiNodes, bytes[] calldata _data, address _target) external nonReentrant whenNotPaused onlyOperatingAdmin returns (bytes[] memory returnData) {
+    function forwardExternalCall(address[] calldata _etherfiNodes, bytes[] calldata _data, address _target) external nonReentrant whenNotPaused returns (bytes[] memory returnData) {
+        if (!roleRegistry.hasRole(EXTERNAL_CALLER_ROLE, msg.sender)) revert IncorrectRole();
+
         returnData = new bytes[](_etherfiNodes.length);
         for (uint256 i = 0; i < _etherfiNodes.length; i++) {
             _verifyForwardedExternalCall(_target, _data[i]);
             returnData[i] = IEtherFiNode(_etherfiNodes[i]).forwardCall(_target, _data[i]);
         }
->>>>>>> dbe40de9
+    }
+
+    function _verifyForwardedEigenpodCall(bytes calldata _data, uint256 _validatorId) internal view {
+
+        if (_data.length < 4) revert InvalidForwardedCall();
+        bytes4 selector = bytes4(_data[:4]);
+
+        if (!allowedForwardedEigenpodCalls[selector]) revert ForwardedCallNotAllowed();
+
+        // can add extra restrictions to specific calls here i.e. checking specific paramaters
+        // if (selector == ...) { custom logic }
+    }
+
+    function _verifyForwardedExternalCall(address _to, bytes calldata _data, uint256 _validatorId) internal view {
+
+        if (_data.length < 4) revert InvalidForwardedCall();
+        bytes4 selector = bytes4(_data[:4]);
+
+        if (!allowedForwardedExternalCalls[selector][_to]) revert ForwardedCallNotAllowed();
+
+        // can add extra restrictions to specific calls here i.e. checking specific paramaters
+        // if (selector == ...) { custom logic }
     }
 
     function _verifyForwardedEigenpodCall(bytes calldata _data) internal view {
@@ -624,19 +550,6 @@
         numberOfValidators += _count;
     }
 
-<<<<<<< HEAD
-=======
-    /// @notice Updates the address of the admin
-    /// @param _address the new address to set as admin
-    function updateAdmin(address _address, bool _isAdmin) external onlyOwner {
-        admins[_address] = _isAdmin;
-    }
-
-    function updateEigenLayerOperatingAdmin(address _address, bool _isAdmin) external onlyOwner {
-        operatingAdmin[_address] = _isAdmin;
-    }
-
->>>>>>> dbe40de9
     // Pauses the contract
     function pauseContract() external {
         if (!roleRegistry.hasRole(roleRegistry.PROTOCOL_PAUSER(), msg.sender)) revert IncorrectRole();
@@ -874,13 +787,6 @@
         if (msg.sender != stakingManagerContract) revert NotStakingManager();
     }
 
-<<<<<<< HEAD
-=======
-    function _operatingAdmin() internal view virtual {
-        if (!operatingAdmin[msg.sender] && !admins[msg.sender] && msg.sender != owner()) revert NotAdmin();
-    }
-
->>>>>>> dbe40de9
     //--------------------------------------------------------------------------------------
     //-----------------------------------  MODIFIERS  --------------------------------------
     //--------------------------------------------------------------------------------------
@@ -889,17 +795,4 @@
         _onlyStakingManagerContract();
         _;
     }
-<<<<<<< HEAD
-=======
-
-    modifier onlyAdmin() {
-        _requireAdmin();
-        _;
-    }
-
-    modifier onlyOperatingAdmin() {
-        _operatingAdmin();
-        _;
-    }
->>>>>>> dbe40de9
 }