--- conflicted
+++ resolved
@@ -229,17 +229,11 @@
     //  1. ETH is withdrawn from the beacon chain to the EigenPod
     //  2. perform `EigenPod.startCheckpoint()`
     //  3. perform `EigenPod.verifyCheckpointProofs()`
-<<<<<<< HEAD
-    //  4. wait for 'withdrawalDelayBlocks' (= 7 days) delay to be passed
-    //  5. Finally, perform `EtherFiNodesManager.partialWithdraw` for the validator
-    /// @dev This function is will be deprecated in the future for simpler operations using the advanced rewards distribution
-=======
     //  4. perform `DelegationManager.queueWithdrawals`
     //  5. wait for 'withdrawalDelayBlocks' (= 7 days) delay to be passed
     //  6. perform `DelegationManager.completeQueuedWithdrawals`
     //  7. Finally, perform `EtherFiNodesManager.partialWithdraw` for the validator
     /// @dev This function will be re-considered in the future for simpler operations using the advanced rewards distribution mechanisms
->>>>>>> ab6aa94d
     function partialWithdraw(uint256 _validatorId) public nonReentrant whenNotPaused onlyAdmin {
         address etherfiNode = etherfiNodeAddress[_validatorId];
         _updateEtherFiNode(_validatorId);
