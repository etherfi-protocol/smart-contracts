// SPDX-License-Identifier: BUSL-1.1

pragma solidity ^0.8.0;

import "./EigenlayerMerkle.sol";
import "./Endian.sol";

//Utility library for parsing and PHASE0 beacon chain block headers
//SSZ Spec: https://github.com/ethereum/consensus-specs/blob/dev/ssz/simple-serialize.md#merkleization
//BeaconBlockHeader Spec: https://github.com/ethereum/consensus-specs/blob/dev/specs/phase0/beacon-chain.md#beaconblockheader
//BeaconState Spec: https://github.com/ethereum/consensus-specs/blob/dev/specs/phase0/beacon-chain.md#beaconstate
library BeaconChainProofs {

    /// @notice Heights of various merkle trees in the beacon chain
    /// - beaconBlockRoot
    /// |                                             HEIGHT: BEACON_BLOCK_HEADER_TREE_HEIGHT
    /// -- beaconStateRoot
    /// |                                             HEIGHT: BEACON_STATE_TREE_HEIGHT
    /// validatorContainerRoot, balanceContainerRoot
    /// |                       |                     HEIGHT: BALANCE_TREE_HEIGHT
    /// |                       individual balances
    /// |                                             HEIGHT: VALIDATOR_TREE_HEIGHT
    /// individual validators
    uint256 internal constant BEACON_BLOCK_HEADER_TREE_HEIGHT = 3;
    uint256 internal constant BEACON_STATE_TREE_HEIGHT = 5;
    uint256 internal constant BALANCE_TREE_HEIGHT = 38;
    uint256 internal constant VALIDATOR_TREE_HEIGHT = 40;
    
    /// @notice Index of the beaconStateRoot in the `BeaconBlockHeader` container
    ///
    /// BeaconBlockHeader = [..., state_root, ...]
    ///                      0...      3
    ///
    /// (See https://github.com/ethereum/consensus-specs/blob/dev/specs/phase0/beacon-chain.md#beaconblockheader)
    uint256 internal constant STATE_ROOT_INDEX = 3;

    /// @notice Indices for fields in the `BeaconState` container
    ///
    /// BeaconState = [..., validators, balances, ...]
    ///                0...     11         12
    ///
    /// (See https://github.com/ethereum/consensus-specs/blob/dev/specs/capella/beacon-chain.md#beaconstate)
    uint256 internal constant VALIDATOR_CONTAINER_INDEX = 11;
    uint256 internal constant BALANCE_CONTAINER_INDEX = 12;

    /// @notice Number of fields in the `Validator` container
    /// (See https://github.com/ethereum/consensus-specs/blob/dev/specs/phase0/beacon-chain.md#validator)
    uint256 internal constant VALIDATOR_FIELDS_LENGTH = 8;

    /// @notice Indices for fields in the `Validator` container
    uint256 internal constant VALIDATOR_PUBKEY_INDEX = 0;
    uint256 internal constant VALIDATOR_WITHDRAWAL_CREDENTIALS_INDEX = 1;
    uint256 internal constant VALIDATOR_BALANCE_INDEX = 2;
    uint256 internal constant VALIDATOR_SLASHED_INDEX = 3;
    uint256 internal constant VALIDATOR_EXIT_EPOCH_INDEX = 6;

    /// @notice Slot/Epoch timings
    uint64 internal constant SECONDS_PER_SLOT = 12;
    uint64 internal constant SLOTS_PER_EPOCH = 32;
    uint64 internal constant SECONDS_PER_EPOCH = SLOTS_PER_EPOCH * SECONDS_PER_SLOT;

    /// @notice `FAR_FUTURE_EPOCH` is used as the default value for certain `Validator`
    /// fields when a `Validator` is first created on the beacon chain
    uint64 internal constant FAR_FUTURE_EPOCH = type(uint64).max;
    bytes8 internal constant UINT64_MASK = 0xffffffffffffffff;

    /// @notice Contains a beacon state root and a merkle proof verifying its inclusion under a beacon block root
    struct StateRootProof {
        bytes32 beaconStateRoot;
        bytes proof;
    }

    /// @notice Contains a validator's fields and a merkle proof of their inclusion under a beacon state root
    struct ValidatorProof {
        bytes32[] validatorFields;
        bytes proof;
    }

    /// @notice Contains a beacon balance container root and a proof of this root under a beacon block root
    struct BalanceContainerProof {
        bytes32 balanceContainerRoot;
        bytes proof;
    }

    /// @notice Contains a validator balance root and a proof of its inclusion under a balance container root
    struct BalanceProof {
        bytes32 pubkeyHash;
        bytes32 balanceRoot;
        bytes proof;
    }

    /*******************************************************************************
                 VALIDATOR FIELDS -> BEACON STATE ROOT -> BEACON BLOCK ROOT
    *******************************************************************************/

    /// @notice Verify a merkle proof of the beacon state root against a beacon block root
    /// @param beaconBlockRoot merkle root of the beacon block
    /// @param proof the beacon state root and merkle proof of its inclusion under `beaconBlockRoot`
    function verifyStateRoot(
        bytes32 beaconBlockRoot,
        StateRootProof calldata proof
    ) internal view {
        require(
            proof.proof.length == 32 * (BEACON_BLOCK_HEADER_TREE_HEIGHT),
            "BeaconChainProofs.verifyStateRoot: Proof has incorrect length"
        );

        /// This merkle proof verifies the `beaconStateRoot` under the `beaconBlockRoot`
        /// - beaconBlockRoot
        /// |                            HEIGHT: BEACON_BLOCK_HEADER_TREE_HEIGHT
        /// -- beaconStateRoot
        require(
            EigenlayerMerkle.verifyInclusionSha256({
                proof: proof.proof,
                root: beaconBlockRoot,
                leaf: proof.beaconStateRoot,
                index: STATE_ROOT_INDEX
            }),
            "BeaconChainProofs.verifyStateRoot: Invalid state root merkle proof"
        );
    }

    /// @notice Verify a merkle proof of a validator container against a `beaconStateRoot`
    /// @dev This proof starts at a validator's container root, proves through the validator container root,
    /// and continues proving to the root of the `BeaconState`
    /// @dev See https://eth2book.info/capella/part3/containers/dependencies/#validator for info on `Validator` containers
    /// @dev See https://eth2book.info/capella/part3/containers/state/#beaconstate for info on `BeaconState` containers
    /// @param beaconStateRoot merkle root of the `BeaconState` container
    /// @param validatorFields an individual validator's fields. These are merklized to form a `validatorRoot`,
    /// which is used as the leaf to prove against `beaconStateRoot`
    /// @param validatorFieldsProof a merkle proof of inclusion of `validatorFields` under `beaconStateRoot`
    /// @param validatorIndex the validator's unique index
    function verifyValidatorFields(
        bytes32 beaconStateRoot,
        bytes32[] calldata validatorFields,
        bytes calldata validatorFieldsProof,
        uint40 validatorIndex
    ) internal view {
        require(
            validatorFields.length == VALIDATOR_FIELDS_LENGTH,
            "BeaconChainProofs.verifyValidatorFields: Validator fields has incorrect length"
        );

        /// Note: the reason we use `VALIDATOR_TREE_HEIGHT + 1` here is because the merklization process for
        /// this container includes hashing the root of the validator tree with the length of the validator list
        require(
            validatorFieldsProof.length == 32 * ((VALIDATOR_TREE_HEIGHT + 1) + BEACON_STATE_TREE_HEIGHT),
            "BeaconChainProofs.verifyValidatorFields: Proof has incorrect length"
        );

<<<<<<< HEAD
        // EigenlayerMerkle.ze `validatorFields` to get the leaf to prove
=======
        // Merkleize `validatorFields` to get the leaf to prove
>>>>>>> dbe40de9
        bytes32 validatorRoot = EigenlayerMerkle.merkleizeSha256(validatorFields);

        /// This proof combines two proofs, so its index accounts for the relative position of leaves in two trees:
        /// - beaconStateRoot
        /// |                            HEIGHT: BEACON_STATE_TREE_HEIGHT
        /// -- validatorContainerRoot
        /// |                            HEIGHT: VALIDATOR_TREE_HEIGHT + 1
        /// ---- validatorRoot
        uint256 index = (VALIDATOR_CONTAINER_INDEX << (VALIDATOR_TREE_HEIGHT + 1)) | uint256(validatorIndex);

        require(
            EigenlayerMerkle.verifyInclusionSha256({
                proof: validatorFieldsProof,
                root: beaconStateRoot,
                leaf: validatorRoot,
                index: index
            }),
            "BeaconChainProofs.verifyValidatorFields: Invalid merkle proof"
        );
    }

    /*******************************************************************************
             VALIDATOR BALANCE -> BALANCE CONTAINER ROOT -> BEACON BLOCK ROOT
    *******************************************************************************/

    /// @notice Verify a merkle proof of the beacon state's balances container against the beacon block root
    /// @dev This proof starts at the balance container root, proves through the beacon state root, and
    /// continues proving through the beacon block root. As a result, this proof will contain elements
    /// of a `StateRootProof` under the same block root, with the addition of proving the balances field
    /// within the beacon state.
    /// @dev This is used to make checkpoint proofs more efficient, as a checkpoint will verify multiple balances
    /// against the same balance container root.
    /// @param beaconBlockRoot merkle root of the beacon block
    /// @param proof a beacon balance container root and merkle proof of its inclusion under `beaconBlockRoot`
    function verifyBalanceContainer(
        bytes32 beaconBlockRoot,
        BalanceContainerProof calldata proof
    ) internal view {
        require(
            proof.proof.length == 32 * (BEACON_BLOCK_HEADER_TREE_HEIGHT + BEACON_STATE_TREE_HEIGHT),
            "BeaconChainProofs.verifyBalanceContainer: Proof has incorrect length"
        );

        /// This proof combines two proofs, so its index accounts for the relative position of leaves in two trees:
        /// - beaconBlockRoot
        /// |                            HEIGHT: BEACON_BLOCK_HEADER_TREE_HEIGHT
        /// -- beaconStateRoot
        /// |                            HEIGHT: BEACON_STATE_TREE_HEIGHT
        /// ---- balancesContainerRoot
        uint256 index = (STATE_ROOT_INDEX << (BEACON_STATE_TREE_HEIGHT)) | BALANCE_CONTAINER_INDEX;
        
        require(
            EigenlayerMerkle.verifyInclusionSha256({
                proof: proof.proof,
                root: beaconBlockRoot,
                leaf: proof.balanceContainerRoot,
                index: index
            }),
            "BeaconChainProofs.verifyBalanceContainer: invalid balance container proof"
        );
    }

    /// @notice Verify a merkle proof of a validator's balance against the beacon state's `balanceContainerRoot`
    /// @param balanceContainerRoot the merkle root of all validators' current balances
    /// @param validatorIndex the index of the validator whose balance we are proving
    /// @param proof the validator's associated balance root and a merkle proof of inclusion under `balanceContainerRoot`
    /// @return validatorBalanceGwei the validator's current balance (in gwei)
    function verifyValidatorBalance(
        bytes32 balanceContainerRoot,
        uint40 validatorIndex,
        BalanceProof calldata proof
    ) internal view returns (uint64 validatorBalanceGwei) {
        /// Note: the reason we use `BALANCE_TREE_HEIGHT + 1` here is because the merklization process for
        /// this container includes hashing the root of the balances tree with the length of the balances list
        require(
            proof.proof.length == 32 * (BALANCE_TREE_HEIGHT + 1),
            "BeaconChainProofs.verifyValidatorBalance: Proof has incorrect length"
        );

        /// When merkleized, beacon chain balances are combined into groups of 4 called a `balanceRoot`. The merkle
        /// proof here verifies that this validator's `balanceRoot` is included in the `balanceContainerRoot`
        /// - balanceContainerRoot
        /// |                            HEIGHT: BALANCE_TREE_HEIGHT
        /// -- balanceRoot
        uint256 balanceIndex = uint256(validatorIndex / 4);
 
        require(
            EigenlayerMerkle.verifyInclusionSha256({
                proof: proof.proof,
                root: balanceContainerRoot,
                leaf: proof.balanceRoot,
                index: balanceIndex
            }),
            "BeaconChainProofs.verifyValidatorBalance: Invalid merkle proof"
        );

        /// Extract the individual validator's balance from the `balanceRoot`
        return getBalanceAtIndex(proof.balanceRoot, validatorIndex);
    }

    /**
     * @notice Parses a balanceRoot to get the uint64 balance of a validator.  
     * @dev During merkleization of the beacon state balance tree, four uint64 values are treated as a single 
     * leaf in the merkle tree. We use validatorIndex % 4 to determine which of the four uint64 values to 
     * extract from the balanceRoot.
     * @param balanceRoot is the combination of 4 validator balances being proven for
     * @param validatorIndex is the index of the validator being proven for
     * @return The validator's balance, in Gwei
     */
    function getBalanceAtIndex(bytes32 balanceRoot, uint40 validatorIndex) internal pure returns (uint64) {
        uint256 bitShiftAmount = (validatorIndex % 4) * 64;
        return 
            Endian.fromLittleEndianUint64(bytes32((uint256(balanceRoot) << bitShiftAmount)));
    }

    /// @notice Indices for fields in the `Validator` container:
    /// 0: pubkey
    /// 1: withdrawal credentials
    /// 2: effective balance
    /// 3: slashed?
    /// 4: activation elligibility epoch
    /// 5: activation epoch
    /// 6: exit epoch
    /// 7: withdrawable epoch
    ///
    /// (See https://github.com/ethereum/consensus-specs/blob/dev/specs/phase0/beacon-chain.md#validator)

    /// @dev Retrieves a validator's pubkey hash
    function getPubkeyHash(bytes32[] memory validatorFields) internal pure returns (bytes32) {
        return 
            validatorFields[VALIDATOR_PUBKEY_INDEX];
    }

    /// @dev Retrieves a validator's withdrawal credentials
    function getWithdrawalCredentials(bytes32[] memory validatorFields) internal pure returns (bytes32) {
        return
            validatorFields[VALIDATOR_WITHDRAWAL_CREDENTIALS_INDEX];
    }

    /// @dev Retrieves a validator's effective balance (in gwei)
    function getEffectiveBalanceGwei(bytes32[] memory validatorFields) internal pure returns (uint64) {
        return 
            Endian.fromLittleEndianUint64(validatorFields[VALIDATOR_BALANCE_INDEX]);
    }

    /// @dev Retrieves true IFF a validator is marked slashed
    function isValidatorSlashed(bytes32[] memory validatorFields) internal pure returns (bool) {
        return validatorFields[VALIDATOR_SLASHED_INDEX] != 0;
    }

    /// @dev Retrieves a validator's exit epoch
    function getExitEpoch(bytes32[] memory validatorFields) internal pure returns (uint64) {
        return 
            Endian.fromLittleEndianUint64(validatorFields[VALIDATOR_EXIT_EPOCH_INDEX]);
    }
}<|MERGE_RESOLUTION|>--- conflicted
+++ resolved
@@ -148,11 +148,7 @@
             "BeaconChainProofs.verifyValidatorFields: Proof has incorrect length"
         );
 
-<<<<<<< HEAD
-        // EigenlayerMerkle.ze `validatorFields` to get the leaf to prove
-=======
         // Merkleize `validatorFields` to get the leaf to prove
->>>>>>> dbe40de9
         bytes32 validatorRoot = EigenlayerMerkle.merkleizeSha256(validatorFields);
 
         /// This proof combines two proofs, so its index accounts for the relative position of leaves in two trees:
