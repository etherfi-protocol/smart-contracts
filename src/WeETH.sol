--- conflicted
+++ resolved
@@ -19,10 +19,6 @@
     ILiquidityPool public liquidityPool;
 
     mapping (address => bool) public whitelistedSpender;
-<<<<<<< HEAD
-=======
-    mapping (address => bool) public blacklistedRecipient;
->>>>>>> 70f33890
 
     //--------------------------------------------------------------------------------------
     //----------------------------  STATE-CHANGING FUNCTIONS  ------------------------------
@@ -103,11 +99,7 @@
         bytes32 s
     ) public override {
         require(whitelistedSpender[spender], "weETH: spender not whitelisted"); 
-<<<<<<< HEAD
 
-=======
-    
->>>>>>> 70f33890
         super.permit(owner, spender, value, deadline, v, r, s);
     }
 
