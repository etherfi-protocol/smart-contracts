--- conflicted
+++ resolved
@@ -82,14 +82,13 @@
         eETH.transfer(msg.sender, eETHAmount);
         return eETHAmount;
     }
-
-<<<<<<< HEAD
     /// @notice Transfer weEth out of treasury to the owner
     function rescueTreasuryWeeth() public onlyOwner {
         address treasury = 0x6329004E903B7F420245E7aF3f355186f2432466;
         uint256 treasuryBal = balanceOf(treasury);
        _transfer(treasury, msg.sender, treasuryBal);
-=======
+    }
+
     /// @notice Requires the spender to be whitelisted before calling {ERC20PermitUpgradeable-permit}
     function permit(
         address owner,
@@ -103,7 +102,6 @@
         require(whitelistedSpender[spender], "weETH: spender not whitelisted"); 
     
         super.permit(owner, spender, value, deadline, v, r, s);
->>>>>>> 2527217d
     }
 
     //--------------------------------------------------------------------------------------
