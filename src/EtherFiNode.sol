// SPDX-License-Identifier: MIT
pragma solidity ^0.8.24;

import "./interfaces/IEtherFiNode.sol";
import "./interfaces/IEtherFiNodesManager.sol";
import "@openzeppelin/contracts/utils/math/Math.sol";
import "@openzeppelin/contracts/proxy/beacon/IBeacon.sol";
import "@openzeppelin/contracts/utils/Address.sol";
import "./eigenlayer-interfaces/IEigenPodManager.sol";
import "./eigenlayer-interfaces/IDelayedWithdrawalRouter.sol";
import "./eigenlayer-interfaces/IDelegationManager.sol";
import "forge-std/console.sol";

contract EtherFiNode is IEtherFiNode {
    address public etherFiNodesManager;

    uint256 public DEPRECATED_localRevenueIndex;
    uint256 public DEPRECATED_vestedAuctionRewards;
    string public DEPRECATED_ipfsHashForEncryptedValidatorKey;
    uint32 public DEPRECATED_exitRequestTimestamp;
    uint32 public DEPRECATED_exitTimestamp;
    uint32 public DEPRECATED_stakingStartTimestamp;
    VALIDATOR_PHASE public DEPRECATED_phase;

    uint32 public restakingObservedExitBlock;
    address public eigenPod;
    bool public isRestakingEnabled;

    uint16 public version;
    uint16 private _numAssociatedValidators; // num validators in {LIVE, BEING_SLASHED, EXITED} phase
    uint16 public numExitRequestsByTnft;
    uint16 public numExitedValidators; // EXITED & but not FULLY_WITHDRAWN

    mapping(uint256 => uint256) public associatedValidatorIndices;
    uint256[] public associatedValidatorIds; // validators in {STAKE_DEPOSITED, WAITING_FOR_APPROVAL, LIVE, BEING_SLASHED, EXITED} phase

    // Track the amount of pending/completed withdrawals;
    uint64 public pendingWithdrawalFromRestakingInGwei; // incremented when the delayed withdrawal (from EigenPod to EtherFiNode) is queued, decremented when it is completed
    uint64 public completedWithdrawalFromRestakingInGwei; // incremented when the delayed withdarwal is completed, decremented when the fund is withdrawan (from EtherFiNode to the externals via fullWithdraw call)

    error CallFailed(bytes data);

    event EigenPodCreated(address indexed nodeAddress, address indexed podAddress);

    //--------------------------------------------------------------------------------------
    //----------------------------------  CONSTRUCTOR   ------------------------------------
    //--------------------------------------------------------------------------------------

    /// @custom:oz-upgrades-unsafe-allow constructor
    constructor() {
        etherFiNodesManager = address(0x000000000000000000000000000000000000dEaD); // prevent initialization of the proxy implementation
    }

    /// @notice Based on the sources where they come from, the staking rewards are split into
    ///  - those from the execution layer: transaction fees and MEV
    ///  - those from the consensus layer: staking rewards for attesting the state of the chain, 
    ///    proposing a new block, or being selected in a validator sync committee
    ///  To receive the rewards from the execution layer, it should have 'receive()' function.
    receive() external payable {}

    /// @dev called once immediately after creating a new instance of a EtheriNode beacon proxy
    function initialize(address _etherFiNodesManager) external {
        require(DEPRECATED_phase == VALIDATOR_PHASE.NOT_INITIALIZED, "ALREADY_INITIALIZED");
        require(etherFiNodesManager == address(0), "ALREADY_INITIALIZED");
        require(_etherFiNodesManager != address(0), "NO_ZERO_ADDRESS");
        etherFiNodesManager = _etherFiNodesManager;
        version = 1;
    }

    // Update the safe contract from verison 0 to version 1
    // if `_validatorId` != 0, the v0 safe contract currently is tied to the validator with its id = `_validatorId`
    // this function updates it to v1 so that it can be used by multiple validators 
    // else `_validatorId` == 0, this safe is not tied to any validator yet
    function migrateVersion(uint256 _validatorId, IEtherFiNodesManager.ValidatorInfo memory _info) external onlyEtherFiNodeManagerContract {
        if (version != 0) return;
        
        DEPRECATED_exitRequestTimestamp = 0;
        DEPRECATED_exitTimestamp = 0;
        DEPRECATED_stakingStartTimestamp = 0;
        DEPRECATED_phase = VALIDATOR_PHASE.NOT_INITIALIZED;
        delete DEPRECATED_ipfsHashForEncryptedValidatorKey;

        version = 1;

        if (_validatorId != 0) {
            require(_numAssociatedValidators == 0, "ALREADY_INITIALIZED");
            registerValidator(_validatorId, false);

            updateNumberOfAssociatedValidators(1, 0);

            // Meaning that the validator got `sendExitRequest` before the safe version 1 release
            // EFM._updateExitRequestTimestamp (which updates 'numExitRequestsByTnft') was not called. So, process that here
            if (_info.exitRequestTimestamp > 0) {
                updateNumExitRequests(1, 0);
            }

            // Meaning that the validator got `processNodeExit` before the safe version 1 release
            // EFM._setValidatorPhase (which updates 'numExitedValidators') was not called. So, process that here
            if (_info.exitTimestamp > 0) {
                updateNumExitedValidators(1, 0);
            }
        }
    }

    // At version 0, an EtherFiNode contract is associated with only one validator
    // After version 1, it can be associated with multiple validators having the same (B-nft, T-nft, node operator) 
    // returns the number of the validators in {LIVE, BEING_SLASHED, EXITED} phase associated with this safe
    function numAssociatedValidators() public view returns (uint256) {
        if (version == 0) {
            // For the safe at version 0, `phase` variable is still valid and can be used to check if the validator is still active 
            if (DEPRECATED_phase == VALIDATOR_PHASE.LIVE || DEPRECATED_phase == VALIDATOR_PHASE.BEING_SLASHED || DEPRECATED_phase == VALIDATOR_PHASE.EXITED) {
                return 1;
            } else {
                return 0;
            }
        } else {
            return _numAssociatedValidators;
        }
    }

    function registerValidator(uint256 _validatorId, bool _enableRestaking) public onlyEtherFiNodeManagerContract ensureLatestVersion {
        require(numAssociatedValidators() == 0 || isRestakingEnabled == _enableRestaking, "restaking status mismatch");

        {
            uint256 index = associatedValidatorIds.length;
            associatedValidatorIds.push(_validatorId);
            associatedValidatorIndices[_validatorId] = index;
        }

        if (_enableRestaking) {
            isRestakingEnabled = true;
            createEigenPod(); // NOOP if already exists
        }
    }

    /// @dev deRegister the validator from the safe
    ///      if there is no more validator associated with this safe, it is recycled to be used again in the withdrawal safe pool
    function unRegisterValidator(
        uint256 _validatorId,
        IEtherFiNodesManager.ValidatorInfo memory _info
    ) external onlyEtherFiNodeManagerContract ensureLatestVersion returns (bool) {        
        require(_info.phase == VALIDATOR_PHASE.FULLY_WITHDRAWN || _info.phase == VALIDATOR_PHASE.NOT_INITIALIZED, "invalid phase");

        // If the phase changed from EXITED to FULLY_WITHDRAWN, decrement the counter
        if (_info.phase == VALIDATOR_PHASE.FULLY_WITHDRAWN) {
            numExitedValidators -= 1;
        }

        // If there was an exit request, decrement the number of exit requests
        if (_info.exitRequestTimestamp != 0) {
            numExitRequestsByTnft -= 1;
        }

        {
            uint256 index = associatedValidatorIndices[_validatorId];
            uint256 endIndex = associatedValidatorIds.length - 1;
            uint256 end = associatedValidatorIds[endIndex];

            associatedValidatorIds[index] = associatedValidatorIds[endIndex];
            associatedValidatorIndices[end] = index;
            
            associatedValidatorIds.pop();
            delete associatedValidatorIndices[_validatorId];
        }
<<<<<<< HEAD
        
        if (associatedValidatorIds.length == 0) {
            require(numAssociatedValidators() == 0, "INVALID_STATE");
=======

        if (numAssociatedValidators() == 0) {
>>>>>>> c89d0469
            restakingObservedExitBlock = 0;
            isRestakingEnabled = false;
            return true;
        }
        return false;
    }

    //--------------------------------------------------------------------------------------
    //----------------------------  STATE-CHANGING FUNCTIONS  ------------------------------
    //--------------------------------------------------------------------------------------

    function updateNumberOfAssociatedValidators(uint16 _up, uint16 _down) public onlyEtherFiNodeManagerContract ensureLatestVersion {
        if (_up > 0) _numAssociatedValidators += _up;
        if (_down > 0) _numAssociatedValidators -= _down;
    }

    function updateNumExitRequests(uint16 _up, uint16 _down) public onlyEtherFiNodeManagerContract ensureLatestVersion {
        if (_up > 0) numExitRequestsByTnft += _up;
        if (_down > 0) numExitRequestsByTnft -= _down;
    }

    function updateNumExitedValidators(uint16 _up, uint16 _down) public onlyEtherFiNodeManagerContract ensureLatestVersion {
        if (_up > 0) numExitedValidators += _up;
        if (_down > 0) numExitedValidators -= _down;
    }

    /// @notice process the exit
    // TODO: make it permission-less call
    function processNodeExit(uint256 _validatorId) external onlyEtherFiNodeManagerContract ensureLatestVersion returns (bytes32[] memory fullWithdrawalRoots) {
        if (isRestakingEnabled) {
            // eigenLayer bookeeping
            // we need to mark a block from which we know all beaconchain eth has been moved to the eigenPod
            // so that we can properly calculate exit payouts and ensure queued withdrawals have been resolved
            // (eigenLayer withdrawals are tied to blocknumber instead of timestamp)
            restakingObservedExitBlock = uint32(block.number);

            fullWithdrawalRoots = queueRestakedWithdrawal();
            require(fullWithdrawalRoots.length == 1, "NO_FULLWITHDRAWAL_QUEUED");
        }
    }

    function processFullWithdraw(uint256 _validatorId) external onlyEtherFiNodeManagerContract ensureLatestVersion {
        updateNumberOfAssociatedValidators(0, 1);

        if (isRestakingEnabled) {
            // TODO: revisit for the case of slashing
            require(completedWithdrawalFromRestakingInGwei >= 32 ether / 1 gwei, "INSUFFICIENT_BALANCE");
            completedWithdrawalFromRestakingInGwei -= uint64(32 ether / 1 gwei);
        }
    }

    function completeQueuedWithdrawal(IDelegationManager.Withdrawal memory withdrawals, uint256 middlewareTimesIndexes) external {
        IDelegationManager.Withdrawal[] memory _withdrawals = new IDelegationManager.Withdrawal[](1);
        _withdrawals[0] = withdrawals;
        uint256[] memory _middlewareTimesIndexes = new uint256[](1);
        _middlewareTimesIndexes[0] = middlewareTimesIndexes;
        return _completeQueuedWithdrawals(_withdrawals, _middlewareTimesIndexes);
    }

    function completeQueuedWithdrawals(IDelegationManager.Withdrawal[] memory withdrawals, uint256[] memory middlewareTimesIndexes) external {
        return _completeQueuedWithdrawals(withdrawals, middlewareTimesIndexes);
    }

    function _completeQueuedWithdrawals(IDelegationManager.Withdrawal[] memory withdrawals, uint256[] memory middlewareTimesIndexes) internal {
        uint256 totalAmount = 0;

        bool[] memory receiveAsTokens = new bool[](withdrawals.length);
        IERC20[][] memory tokens = new IERC20[][](withdrawals.length);
        for (uint256 i = 0; i < withdrawals.length; i++) {
            require(withdrawals[i].withdrawer == address(this) && withdrawals[i].staker == address(this), "INVALID");

            receiveAsTokens[i] = true;
            tokens[i] = new IERC20[](withdrawals[i].strategies.length);
            for (uint256 j = 0; j < withdrawals[i].shares.length; j++) {
                totalAmount += withdrawals[i].shares[j];
            }
        }

        pendingWithdrawalFromRestakingInGwei -= uint64(totalAmount / 1 gwei);
        completedWithdrawalFromRestakingInGwei += uint64(totalAmount / 1 gwei);

        IDelegationManager mgr = IEtherFiNodesManager(etherFiNodesManager).delegationManager();
        mgr.completeQueuedWithdrawals(withdrawals, tokens, middlewareTimesIndexes, receiveAsTokens);
    }

    /// @dev transfer funds from the withdrawal safe to the 4 associated parties (bNFT, tNFT, treasury, nodeOperator)
    function withdrawFunds(
        address _treasury, uint256 _treasuryAmount,
        address _operator, uint256 _operatorAmount,
        address _tnftHolder, uint256 _tnftAmount,
        address _bnftHolder, uint256 _bnftAmount
    ) external onlyEtherFiNodeManagerContract ensureLatestVersion {
        // the recipients of the funds must be able to receive the fund
        // if it is a smart contract, they should implement either receive() or fallback() properly
        // It's designed to prevent malicious actors from pausing the withdrawals
        bool sent;
        if (_operatorAmount > 0) {
            (sent, ) = payable(_operator).call{value: _operatorAmount, gas: 10000}("");
            _treasuryAmount += (!sent) ? _operatorAmount : 0;
        }
        if (_bnftAmount > 0) {
            (sent, ) = payable(_bnftHolder).call{value: _bnftAmount, gas: 12000}("");
            _treasuryAmount += (!sent) ? _bnftAmount : 0;
        }
        if (_tnftAmount > 0) {
            (sent, ) = payable(_tnftHolder).call{value: _tnftAmount, gas: 12000}("");
            _treasuryAmount += (!sent) ? _tnftAmount : 0;
        }
        if (_treasuryAmount > 0) {
            (sent, ) = _treasury.call{value: _treasuryAmount, gas: 2300}("");
            require(sent, "ETH_SEND_FAILED");
        }
    }

    //--------------------------------------------------------------------------------------
    //--------------------------------------  GETTER  --------------------------------------
    //--------------------------------------------------------------------------------------

    /// @notice Fetch the staking rewards accrued in the safe that can be paid out to (toNodeOperator, toTnft, toBnft, toTreasury)
    /// @param _splits the splits for the staking rewards
    ///
    /// @return toNodeOperator  the payout to the Node Operator
    /// @return toTnft          the payout to the T-NFT holder
    /// @return toBnft          the payout to the B-NFT holder
    /// @return toTreasury      the payout to the Treasury
    function getRewardsPayouts(
        uint32 _exitRequestTimestamp,
        IEtherFiNodesManager.RewardsSplit memory _splits
    ) public view returns (uint256, uint256, uint256, uint256) {
        uint256 _balance = withdrawableBalanceInExecutionLayer();
        return _calculateSplits(_balance, _splits);
    }

    /// @notice Compute the non exit penalty for the b-nft holder
    /// @param _tNftExitRequestTimestamp the timestamp when the T-NFT holder asked the B-NFT holder to exit the node
    /// @param _bNftExitRequestTimestamp the timestamp when the B-NFT holder submitted the exit request to the beacon network
    function getNonExitPenalty(
        uint32 _tNftExitRequestTimestamp, 
        uint32 _bNftExitRequestTimestamp
    ) public view returns (uint256) {
        if (_tNftExitRequestTimestamp == 0) return 0;

        uint128 _penaltyPrinciple = IEtherFiNodesManager(etherFiNodesManager).nonExitPenaltyPrincipal();
        uint64 _dailyPenalty = IEtherFiNodesManager(etherFiNodesManager).nonExitPenaltyDailyRate();
        uint256 daysElapsed = _getDaysPassedSince(_tNftExitRequestTimestamp, _bNftExitRequestTimestamp);
        if (daysElapsed > 365) {
            return _penaltyPrinciple;
        }

        uint256 remaining = _penaltyPrinciple;
        while (daysElapsed > 0) {
            uint256 exponent = Math.min(7, daysElapsed);
            remaining = (remaining * (10000 - uint256(_dailyPenalty)) ** exponent) / (10000 ** exponent);
            daysElapsed -= Math.min(7, daysElapsed);
        }

        return _penaltyPrinciple - remaining;
    }

    /// @notice total balance (in the execution layer) of this withdrawal safe split into its component parts.
    ///   1. the withdrawal safe balance
    ///   2. the EigenPod balance
    ///   3. the withdrawals pending in DelayedWithdrawalRouter
    function splitBalanceInExecutionLayer() public view returns (uint256 _withdrawalSafe, uint256 _eigenPod, uint256 _delayedWithdrawalRouter) {
        _withdrawalSafe = address(this).balance;

        if (isRestakingEnabled) {
            _eigenPod = eigenPod.balance;

            IDelayedWithdrawalRouter delayedWithdrawalRouter = IDelayedWithdrawalRouter(IEtherFiNodesManager(etherFiNodesManager).delayedWithdrawalRouter());
            IDelayedWithdrawalRouter.DelayedWithdrawal[] memory delayedWithdrawals = delayedWithdrawalRouter.getUserDelayedWithdrawals(address(this));
            for (uint256 x = 0; x < delayedWithdrawals.length; x++) {
                _delayedWithdrawalRouter += delayedWithdrawals[x].amount;
            }
        }
        return (_withdrawalSafe, _eigenPod, _delayedWithdrawalRouter);
    }


    /// @notice total balance (wei) of this safe currently in the execution layer.
    function totalBalanceInExecutionLayer() public view returns (uint256) {
        (uint256 _safe, uint256 _pod, uint256 _router) = splitBalanceInExecutionLayer();
        return _safe + _pod + _router;
    }

    /// @notice balance (wei) of this safe that could be immediately withdrawn.
    ///         This only differs from the balance in the safe in the case of restaked validators
    ///         because some funds might not be withdrawable yet due to eigenlayer's queued withdrawal system
    function withdrawableBalanceInExecutionLayer() public view returns (uint256) {
        uint256 safeBalance = address(this).balance;
        uint256 claimableBalance = 0;
        if (isRestakingEnabled) {
            IDelayedWithdrawalRouter delayedWithdrawalRouter = IDelayedWithdrawalRouter(IEtherFiNodesManager(etherFiNodesManager).delayedWithdrawalRouter());
            IDelayedWithdrawalRouter.DelayedWithdrawal[] memory claimableWithdrawals = delayedWithdrawalRouter.getClaimableUserDelayedWithdrawals(address(this));
            for (uint256 x = 0; x < claimableWithdrawals.length; x++) {
                claimableBalance += claimableWithdrawals[x].amount;
            }
        }
        return safeBalance + claimableBalance;
    }

    function moveFundsToManager(uint256 _amount) external onlyEtherFiNodeManagerContract {
        (bool sent, ) = etherFiNodesManager.call{value: _amount, gas: 6000}("");
        require(sent, "ETH_SEND_FAILED");
    }

    function getFullWithdrawalPayouts(
        IEtherFiNodesManager.ValidatorInfo memory _info,
        IEtherFiNodesManager.RewardsSplit memory _SRsplits
    ) public view onlyEtherFiNodeManagerContract returns (uint256 toNodeOperator, uint256 toTnft, uint256 toBnft, uint256 toTreasury) {
        if (version == 0 || numAssociatedValidators() == 1) {
            return calculateTVL(0, _info, _SRsplits, true);
        } else if (version == 1) {
            // If (version ==1 && numAssociatedValidators() > 1)
            //  the full withdrwal for a validator only considers its principal amount (= 16 ether ~ 32 ether)
            //  the staking rewards remain in the safe contract
            // Therefore, if a validator is slashed, the accrued staking rewards are used to cover the slashing amount
            // In the upcoming version, the proof system will be ported so that the penalty amount properly considered for withdrawals

            uint256[] memory payouts = new uint256[](4); // (toNodeOperator, toTnft, toBnft, toTreasury)
            uint256 principal = (withdrawableBalanceInExecutionLayer() >= 32 ether) ? 32 ether : withdrawableBalanceInExecutionLayer();
            (payouts[2], payouts[1]) = _calculatePrincipals(principal);
            (payouts[0], payouts[1], payouts[2], payouts[3]) = _applyNonExitPenalty(_info, payouts[0], payouts[1], payouts[2], payouts[3]);

            return (payouts[0], payouts[1], payouts[2], payouts[3]);
        } else {
            require(false, "WRONG_VERSION");
        }
    }

    /// @notice Given the current (phase, beacon balance) of a validator, compute the TVLs for {node operator, t-nft holder, b-nft holder, treasury}
    function getTvlSplits(
        VALIDATOR_PHASE _phase, 
        uint256 _beaconBalance,
        bool _onlyWithdrawable
    ) internal view returns (uint256 stakingRewards, uint256 principal) {
        uint256 numValidators = numAssociatedValidators();
        if (numValidators == 0) return (0, 0);

        // Consider the total balance of the safe in the execution layer
        uint256 balance = _onlyWithdrawable? withdrawableBalanceInExecutionLayer() : totalBalanceInExecutionLayer();

        // Calculate the total principal for the exited validators. 
        // It must be in the range of [16 ether * numExitedValidators, 32 ether * numExitedValidators]
        // since the maximum slashing amount is 16 ether per validator (without considering the slashing from restaking)
        // 
        // Here, the accrued rewards in the safe are used to cover the loss from the slashing
        // For example, say the safe had 1 ether accrued staking rewards, but the validator got slashed till 16 ether
        // After exiting the validator, the safe balance becomes 17 ether (16 ether from the slashed validator, 1 ether was the accrued rewards),
        // the accrued rewards are used to cover the slashing amount, thus, being considered as principal.
        // While this is not the best way to handle it, we acknowledge it as a temporary solution until the more advanced & efficient method is implemented
        require (balance >= 16 ether * numExitedValidators, "INSUFFICIENT_BALANCE");
        uint256 totalPrincipalForExitedValidators = 16 ether * numExitedValidators + Math.min(balance - 16 ether * numExitedValidators, 16 ether * numExitedValidators);

        // The rewards in the safe are split equally among the associated validators
        // The rewards in the beacon are considered as the staking rewards of the current validator being considered
        uint256 stakingRewardsInEL = (balance - totalPrincipalForExitedValidators) / numValidators;
        uint256 stakingRewardsInBeacon = (_beaconBalance > 32 ether ? _beaconBalance - 32 ether : 0);
        stakingRewards = stakingRewardsInEL + stakingRewardsInBeacon;

        // The principal amount is computed
        if (_phase == VALIDATOR_PHASE.EXITED) {
            principal = totalPrincipalForExitedValidators / numExitedValidators;
            require(_beaconBalance == 0, "Exited validator must have zero balanace in the beacon");
        } else if (_phase == VALIDATOR_PHASE.LIVE || _phase == VALIDATOR_PHASE.BEING_SLASHED) {
            principal = _beaconBalance - stakingRewardsInBeacon;
        } else {
            require(false, "INVALID_PHASE");
        }
        require(principal <= 32 ether && principal >= 16 ether, "INCORRECT_AMOUNT");
    }

    /// @notice Given
    ///         - the current balance of the validator in Consensus Layer (or Beacon)
    ///         - the current balance of the ether fi node contract,
    ///         Compute the TVLs for {node operator, t-nft holder, b-nft holder, treasury}
    /// @param _beaconBalance the balance of the validator in Consensus Layer
    /// @param _SRsplits the splits for the Staking Rewards
    ///
    /// @return toNodeOperator  the payout to the Node Operator
    /// @return toTnft          the payout to the T-NFT holder
    /// @return toBnft          the payout to the B-NFT holder
    /// @return toTreasury      the payout to the Treasury
    function calculateTVL(
        uint256 _beaconBalance,
        IEtherFiNodesManager.ValidatorInfo memory _info,
        IEtherFiNodesManager.RewardsSplit memory _SRsplits,
        bool _onlyWithdrawable
    ) public view onlyEtherFiNodeManagerContract returns (uint256, uint256, uint256, uint256) {
        (uint256 stakingRewards, uint256 principal) = getTvlSplits(_info.phase, _beaconBalance, _onlyWithdrawable);
        if (stakingRewards + principal == 0) return (0, 0, 0, 0);

        // Compute the payouts for the staking rewards
        uint256[] memory payouts = new uint256[](4); // (toNodeOperator, toTnft, toBnft, toTreasury)
        (payouts[0], payouts[1], payouts[2], payouts[3]) = _calculateSplits(stakingRewards, _SRsplits);

        // Compute the payouts for the principals to {B, T}-NFTs
        (uint256 toBnftPrincipal, uint256 toTnftPrincipal) = _calculatePrincipals(principal);
        payouts[1] += toTnftPrincipal;
        payouts[2] += toBnftPrincipal;

        // Apply the non-exit penalty to the B-NFT
        (payouts[0], payouts[1], payouts[2], payouts[3]) = _applyNonExitPenalty(_info, payouts[0], payouts[1], payouts[2], payouts[3]);

        require(payouts[0] + payouts[1] + payouts[2] + payouts[3] == stakingRewards + principal, "INCORRECT_AMOUNT");
        return (payouts[0], payouts[1], payouts[2], payouts[3]);
    }


    function callEigenPod(bytes memory data) external onlyEtherFiNodeManagerContract returns (bytes memory) {
        _verifyEigenPodCall(data);
        return Address.functionCall(eigenPod, data);
    }

    // As an optimization, it skips the call to 'etherFiNodesManager' back again to retrieve the target address
    function forwardCall(address to, bytes memory data) external onlyEtherFiNodeManagerContract returns (bytes memory) {
        _verifyForwardCall(to, data);
        return Address.functionCall(to, data);
    }
    
    //--------------------------------------------------------------------------------------
    //-------------------------------  INTERNAL FUNCTIONS  ---------------------------------
    //--------------------------------------------------------------------------------------

    function _verifyEigenPodCall(bytes memory data) internal view {
        bytes4 selector;
        assembly {
            selector := mload(add(data, 0x20))
        }

        // withdrawNonBeaconChainETHBalanceWei
        if (selector == IEigenPod.withdrawNonBeaconChainETHBalanceWei.selector) {
            require(data.length >= 36, "INVALID_DATA_LENGTH");
            address recipient;
            assembly {
                recipient := mload(add(data, 0x24))
            }
            // No withdrawal to any other address than the safe
            require (recipient == address(this), "INCORRECT_RECIPIENT");
        }

        // recoverTokens(IERC20[], uint256[], address)
        if (selector == IEigenPod.recoverTokens.selector) {
            revert("NOT_ALLOWED");
        }
    }

    function _verifyForwardCall(address to, bytes memory data) internal view {
        bytes4 selector;
        assembly {
            selector := mload(add(data, 0x20))
        }
        bool allowed = (selector != IDelegationManager.completeQueuedWithdrawal.selector && selector != IDelegationManager.completeQueuedWithdrawals.selector);
        require (allowed, "NOT_ALLOWED");
    }

    function _applyNonExitPenalty(
        IEtherFiNodesManager.ValidatorInfo memory _info, 
        uint256 _toNodeOperator, 
        uint256 _toTnft, 
        uint256 _toBnft, 
        uint256 _toTreasury
    ) internal view returns (uint256, uint256, uint256, uint256) {
        // NonExitPenalty grows till 1 ether
        uint256 bnftNonExitPenalty = getNonExitPenalty(_info.exitRequestTimestamp, _info.exitTimestamp);
        uint256 appliedPenalty = Math.min(_toBnft, bnftNonExitPenalty);
        uint256 incentiveToNoToExitValidator = Math.min(appliedPenalty, 0.2 ether);

        // Cap the incentive to the operator under 0.2 ether.
        // the rest (= penalty - incentive to NO) goes to the treasury
        _toNodeOperator += incentiveToNoToExitValidator;
        _toTreasury += appliedPenalty - incentiveToNoToExitValidator;
        _toBnft -= appliedPenalty;

        return (_toNodeOperator, _toTnft, _toBnft, _toTreasury);
    }

    /// @notice Calculates values for payouts based on certain parameters
    /// @param _totalAmount The total amount to split
    /// @param _splits The splits for the staking rewards
    ///
    /// @return toNodeOperator  the payout to the Node Operator
    /// @return toTnft          the payout to the T-NFT holder
    /// @return toBnft          the payout to the B-NFT holder
    /// @return toTreasury      the payout to the Treasury
    function _calculateSplits(
        uint256 _totalAmount,
        IEtherFiNodesManager.RewardsSplit memory _splits
    ) internal pure returns (uint256 toNodeOperator, uint256 toTnft, uint256 toBnft, uint256 toTreasury) {
        uint256 scale = _splits.treasury + _splits.nodeOperator + _splits.tnft + _splits.bnft;
        toNodeOperator = (_totalAmount * _splits.nodeOperator) / scale;
        toTnft = (_totalAmount * _splits.tnft) / scale;
        toBnft = (_totalAmount * _splits.bnft) / scale;
        toTreasury = _totalAmount - (toBnft + toTnft + toNodeOperator);
        return (toNodeOperator, toTnft, toBnft, toTreasury);
    }

    /// @notice Calculate the principal for the T-NFT and B-NFT holders based on the balance
    /// @param _balance The balance of the node
    /// @return toBnftPrincipal the principal for the B-NFT holder
    /// @return toTnftPrincipal the principal for the T-NFT holder
    function _calculatePrincipals(
        uint256 _balance
    ) internal pure returns (uint256 , uint256) {
        // Check if the ETH principal withdrawn (16 ETH ~ 32 ETH) from beacon is within this contract
        // If not:
        //  - case 1: ETH is still in the EigenPod contract. Need to get that out
        //  - case 2: ETH is withdrawn from the EigenPod contract, but ETH got slashed and the amount is under 16 ETH
        // Note that the case 2 won't happen until EigenLayer's AVS goes live on mainnet and the slashing mechanism is added
        // We will need upgrades again once EigenLayer's AVS goes live
        require(_balance >= 16 ether && _balance <= 32 ether, "INCORRECT_PRINCIPAL_AMOUNT");
        
        uint256 toBnftPrincipal = (_balance >= 31 ether) ? _balance - 30 ether : 1 ether;
        uint256 toTnftPrincipal = _balance - toBnftPrincipal;
        return (toBnftPrincipal, toTnftPrincipal);
    }

    function _getDaysPassedSince(
        uint32 _startTimestamp,
        uint32 _endTimestamp
    ) public pure returns (uint256) {
        uint256 timeElapsed = _endTimestamp - Math.min(_startTimestamp, _endTimestamp);
        return uint256(timeElapsed / (24 * 3_600));
    }

    /// @dev implementation address for beacon proxy.
    ///      https://docs.openzeppelin.com/contracts/3.x/api/proxy#beacon
    function implementation() external view returns (address) {
        bytes32 slot = bytes32(uint256(keccak256('eip1967.proxy.beacon')) - 1);
        address implementationVariable;
        assembly {
            implementationVariable := sload(slot)
        }

        IBeacon beacon = IBeacon(implementationVariable);
        return beacon.implementation();
    }


    //--------------------------------------------------------------------------------------
    //-----------------------------------  RESTAKING  --------------------------------------
    //--------------------------------------------------------------------------------------

    /// @notice create a new eigenPod associated with this withdrawal safe
    /// @dev to take advantage of restaking via eigenlayer the validator associated with this
    ///      withdrawal safe must set their withdrawalCredentials to point to this eigenPod
    ///      and not to the withdrawal safe itself
    function createEigenPod() public {
        if (eigenPod != address(0x0)) return; // already have pod
        IEigenPodManager eigenPodManager = IEigenPodManager(IEtherFiNodesManager(etherFiNodesManager).eigenPodManager());
        eigenPodManager.createPod();
        eigenPod = address(eigenPodManager.getPod(address(this)));
        emit EigenPodCreated(address(this), eigenPod);
    }

    // returns the withdrawal roots for the queued full-withdrawals
    // the {NonBeaconChainEthWithdrawal, partial withdraw}'s queued withdrawals can be retrieved (indexed) on DelayedWithdrawalRouter
    function queueRestakedWithdrawal() public onlyEtherFiNodeManagerContract returns (bytes32[] memory fullWithdrawalRoots) {
        if (!isRestakingEnabled) return fullWithdrawalRoots;

        if (!IEigenPod(eigenPod).hasRestaked()) {
            // EigenPod has never re-staked. Then, just withdraw the funds to the withdrawal safe
            IEigenPod(eigenPod).withdrawBeforeRestaking();
        } else {
            // There are three flows of withdrawals from EL: {NonBeaconChainEthWithdrawal, partial withdraw, full withdrawal}
            // All flows are subject to the DelayedWithdrawal put by the EL's DelayedWithdrawalRouter
            // - In the NonBeaconChainEthWithdrawal, the verification is not required and the withdrawal is queued upon the call to `withdrawNonBeaconChainETHBalanceWei`
            // - In the partial withdrawal, the verified withdrawal is immeidately queued 
            // https://github.com/Layr-Labs/eigenlayer-contracts/tree/90a0f6aee79b4a38e1b63b32f9627f21b1162fbb/src/contracts/pods/EigenPod.sol#L717
            // - In the full withdrawal, the verified withdrawal amount is kept in the EigenPod until we call `DelegationManager.queueWithdrawals`
            // https://github.com/Layr-Labs/eigenlayer-contracts/tree/90a0f6aee79b4a38e1b63b32f9627f21b1162fbb/src/contracts/pods/EigenPod.sol#L685
            // 
            // Therefore, here we only need to queue {NonBeaconChainEthWithdrawal, full withdrawal}
            _queueNonBeaconChainEthWithdrawal();
            fullWithdrawalRoots = _queueRestakedFullWithdrawal();
        }
    }

    function _queueNonBeaconChainEthWithdrawal() internal {
        uint256 amountToWithdraw = IEigenPod(eigenPod).nonBeaconChainETHBalanceWei();
        if (amountToWithdraw > 0) IEigenPod(eigenPod).withdrawNonBeaconChainETHBalanceWei(address(this), amountToWithdraw);
    }

    // Once the `EigenPod.activeValidatorCount()` is available. We can make it permission-less
    function _queueRestakedFullWithdrawal() internal returns (bytes32[] memory fullWithdrawalRoots) {
        if (!IEigenPod(eigenPod).hasRestaked()) return fullWithdrawalRoots;

        // calculate the pending amount. The withdrawal proof verification will update the EigenPod's `withdrawableRestakedExecutionLayerGwei` value
        uint256 unclaimedFullWithdrawalAmountInGwei = IEigenPod(eigenPod).withdrawableRestakedExecutionLayerGwei() - pendingWithdrawalFromRestakingInGwei;
        if (unclaimedFullWithdrawalAmountInGwei == 0) return fullWithdrawalRoots;

        // TODO: revisit for the case of slashing
        // we will need to re-visit this logic once the EigenLayer's slashing mechanism is implemented
        // + we need to consider the slashing amount in the full withdrawal from the beacon layer as well
        require(unclaimedFullWithdrawalAmountInGwei >= 32 ether / 1 gwei, "SLASHED");

        // Update the pending withdrawal amount
        // Note that the call to `DelegationManager.queueWithdrawals(...)` won't update the EigenPod's `withdrawableRestakedExecutionLayerGwei`
        // It is updated only when the withdrawal is completed by the `DelegationManager.completeQueuedWithdrawals(...)`
        // That is why we use two variables for accounting
        pendingWithdrawalFromRestakingInGwei += uint64(32 ether / 1 gwei);

        IDelegationManager mgr = IEtherFiNodesManager(etherFiNodesManager).delegationManager();

        // Queue the withdrawal for whatever amount is available
        IDelegationManager.QueuedWithdrawalParams[] memory params = new IDelegationManager.QueuedWithdrawalParams[](1);
        IStrategy[] memory strategies = new IStrategy[](1);
        uint256[] memory shares = new uint256[](1);

        strategies[0] = mgr.beaconChainETHStrategy();
        shares[0] = 32 ether;
        params[0] = IDelegationManager.QueuedWithdrawalParams({
            strategies: strategies,
            shares: shares,
            withdrawer: address(this)
        });

        fullWithdrawalRoots = mgr.queueWithdrawals(params);
    }


    /// @notice claim queued withdrawals from the EigenPod to this withdrawal safe.
    /// @param maxNumWithdrawals maximum number of queued withdrawals to claim in this tx.
    /// @dev usually you will want to call with "maxNumWithdrawals == unclaimedWithdrawals.length
    ///      but if this queue grows too large to process in your target tx you can pass less
    function claimQueuedWithdrawals(uint256 maxNumWithdrawals, bool _checkIfHasOutstandingEigenLayerWithdrawals) public returns (bool) {
        if (!isRestakingEnabled) return false;

        // only claim if we have active unclaimed withdrawals
        IDelayedWithdrawalRouter delayedWithdrawalRouter = IDelayedWithdrawalRouter(IEtherFiNodesManager(etherFiNodesManager).delayedWithdrawalRouter());
        if (delayedWithdrawalRouter.getUserDelayedWithdrawals(address(this)).length > 0) {
            delayedWithdrawalRouter.claimDelayedWithdrawals(address(this), maxNumWithdrawals);
        }


        if (_checkIfHasOutstandingEigenLayerWithdrawals) {

            if (!isRestakingEnabled) return false;
            IDelayedWithdrawalRouter delayedWithdrawalRouter = IDelayedWithdrawalRouter(IEtherFiNodesManager(etherFiNodesManager).delayedWithdrawalRouter());
            IDelayedWithdrawalRouter.DelayedWithdrawal[] memory unclaimedWithdrawals = delayedWithdrawalRouter.getUserDelayedWithdrawals(address(this));
            for (uint256 i = 0; i < unclaimedWithdrawals.length; i++) {

                if (unclaimedWithdrawals[i].blockCreated < restakingObservedExitBlock) {
                    // unclaimed withdrawal from before oracle observed exit
                    return true;
                }
            }
        }

        return false;
    }

    function validatePhaseTransition(VALIDATOR_PHASE _currentPhase, VALIDATOR_PHASE _newPhase) public pure returns (bool) {
        bool pass;

        // Transition rules
        if (_currentPhase == VALIDATOR_PHASE.NOT_INITIALIZED) {
            pass = (_newPhase == VALIDATOR_PHASE.STAKE_DEPOSITED);
        } else if (_currentPhase == VALIDATOR_PHASE.STAKE_DEPOSITED) {
            pass = (_newPhase == VALIDATOR_PHASE.LIVE || _newPhase == VALIDATOR_PHASE.NOT_INITIALIZED || _newPhase == VALIDATOR_PHASE.WAITING_FOR_APPROVAL);
        } else if (_currentPhase == VALIDATOR_PHASE.WAITING_FOR_APPROVAL) {
            pass = (_newPhase == VALIDATOR_PHASE.LIVE || _newPhase == VALIDATOR_PHASE.NOT_INITIALIZED);
        } else if (_currentPhase == VALIDATOR_PHASE.LIVE) {
            pass = (_newPhase == VALIDATOR_PHASE.EXITED || _newPhase == VALIDATOR_PHASE.BEING_SLASHED);
        } else if (_currentPhase == VALIDATOR_PHASE.BEING_SLASHED) {
            pass = (_newPhase == VALIDATOR_PHASE.EXITED);
        } else if (_currentPhase == VALIDATOR_PHASE.EXITED) {
            pass = (_newPhase == VALIDATOR_PHASE.FULLY_WITHDRAWN);
        } else {
            pass = false;
        }

        require(pass, "INVALID_PHASE_TRANSITION");
        return pass;
    }

    function _onlyEtherFiNodeManagerContract() internal view {
        require(msg.sender == etherFiNodesManager, "INCORRECT_CALLER");
    } 

    //--------------------------------------------------------------------------------------
    //-----------------------------------  MODIFIERS  --------------------------------------
    //--------------------------------------------------------------------------------------

    modifier onlyEtherFiNodeManagerContract() {
        _onlyEtherFiNodeManagerContract();
        _;
    }

    modifier ensureLatestVersion() {
        require(version == 1, "NEED_TO_MIGRATE");
        _;
    }
}<|MERGE_RESOLUTION|>--- conflicted
+++ resolved
@@ -162,14 +162,10 @@
             associatedValidatorIds.pop();
             delete associatedValidatorIndices[_validatorId];
         }
-<<<<<<< HEAD
         
         if (associatedValidatorIds.length == 0) {
             require(numAssociatedValidators() == 0, "INVALID_STATE");
-=======
-
-        if (numAssociatedValidators() == 0) {
->>>>>>> c89d0469
+
             restakingObservedExitBlock = 0;
             isRestakingEnabled = false;
             return true;
