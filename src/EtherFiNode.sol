--- conflicted
+++ resolved
@@ -3,7 +3,6 @@
 
 import "./interfaces/IEtherFiNode.sol";
 import "./interfaces/IEtherFiNodesManager.sol";
-import "src/EtherFiNodesManager.sol";
 import "@openzeppelin/contracts/utils/math/Math.sol";
 import "@openzeppelin/contracts/proxy/beacon/IBeacon.sol";
 import "@openzeppelin/contracts/utils/Address.sol";
@@ -766,14 +765,9 @@
      * @param _signature Signature byte array associated with _data
     */
     function isValidSignature(bytes32 _digestHash, bytes memory _signature) public view override returns (bytes4 magicValue) {
-<<<<<<< HEAD
         bytes32 NODE_ADMIN_ROLE = keccak256("EFNM_NODE_ADMIN_ROLE");
         (address signer, ) = ECDSA.tryRecover(_digestHash, _signature);
-        bool isAdmin = EtherFiNodesManager(payable(etherFiNodesManager)).roleRegistry().hasRole(NODE_ADMIN_ROLE, signer);
-=======
-        (address signer, ) = ECDSA.tryRecover(_digestHash, _signature);
-        bool isAdmin = IEtherFiNodesManager(etherFiNodesManager).eigenLayerOperatingAdmin(signer);
->>>>>>> 2527217d
+        bool isAdmin = IEtherFiNodesManager(etherFiNodesManager).roleRegistry().hasRole(NODE_ADMIN_ROLE, signer);
         return isAdmin ? this.isValidSignature.selector : bytes4(0xffffffff);
     }
 
