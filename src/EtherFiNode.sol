--- conflicted
+++ resolved
@@ -478,15 +478,10 @@
         return Address.functionCall(_to, _data);
     }
 
-
     //--------------------------------------------------------------------------------------
     //-------------------------------  INTERNAL FUNCTIONS  ---------------------------------
     //--------------------------------------------------------------------------------------
 
-<<<<<<< HEAD
-
-=======
->>>>>>> dbe40de9
     function _applyNonExitPenalty(
         IEtherFiNodesManager.ValidatorInfo memory _info, 
         uint256 _toTnft, 
@@ -617,24 +612,6 @@
         return delegationManager.queueWithdrawals(params);
     }
 
-    /// @dev as of eigenlayer's PEPE upgrade the delayedWithdrawalRouter is deprecated.
-    ///         once all outstanding funds have been claimed we can delete this functionality
-<<<<<<< HEAD
-    function DEPRECATED_claimDelayedWithdrawalRouterWithdrawals(uint256 _validatorId) public {
-=======
-    function DEPRECATED_claimDelayedWithdrawalRouterWithdrawals() public {
->>>>>>> dbe40de9
-        if (!isRestakingEnabled) return;
-
-        uint256 maxWithdrawals = 10; // maximum number of withdrawals to process in 1 tx
-
-        // only claim if we have active unclaimed withdrawals
-        IDelayedWithdrawalRouter delayedWithdrawalRouter = IDelayedWithdrawalRouter(IEtherFiNodesManager(etherFiNodesManager).DEPRECATED_delayedWithdrawalRouter());
-        if (delayedWithdrawalRouter.getUserDelayedWithdrawals(address(this)).length > 0) {
-            delayedWithdrawalRouter.claimDelayedWithdrawals(address(this), maxWithdrawals);
-        }
-    }
-
     function validatePhaseTransition(VALIDATOR_PHASE _currentPhase, VALIDATOR_PHASE _newPhase) public pure returns (bool) {
         bool pass;
 
@@ -675,11 +652,7 @@
     function isValidSignature(bytes32 _digestHash, bytes memory _signature) public view override returns (bytes4 magicValue) {
         bytes32 NODE_ADMIN_ROLE = keccak256("EFNM_NODE_ADMIN_ROLE");
         (address signer, ) = ECDSA.tryRecover(_digestHash, _signature);
-<<<<<<< HEAD
         bool isAdmin = IEtherFiNodesManager(etherFiNodesManager).roleRegistry().hasRole(NODE_ADMIN_ROLE, signer);
-=======
-        bool isAdmin = IEtherFiNodesManager(etherFiNodesManager).operatingAdmin(signer);
->>>>>>> dbe40de9
         return isAdmin ? this.isValidSignature.selector : bytes4(0xffffffff);
     }
 
