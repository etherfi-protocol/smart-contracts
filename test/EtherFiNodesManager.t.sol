--- conflicted
+++ resolved
@@ -98,43 +98,6 @@
         assert(managerInstance.etherfiNodeAddress(bidId[0]) != address(0));
     }
 
-    function test_RegisterEtherFiNodeReusesAvailableSafes() public {
-        assertEq(managerInstance.getUnusedWithdrawalSafesLength(), 0);
-
-        // create bid with no matching deposit yet
-        hoax(elvis);
-        bidId = auctionInstance.createBid{value: 0.1 ether}(1, 0.1 ether);
-        assertEq(managerInstance.etherfiNodeAddress(bidId[0]), address(0));
-        assertEq(managerInstance.getUnusedWithdrawalSafesLength(), 0);
-
-        // deposit
-<<<<<<< HEAD
-        vm.prank(address(liquidityPoolInstance));
-        uint256[] memory processedBids = stakingManagerInstance.batchDepositWithBidIds(bidId, 1, bob, henry, false, 0);
-
-        // assigned safe should be the premade one
-=======
-        hoax(alice);
-        uint256[] memory processedBids = stakingManagerInstance.batchDepositWithBidIds{value: 32 ether}(bidId, false);
->>>>>>> dbe40de9
-        address node = managerInstance.etherfiNodeAddress(processedBids[0]);
-
-<<<<<<< HEAD
-        // recycle the first safe
-        vm.prank(address(liquidityPoolInstance));
-        stakingManagerInstance.batchCancelDeposit(processedBids, henry);
-        assertEq(managerInstance.getUnusedWithdrawalSafesLength(), 2);
-=======
-        // recycle the safe
-        vm.prank(alice);
-        stakingManagerInstance.batchCancelDeposit(processedBids);
-        assertEq(managerInstance.getUnusedWithdrawalSafesLength(), 1);
->>>>>>> dbe40de9
-
-        // original premade safe should be on top of the stack after being recycled
-        assertEq(managerInstance.unusedWithdrawalSafes(0), node);
-    }
-
     // TODO(Dave): Remaining withdrawal-safe-pool Tests
     // 1. add restaking to previously non-restaking node
     // 2. restaking with previously restaked node
@@ -292,16 +255,10 @@
         }
 
         // Chad becomes an admin
-<<<<<<< HEAD
         bytes32 NODE_ADMIN_ROLE = keccak256("EFNM_NODE_ADMIN_ROLE");
         vm.prank(admin);
         roleRegistry.grantRole(NODE_ADMIN_ROLE, chad);
         assertTrue(roleRegistry.hasRole(NODE_ADMIN_ROLE, chad));
-=======
-        vm.prank(owner);
-        managerInstance.updateEigenLayerOperatingAdmin(chad, true);
-        assertTrue(managerInstance.operatingAdmin(chad));
->>>>>>> dbe40de9
 
         // it works now
         {
