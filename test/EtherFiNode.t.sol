// SPDX-License-Identifier: UNLICENSED
pragma solidity ^0.8.13;

import "./TestSetup.sol";
import "../src/EtherFiNode.sol";
import "@openzeppelin/contracts/proxy/beacon/IBeacon.sol";
import "@openzeppelin/contracts/proxy/beacon/UpgradeableBeacon.sol";
import "../src/eigenlayer-interfaces/IEigenPodManager.sol";
import "../src/eigenlayer-interfaces/IDelayedWithdrawalRouter.sol";
import "./mocks/MockDelegationManager.sol";
import "./mocks/MockEigenPod.sol";
import "../test/ArrayTestHelper.sol";

import "forge-std/console2.sol";

contract EtherFiNodeTest is TestSetup, ArrayTestHelper {

    // from EtherFiNodesManager.sol
    uint256 TreasuryRewardSplit = 50_000;
    uint256 NodeOperatorRewardSplit = 50_000;
    uint256 TNFTRewardSplit = 815_625;
    uint256 BNFTRewardSplit = 84_375;
    uint256 RewardSplitDivisor = 1_000_000;

    uint256[] bidId;
    EtherFiNode safeInstance;
    EtherFiNode restakingSafe;

    event FullWithdrawal(uint256 indexed _validatorId, address indexed etherFiNode, uint256 toOperator, uint256 toTnft, uint256 toBnft, uint256 toTreasury);
    event mockEvent_queuedWithdrawalShares(uint256 shares); // MockDelegationManager

    function setUp() public {
        setUpTests();

        vm.prank(0xCd5EBC2dD4Cb3dc52ac66CEEcc72c838B40A5931);
        nodeOperatorManagerInstance.registerNodeOperator(
            _ipfsHash,
            5
        );

        hoax(0xCd5EBC2dD4Cb3dc52ac66CEEcc72c838B40A5931);
        bidId = auctionInstance.createBid{value: 0.1 ether}(1, 0.1 ether);

        startHoax(0x9154a74AAfF2F586FB0a884AeAb7A64521c64bCf);

        uint256[] memory bidIdArray = new uint256[](1);
        bidIdArray[0] = bidId[0];

        stakingManagerInstance.batchDepositWithBidIds{value: 32 ether}(
            bidIdArray,
            false
        );

        address etherFiNode = managerInstance.etherfiNodeAddress(bidId[0]);

        assertTrue(
            managerInstance.phase(bidId[0]) ==
                IEtherFiNode.VALIDATOR_PHASE.STAKE_DEPOSITED
        );

        IStakingManager.DepositData[]
            memory depositDataArray = new IStakingManager.DepositData[](1);

        bytes32 root = depGen.generateDepositRoot(
            hex"8f9c0aab19ee7586d3d470f132842396af606947a0589382483308fdffdaf544078c3be24210677a9c471ce70b3b4c2c",
            hex"877bee8d83cac8bf46c89ce50215da0b5e370d282bb6c8599aabdbc780c33833687df5e1f5b5c2de8a6cd20b6572c8b0130b1744310a998e1079e3286ff03e18e4f94de8cdebecf3aaac3277b742adb8b0eea074e619c20d13a1dda6cba6e3df",
            //managerInstance.generateWithdrawalCredentials(etherFiNode),
            managerInstance.getWithdrawalCredentials(bidId[0]),
            32 ether
        );

        IStakingManager.DepositData memory depositData = IStakingManager
            .DepositData({
                publicKey: hex"8f9c0aab19ee7586d3d470f132842396af606947a0589382483308fdffdaf544078c3be24210677a9c471ce70b3b4c2c",
                signature: hex"877bee8d83cac8bf46c89ce50215da0b5e370d282bb6c8599aabdbc780c33833687df5e1f5b5c2de8a6cd20b6572c8b0130b1744310a998e1079e3286ff03e18e4f94de8cdebecf3aaac3277b742adb8b0eea074e619c20d13a1dda6cba6e3df",
                depositDataRoot: root,
                ipfsHashForEncryptedValidatorKey: "test_ipfs"
        });

        depositDataArray[0] = depositData;

        stakingManagerInstance.batchRegisterValidators(zeroRoot, bidId, depositDataArray);
        vm.stopPrank();

        assertTrue(
            managerInstance.phase(bidId[0]) ==
                IEtherFiNode.VALIDATOR_PHASE.LIVE
        );

        safeInstance = EtherFiNode(payable(etherFiNode));

        assertEq(address(etherFiNode).balance, 0 ether);
        assertEq(
            auctionInstance.accumulatedRevenue(),
            0.1 ether
        );
    }


    function test_batchClaimRestakedWithdrawal() public {
        initializeTestingFork(MAINNET_FORK);

        uint256 validator1 = depositAndRegisterValidator(true);
        uint256 validator2 = depositAndRegisterValidator(true);
        EtherFiNode safe1 = EtherFiNode(payable(managerInstance.etherfiNodeAddress(validator1)));
        EtherFiNode safe2 = EtherFiNode(payable(managerInstance.etherfiNodeAddress(validator2)));

        _transferTo(address(safe1.eigenPod()), 1 ether);
        _transferTo(address(safe2.eigenPod()), 2 ether);

        (uint256 _withdrawalSafe, uint256 _eigenPod, uint256 _delayedWithdrawalRouter) = safe1.splitBalanceInExecutionLayer();
        assertEq(_withdrawalSafe, 0 ether);
        assertEq(_eigenPod, 1 ether);
        assertEq(_delayedWithdrawalRouter, 0 ether);
        (_withdrawalSafe, _eigenPod, _delayedWithdrawalRouter) = safe2.splitBalanceInExecutionLayer();
        assertEq(_withdrawalSafe, 0 ether);
        assertEq(_eigenPod, 2 ether);
        assertEq(_delayedWithdrawalRouter, 0 ether);

        uint256[] memory validatorIds = new uint256[](2);
        validatorIds[0] = validator1;
        validatorIds[1] = validator2;
        vm.prank(alice); // alice is admin
        managerInstance.batchQueueRestakedWithdrawal(validatorIds);

        // as of PEPE queing withdrawal does not automatically process partial withdrawals
        (_withdrawalSafe, _eigenPod, _delayedWithdrawalRouter) = safe1.splitBalanceInExecutionLayer();
        assertEq(_withdrawalSafe, 0 ether);
        assertEq(_eigenPod, 1 ether);
        assertEq(_delayedWithdrawalRouter, 0 ether);
        (_withdrawalSafe, _eigenPod, _delayedWithdrawalRouter) = safe2.splitBalanceInExecutionLayer();
        assertEq(_withdrawalSafe, 0 ether);
        assertEq(_eigenPod, 2 ether);
        assertEq(_delayedWithdrawalRouter, 0 ether);

    }

    function test_splitBalanceInExecutionLayer() public {

        initializeTestingFork(MAINNET_FORK);

        uint256 validatorId = depositAndRegisterValidator(true);
        safeInstance = EtherFiNode(payable(managerInstance.etherfiNodeAddress(validatorId)));

        uint256 beaconBalance = 32 ether;
        (uint256 toNodeOperator, uint256 toTnft, uint256 toBnft, uint256 toTreasury) = (0, 0, 0, 0);

        (uint256 _withdrawalSafe, uint256 _eigenPod, uint256 _delayedWithdrawalRouter) = safeInstance.splitBalanceInExecutionLayer();
        assertEq(_withdrawalSafe, 0 ether);
        assertEq(_eigenPod, 0 ether);
        assertEq(_delayedWithdrawalRouter, 0 ether);

        (toNodeOperator, toTnft, toBnft, toTreasury) = managerInstance.calculateTVL(validatorId, beaconBalance);
        assertEq(toNodeOperator, 0 ether);
        assertEq(toTreasury, 0 ether);
        assertEq(toTnft, 30 ether);
        assertEq(toBnft, 2 ether);

        // simulate 1 eth of EL staking rewards (such as MEV fee) sent to the eigen pod
        _transferTo(address(safeInstance.eigenPod()), 1 ether);
        assertEq(address(safeInstance.eigenPod()).balance, 1 ether);
        (_withdrawalSafe, _eigenPod, _delayedWithdrawalRouter) = safeInstance.splitBalanceInExecutionLayer();
        assertEq(_withdrawalSafe, 0 ether);
        assertEq(_eigenPod, 1 ether);
        assertEq(_delayedWithdrawalRouter, 0 ether);

        (toNodeOperator, toTnft, toBnft, toTreasury) = managerInstance.calculateTVL(validatorId, beaconBalance);
        assertEq(toNodeOperator, 1 ether * 5 / 100);
        assertEq(toTreasury, 1 ether * 5 / 100);
        assertEq(toTnft, 30 ether + (1 ether * 90 * 29) / (100 * 32));
        assertEq(toBnft, 2 ether + (1 ether * 90 * 3) / (100 * 32));

        // queue the withdrawal of the rewards. Funds have been sent to the DelayedWithdrawalRouter
        _withdrawNonBeaconChainETHBalanceWei(validatorId);
        (_withdrawalSafe, _eigenPod, _delayedWithdrawalRouter) = safeInstance.splitBalanceInExecutionLayer();
        assertEq(_withdrawalSafe, 0 ether);
        assertEq(_eigenPod, 0 ether);
        assertEq(_delayedWithdrawalRouter, 1 ether);

        (toNodeOperator, toTnft, toBnft, toTreasury) = managerInstance.calculateTVL(validatorId, beaconBalance);
        assertEq(toNodeOperator, 1 ether * 5 / 100);
        assertEq(toTreasury, 1 ether * 5 / 100);
        assertEq(toTnft, 30 ether + (1 ether * 90 * 29) / (100 * 32));
        assertEq(toBnft, 2 ether + (1 ether * 90 * 3) / (100 * 32));

        // more staking rewards
        _transferTo(address(safeInstance.eigenPod()), 2 ether);
        (_withdrawalSafe, _eigenPod, _delayedWithdrawalRouter) = safeInstance.splitBalanceInExecutionLayer();
        assertEq(_withdrawalSafe, 0 ether);
        assertEq(_eigenPod, 2 ether);
        assertEq(_delayedWithdrawalRouter, 1 ether);

        (toNodeOperator, toTnft, toBnft, toTreasury) = managerInstance.calculateTVL(validatorId, beaconBalance);
        assertEq(toNodeOperator, 3 ether * 5 / 100);
        assertEq(toTreasury, 3 ether * 5 / 100);
        assertEq(toTnft, 30 ether + (3 ether * 90 * 29) / (100 * 32));
        assertEq(toBnft, 2 ether + (3 ether * 90 * 3) / (100 * 32));
    }

    function test_restakedFullWithdrawal() public {
        initializeTestingFork(MAINNET_FORK);

        uint256 validatorId = depositAndRegisterValidator(true);
        safeInstance = EtherFiNode(payable(managerInstance.etherfiNodeAddress(validatorId)));

        uint256[] memory validatorIds = new uint256[](1);
        uint32[] memory exitRequestTimestamps = new uint32[](1);
        validatorIds[0] = validatorId;
        exitRequestTimestamps[0] = uint32(block.timestamp);

        vm.deal(safeInstance.eigenPod(), 32 ether);

        vm.startPrank(alice); // alice is the admin
        vm.expectRevert("NOT_EXITED");
        managerInstance.fullWithdraw(validatorIds[0]);

        // Marked as EXITED
        // should also have queued up the current balance to via DelayedWithdrawalRouter
        vm.expectRevert("NO_FULLWITHDRAWAL_QUEUED");
        managerInstance.processNodeExit(validatorIds, exitRequestTimestamps);


        // TODO
        // IDelayedWithdrawalRouter.DelayedWithdrawal[] memory unclaimedWithdrawals = managerInstance.delayedWithdrawalRouter().getUserDelayedWithdrawals(address(safeInstance));
        // assertEq(unclaimedWithdrawals.length, 1);
        // assertEq(unclaimedWithdrawals[0].amount, uint224(32 ether));

        // // fail because we have not processed the queued withdrawal of the funds from the pod
        // // because not enough time has passed to claim them
        // vm.expectRevert("PENDING_WITHDRAWALS");
        // managerInstance.fullWithdraw(validatorIds[0]);

        // // wait some time
        // vm.roll(block.number + (50400) + 1);

        // assertEq(managerInstance.getUnusedWithdrawalSafesLength(), 0);

        // // try again. FullWithdraw will automatically attempt to claim queuedWithdrawals
        // managerInstance.fullWithdraw(validatorIds[0]);
        // assertEq(address(safeInstance).balance, 0);

        // // safe should have been automatically recycled
        // assertEq(managerInstance.getUnusedWithdrawalSafesLength(), 1);
        // assertEq(uint256(managerInstance.phase(validatorIds[0])), uint256(IEtherFiNode.VALIDATOR_PHASE.FULLY_WITHDRAWN));
        // assertEq(safeInstance.isRestakingEnabled(), false);
        // assertEq(safeInstance.restakingObservedExitBlock(), 0);
    }


    function _withdrawNonBeaconChainETHBalanceWei(uint256 validatorId) public {
        uint256[] memory validatorIds = new uint256[](1);
        validatorIds[0] = validatorId;

        address safe = managerInstance.etherfiNodeAddress(validatorId);
        address eigenPod = managerInstance.getEigenPod(validatorId);

        bytes4 selector = bytes4(keccak256("withdrawNonBeaconChainETHBalanceWei(address,uint256)"));
        bytes[] memory data = new bytes[](1);
        data[0] = abi.encodeWithSelector(selector, safe, address(eigenPod).balance);

        vm.prank(owner);
        managerInstance.forwardEigenpodCall(validatorIds, data);
    }

    function testFullWithdrawBurnsTNFT() public {
        initializeTestingFork(MAINNET_FORK);

        uint256 validatorId = depositAndRegisterValidator(false);
        safeInstance = EtherFiNode(payable(managerInstance.etherfiNodeAddress(validatorId)));

        uint256[] memory validatorIds = new uint256[](1);
        uint32[] memory exitRequestTimestamps = new uint32[](1);
        validatorIds[0] = validatorId;
        exitRequestTimestamps[0] = uint32(block.timestamp);

        vm.deal(address(safeInstance), 32 ether);

        vm.startPrank(alice); // alice is the admin
        vm.expectRevert("NOT_EXITED");
        managerInstance.fullWithdraw(validatorId);

        // Marked as EXITED
        // should also have queued up the current balance to via DelayedWithdrawalRouter
        managerInstance.processNodeExit(validatorIds, exitRequestTimestamps);

        // alice should own the tNFT since she created the validator
        assertEq(TNFTInstance.ownerOf(validatorId), alice);

        // withdraw the node
        managerInstance.fullWithdraw(validatorIds[0]);

        // tNFT should be burned
        vm.expectRevert("ERC721: invalid token ID");
        TNFTInstance.ownerOf(validatorId);
        // bNFT should be burned
        vm.expectRevert("ERC721: invalid token ID");
        BNFTInstance.ownerOf(validatorId);
    }

    function test_EtherFiNodeMultipleSafesWorkCorrectly() public {

        vm.prank(alice);
        nodeOperatorManagerInstance.registerNodeOperator(
            aliceIPFSHash,
            5
        );

        vm.prank(chad);
        nodeOperatorManagerInstance.registerNodeOperator(
            aliceIPFSHash,
            5
        );

        hoax(alice);
        uint256[] memory bidId1 = auctionInstance.createBid{value: 0.4 ether}(
            1,
            0.4 ether
        );

        hoax(chad);
        uint256[] memory bidId2 = auctionInstance.createBid{value: 0.3 ether}(
            1,
            0.3 ether
        );

        hoax(bob);
        uint256[] memory bidIdArray = new uint256[](1);
        bidIdArray[0] = bidId1[0];

        stakingManagerInstance.batchDepositWithBidIds{value: 32 ether}(
            bidIdArray,
            false
        );

        hoax(dan);
        bidIdArray = new uint256[](1);
        bidIdArray[0] = bidId2[0];

        stakingManagerInstance.batchDepositWithBidIds{value: 32 ether}(
            bidIdArray,
            false
        );

        {
            address staker_2 = stakingManagerInstance.bidIdToStaker(bidId1[0]);
            address staker_3 = stakingManagerInstance.bidIdToStaker(bidId2[0]);
            assertEq(staker_2, bob);
            assertEq(staker_3, dan);
        }

        address etherFiNode = managerInstance.etherfiNodeAddress(bidId1[0]);

        IStakingManager.DepositData[]
            memory depositDataArray = new IStakingManager.DepositData[](1);

        root = depGen.generateDepositRoot(
            hex"8f9c0aab19ee7586d3d470f132842396af606947a0589382483308fdffdaf544078c3be24210677a9c471ce70b3b4c2c",
            hex"877bee8d83cac8bf46c89ce50215da0b5e370d282bb6c8599aabdbc780c33833687df5e1f5b5c2de8a6cd20b6572c8b0130b1744310a998e1079e3286ff03e18e4f94de8cdebecf3aaac3277b742adb8b0eea074e619c20d13a1dda6cba6e3df",
            managerInstance.generateWithdrawalCredentials(etherFiNode),
            32 ether
        );

        IStakingManager.DepositData memory depositData = IStakingManager
            .DepositData({
                publicKey: hex"8f9c0aab19ee7586d3d470f132842396af606947a0589382483308fdffdaf544078c3be24210677a9c471ce70b3b4c2c",
                signature: hex"877bee8d83cac8bf46c89ce50215da0b5e370d282bb6c8599aabdbc780c33833687df5e1f5b5c2de8a6cd20b6572c8b0130b1744310a998e1079e3286ff03e18e4f94de8cdebecf3aaac3277b742adb8b0eea074e619c20d13a1dda6cba6e3df",
                depositDataRoot: root,
                ipfsHashForEncryptedValidatorKey: "test_ipfs"
            });

        depositDataArray[0] = depositData;

        startHoax(bob);
        stakingManagerInstance.batchRegisterValidators(zeroRoot, bidId1, depositDataArray);
        vm.stopPrank();

        assertEq(address(managerInstance.etherfiNodeAddress(bidId1[0])).balance, 0);

        etherFiNode = managerInstance.etherfiNodeAddress(bidId2[0]);

        IStakingManager.DepositData[]
            memory depositDataArray2 = new IStakingManager.DepositData[](1);

        root = depGen.generateDepositRoot(
            hex"8f9c0aab19ee7586d3d470f132842396af606947a0589382483308fdffdaf544078c3be24210677a9c471ce70b3b4c2c",
            hex"877bee8d83cac8bf46c89ce50215da0b5e370d282bb6c8599aabdbc780c33833687df5e1f5b5c2de8a6cd20b6572c8b0130b1744310a998e1079e3286ff03e18e4f94de8cdebecf3aaac3277b742adb8b0eea074e619c20d13a1dda6cba6e3df",
            managerInstance.generateWithdrawalCredentials(etherFiNode),
            32 ether
        );

        depositData = IStakingManager
            .DepositData({
                publicKey: hex"8f9c0aab19ee7586d3d470f132842396af606947a0589382483308fdffdaf544078c3be24210677a9c471ce70b3b4c2c",
                signature: hex"877bee8d83cac8bf46c89ce50215da0b5e370d282bb6c8599aabdbc780c33833687df5e1f5b5c2de8a6cd20b6572c8b0130b1744310a998e1079e3286ff03e18e4f94de8cdebecf3aaac3277b742adb8b0eea074e619c20d13a1dda6cba6e3df",
                depositDataRoot: root,
                ipfsHashForEncryptedValidatorKey: "test_ipfs"
            });
        
        depositDataArray2[0] = depositData;

        startHoax(dan);
        stakingManagerInstance.batchRegisterValidators(zeroRoot, bidId2, depositDataArray2);
        vm.stopPrank();

        assertEq(address(managerInstance.etherfiNodeAddress(bidId2[0])).balance, 0);
    }

    function test_markExitedWorksCorrectly() public {
        uint256[] memory validatorIds = new uint256[](1);
        validatorIds[0] = bidId[0];
        uint32[] memory exitTimestamps = new uint32[](1);
        exitTimestamps[0] = 1;
        address etherFiNode = managerInstance.etherfiNodeAddress(validatorIds[0]);

        assertTrue(
            managerInstance.phase(validatorIds[0]) ==
                IEtherFiNode.VALIDATOR_PHASE.LIVE
        );
        assertTrue(IEtherFiNode(etherFiNode).DEPRECATED_exitTimestamp() == 0);

        vm.expectRevert("INCORRECT_CALLER");
        IEtherFiNode(etherFiNode).processNodeExit(1);

        vm.expectRevert(EtherFiNodesManager.NotAdmin.selector);
        vm.prank(bob);
        managerInstance.processNodeExit(validatorIds, exitTimestamps);
        IEtherFiNodesManager.ValidatorInfo memory info = managerInstance.getValidatorInfo(validatorIds[0]);
        assertTrue(info.phase == IEtherFiNode.VALIDATOR_PHASE.LIVE);
        assertTrue(info.exitTimestamp == 0);

        hoax(alice);
        managerInstance.processNodeExit(validatorIds, exitTimestamps);
        info = managerInstance.getValidatorInfo(validatorIds[0]);
        assertTrue(info.phase == IEtherFiNode.VALIDATOR_PHASE.EXITED);
        assertTrue(info.exitTimestamp > 0);

        hoax(alice);
        vm.expectRevert("INVALID_PHASE_TRANSITION");
        managerInstance.processNodeExit(validatorIds, exitTimestamps);
    }

    function test_markExitedWorksCorrectlyWhenBeingSlashed() public {
        uint256[] memory validatorIds = new uint256[](1);
        validatorIds[0] = bidId[0];
        uint32[] memory exitTimestamps = new uint32[](1);
        exitTimestamps[0] = 1;
        address etherFiNode = managerInstance.etherfiNodeAddress(validatorIds[0]);

        IEtherFiNodesManager.ValidatorInfo memory info = managerInstance.getValidatorInfo(validatorIds[0]);
        assertTrue(info.phase == IEtherFiNode.VALIDATOR_PHASE.LIVE);
        assertTrue(info.exitTimestamp == 0);

        hoax(alice);
        managerInstance.markBeingSlashed(validatorIds);
        info = managerInstance.getValidatorInfo(validatorIds[0]);
        assertTrue(info.phase == IEtherFiNode.VALIDATOR_PHASE.BEING_SLASHED);
        
        hoax(alice);
        managerInstance.processNodeExit(validatorIds, exitTimestamps);
        info = managerInstance.getValidatorInfo(validatorIds[0]);
        assertTrue(info.phase == IEtherFiNode.VALIDATOR_PHASE.EXITED);
        assertTrue(info.exitTimestamp > 0);
    }

    function test_partialWithdrawRewardsDistribution() public {
        address nodeOperator = 0xCd5EBC2dD4Cb3dc52ac66CEEcc72c838B40A5931;
        address staker = 0x9154a74AAfF2F586FB0a884AeAb7A64521c64bCf;
        address etherfiNode = managerInstance.etherfiNodeAddress(bidId[0]);

        // Transfer the T-NFT to 'dan'
        hoax(staker);
        TNFTInstance.transferFrom(staker, dan, bidId[0]);

        uint256 nodeOperatorBalance = address(nodeOperator).balance;
        uint256 treasuryBalance = address(treasuryInstance).balance;
        uint256 danBalance = address(dan).balance;
        uint256 bnftStakerBalance = address(staker).balance;

        // Simulate the rewards distribution from the beacon chain
        vm.deal(etherfiNode, address(etherfiNode).balance + 1 ether);

        // Withdraw the {staking, protocol} rewards
        // - bid amount = 0 ether (Auction revenue no longer distributed to nodes)
        //   - 50 % ether is vested for the stakers
        //   - 50 % ether is shared across all validators
        //     - 25 % to treasury, 25% to node operator, the rest to the stakers
        // - staking rewards amount = 1 ether
        hoax(owner);
        managerInstance.partialWithdraw(bidId[0]);
        assertEq(
            address(nodeOperator).balance,
            nodeOperatorBalance + (1 ether * 5) / 100
        );
        assertEq(
            address(treasuryInstance).balance,
            treasuryBalance + (1 ether * 5 ) / 100
        );
        assertEq(address(dan).balance, danBalance + 0.815625000000000000 ether);
        assertEq(address(staker).balance, bnftStakerBalance + 0.084375000000000000 ether);

        vm.deal(etherfiNode, 16.0 ether);
        vm.expectRevert("MUST_EXIT");
        vm.prank(owner);
        managerInstance.partialWithdraw(bidId[0]);
    }

    function test_partialWithdrawFails() public {
        address etherfiNode = managerInstance.etherfiNodeAddress(bidId[0]);

        vm.deal(etherfiNode, 4 ether);

        vm.expectRevert(EtherFiNodesManager.NotAdmin.selector);
        vm.prank(bob);
        managerInstance.markBeingSlashed(bidId);

        hoax(alice);
        managerInstance.markBeingSlashed(bidId);

        vm.prank(managerInstance.owner());
        vm.expectRevert("NOT_LIVE");
        managerInstance.partialWithdraw(bidId[0]);
    }

    function test_markBeingSlashedFails() public {
        uint256[] memory validatorIds = new uint256[](1);
        validatorIds[0] = bidId[0];
        uint32[] memory exitTimestamps = new uint32[](1);
        exitTimestamps[0] = 1;

        hoax(alice);
        managerInstance.processNodeExit(validatorIds, exitTimestamps);

        hoax(alice);
        vm.expectRevert("INVALID_PHASE_TRANSITION");
        managerInstance.markBeingSlashed(bidId);
    }

    function test_markBeingSlashedWorks() public {
        uint256[] memory validatorIds = new uint256[](1);
        validatorIds[0] = bidId[0];
        uint32[] memory exitTimestamps = new uint32[](1);
        exitTimestamps[0] = 1;
        address etherFiNode = managerInstance.etherfiNodeAddress(validatorIds[0]);

        hoax(alice);
        managerInstance.markBeingSlashed(bidId);
        assertTrue(managerInstance.phase(bidId[0]) == IEtherFiNode.VALIDATOR_PHASE.BEING_SLASHED);
    }

    function test_partialWithdrawAfterExitRequest() public {
        address nodeOperator = 0xCd5EBC2dD4Cb3dc52ac66CEEcc72c838B40A5931;
        address staker = 0x9154a74AAfF2F586FB0a884AeAb7A64521c64bCf;
        address etherfiNode = managerInstance.etherfiNodeAddress(bidId[0]);

        // Simulate the rewards distribution from the beacon chain
        vm.deal(etherfiNode, address(etherfiNode).balance + 1 ether);

        // Send Exit Request
        hoax(TNFTInstance.ownerOf(bidId[0]));
        managerInstance.batchSendExitRequest(_to_uint256_array(bidId[0]));

        vm.prank(managerInstance.owner());
        vm.expectRevert("PENDING_EXIT_REQUEST");
        managerInstance.partialWithdraw(bidId[0]);
    }

    function test_getFullWithdrawalPayoutsFails() public {

        uint256[] memory validatorIds = new uint256[](1);
        validatorIds[0] = bidId[0];
        address etherfiNode = managerInstance.etherfiNodeAddress(
            validatorIds[0]
        );

        vm.deal(etherfiNode, 16 ether);
        vm.expectRevert("NOT_EXITED");
        managerInstance.fullWithdraw(validatorIds[0]);
    }

    function test_processNodeDistributeProtocolRevenueCorrectly() public {
        address nodeOperator = 0xCd5EBC2dD4Cb3dc52ac66CEEcc72c838B40A5931;
        address staker = 0x9154a74AAfF2F586FB0a884AeAb7A64521c64bCf;

        uint256[] memory validatorIds = new uint256[](1);
        validatorIds[0] = bidId[0];
        uint32[] memory exitTimestamps = new uint32[](1);
        exitTimestamps[0] = 1;

        uint256 nodeOperatorBalance = address(nodeOperator).balance;
        uint256 treasuryBalance = address(treasuryInstance).balance;
        uint256 stakerBalance = address(staker).balance;

        startHoax(alice);
        managerInstance.processNodeExit(validatorIds, exitTimestamps);
        vm.stopPrank();

        // no auction rewards anymore
        assertEq(address(nodeOperator).balance, nodeOperatorBalance);
        assertEq(address(treasuryInstance).balance, treasuryBalance);
        assertEq(address(staker).balance, stakerBalance);
    }


    function test_getFullWithdrawalPayoutsWorksCorrectly1() public {
        uint256[] memory validatorIds = new uint256[](1);
        validatorIds[0] = bidId[0];
        uint32[] memory exitTimestamps = new uint32[](1);
        exitTimestamps[0] = 1;
        address etherfiNode = managerInstance.etherfiNodeAddress(validatorIds[0]);

        startHoax(alice);
        assertEq(managerInstance.numberOfValidators(), 1);
        managerInstance.processNodeExit(validatorIds, exitTimestamps);
        assertEq(managerInstance.numberOfValidators(), 0);
        vm.stopPrank();

        // 1. balance > 32 ether
        vm.deal(etherfiNode, 33 ether);
        assertEq(address(etherfiNode).balance, 33 ether);

        uint256 stakingRewards = 1 ether;
        (
            uint256 toNodeOperator,
            uint256 toTnft,
            uint256 toBnft,
            uint256 toTreasury
        ) = managerInstance.getFullWithdrawalPayouts(validatorIds[0]);
        assertEq(toNodeOperator, stakingRewards * NodeOperatorRewardSplit / RewardSplitDivisor);
        assertEq(toTreasury, stakingRewards * TreasuryRewardSplit / RewardSplitDivisor);
        assertEq(toTnft, 30 ether + (stakingRewards * TNFTRewardSplit / RewardSplitDivisor));
        assertEq(toBnft, 2 ether + (stakingRewards * BNFTRewardSplit / RewardSplitDivisor));

        // 2. balance > 31.5 ether
        vm.deal(etherfiNode, 31.75 ether);
        assertEq(address(etherfiNode).balance, 31.75 ether);

        (toNodeOperator, toTnft, toBnft, toTreasury) = managerInstance
            .getFullWithdrawalPayouts(validatorIds[0]);
        assertEq(toNodeOperator, 0);
        assertEq(toTreasury, 0);
        assertEq(toTnft, 30 ether);
        assertEq(toBnft, 1.75 ether);

        // 3. balance > 26 ether
        vm.deal(etherfiNode, 28.5 ether);
        assertEq(address(etherfiNode).balance, 28.5 ether);

        (toNodeOperator, toTnft, toBnft, toTreasury) = managerInstance
            .getFullWithdrawalPayouts(validatorIds[0]);
        assertEq(toNodeOperator, 0);
        assertEq(toTreasury, 0);
        assertEq(toTnft, 27.5 ether);
        assertEq(toBnft, 1 ether);

        // 4. balance > 25.5 ether
        vm.deal(etherfiNode, 25.75 ether);
        assertEq(address(etherfiNode).balance, 25.75 ether);
        (toNodeOperator, toTnft, toBnft, toTreasury) = managerInstance
            .getFullWithdrawalPayouts(validatorIds[0]);
        assertEq(toNodeOperator, 0);
        assertEq(toTreasury, 0);
        assertEq(toTnft, 24.75 ether);
        assertEq(toBnft, 1 ether);

        // 5. balance > 16 ether
        vm.deal(etherfiNode, 18.5 ether);
        assertEq(address(etherfiNode).balance, 18.5 ether);

        (toNodeOperator, toTnft, toBnft, toTreasury) = managerInstance
            .getFullWithdrawalPayouts(validatorIds[0]);
        assertEq(toNodeOperator, 0);
        assertEq(toTreasury, 0);
        assertEq(toTnft, 17.5 ether);
        assertEq(toBnft, 1 ether);

        // 6. balance = 16 ether
        vm.deal(etherfiNode, 16 ether);

        (toNodeOperator, toTnft, toBnft, toTreasury) = managerInstance
            .getFullWithdrawalPayouts(validatorIds[0]);
        assertEq(toNodeOperator, 0);
        assertEq(toTreasury, 0);
        assertEq(toTnft, 15 ether);
        assertEq(toBnft, 1 ether);

        // 7. balance < 16 ether
        vm.deal(etherfiNode, 16 ether - 1);

        vm.expectRevert();
        (toNodeOperator, toTnft, toBnft, toTreasury) = managerInstance
            .getFullWithdrawalPayouts(validatorIds[0]);
    }

    function test_partialWithdrawAfterExitFails() public {
        address nodeOperator = 0xCd5EBC2dD4Cb3dc52ac66CEEcc72c838B40A5931;
        address staker = 0x9154a74AAfF2F586FB0a884AeAb7A64521c64bCf;

        uint256[] memory validatorIds = new uint256[](1);
        validatorIds[0] = bidId[0];
        uint32[] memory exitTimestamps = new uint32[](1);
        exitTimestamps[0] = 1;
        address etherfiNode = managerInstance.etherfiNodeAddress(validatorIds[0]);

        // 8. balance < 4 ether
        vm.deal(etherfiNode, 4 ether);

        startHoax(alice);
        assertEq(managerInstance.numberOfValidators(), 1);
        managerInstance.processNodeExit(validatorIds, exitTimestamps);
        assertEq(managerInstance.numberOfValidators(), 0);
        vm.stopPrank();

        // Transfer the T-NFT to 'dan'
        hoax(staker);
        TNFTInstance.transferFrom(staker, dan, validatorIds[0]);

        hoax(owner);
        vm.expectRevert("NOT_LIVE");
        managerInstance.partialWithdraw(validatorIds[0]);
    }

    function test_getFullWithdrawalPayoutsAuditFix3() public {
        uint256[] memory validatorIds = new uint256[](1);
        validatorIds[0] = bidId[0];
        uint32[] memory exitTimestamps = new uint32[](1);
        exitTimestamps[0] = 1;
        address etherfiNode = managerInstance.etherfiNodeAddress(validatorIds[0]);

        startHoax(alice);
        assertEq(managerInstance.numberOfValidators(), 1);
        managerInstance.processNodeExit(validatorIds, exitTimestamps);
        assertEq(managerInstance.numberOfValidators(), 0);
        vm.stopPrank();

        uint256 stakingRewards = 0.04 ether;
        vm.deal(etherfiNode, 32 ether + stakingRewards);

        assertEq(address(etherfiNode).balance, 32 ether + stakingRewards);

        {
            (uint256 toNodeOperator,
            uint256 toTnft,
            uint256 toBnft,
            uint256 toTreasury
            ) = managerInstance.getFullWithdrawalPayouts(validatorIds[0]);

            assertEq(toNodeOperator, stakingRewards * NodeOperatorRewardSplit / RewardSplitDivisor);
            assertEq(toTnft, 30 ether + stakingRewards * TNFTRewardSplit / RewardSplitDivisor);
            assertEq(toBnft, 2 ether + stakingRewards * BNFTRewardSplit / RewardSplitDivisor);
            assertEq(toTreasury, stakingRewards * TreasuryRewardSplit / RewardSplitDivisor);
        }

        skip(6 * 7 * 4 days);

        // auction rewards no longer vest so should be the same as above
        {
            (uint256 toNodeOperator,
            uint256 toTnft,
            uint256 toBnft,
            uint256 toTreasury
            ) = managerInstance.getFullWithdrawalPayouts(validatorIds[0]);

            assertEq(toNodeOperator, stakingRewards * NodeOperatorRewardSplit / RewardSplitDivisor);
            assertEq(toTnft, 30 ether + stakingRewards * TNFTRewardSplit / RewardSplitDivisor);
            assertEq(toBnft, 2 ether + stakingRewards * BNFTRewardSplit / RewardSplitDivisor);
            assertEq(toTreasury, stakingRewards * TreasuryRewardSplit / RewardSplitDivisor);
        }
    }

    function test_getFullWithdrawalPayoutsAuditFix2() public {
        uint256[] memory validatorIds = new uint256[](1);
        validatorIds[0] = bidId[0];
        uint32[] memory exitTimestamps = new uint32[](1);
        exitTimestamps[0] = 1;
        address etherfiNode = managerInstance.etherfiNodeAddress(validatorIds[0]);

        startHoax(alice);
        assertEq(managerInstance.numberOfValidators(), 1);
        managerInstance.processNodeExit(validatorIds, exitTimestamps);
        assertEq(managerInstance.numberOfValidators(), 0);
        vm.stopPrank();

        //uint256 stakingRewards = 0.949 ether;
        vm.deal(etherfiNode, 31.949 ether);
        assertEq(
            address(etherfiNode).balance,
            31.949000000000000000 ether
        ); 


        skip(6 * 7 * 4 days);

        // auction rewards no longer vest so should be the same as above
        {
            (uint256 toNodeOperator,
            uint256 toTnft,
            uint256 toBnft,
            uint256 toTreasury
            ) = managerInstance.getFullWithdrawalPayouts(validatorIds[0]);

            assertEq(toNodeOperator, 0);
            assertEq(toTnft, 30 ether);
            assertEq(toBnft, 1.949000000000000000 ether);
            assertEq(toTreasury, 0);
        }
    }


    function test_getFullWithdrawalPayoutsWorksWithNonExitPenaltyCorrectly1()
        public
    {
        uint256[] memory validatorIds = new uint256[](1);
        validatorIds[0] = bidId[0];
        uint32[] memory exitTimestamps = new uint32[](1);
        exitTimestamps[0] = uint32(block.timestamp) + 86400;
        address etherfiNode = managerInstance.etherfiNodeAddress(validatorIds[0]);

        assertEq(IEtherFiNode(etherfiNode).numExitRequestsByTnft(), 0);

        hoax(TNFTInstance.ownerOf(validatorIds[0]));
        managerInstance.batchSendExitRequest(_to_uint256_array(validatorIds[0]));

        assertEq(IEtherFiNode(etherfiNode).numExitRequestsByTnft(), 1);

        // 1 day passed
        vm.warp(block.timestamp + 86400);
        startHoax(alice);
        managerInstance.processNodeExit(validatorIds, exitTimestamps);
        uint256 nonExitPenalty = managerInstance.getNonExitPenalty(bidId[0]);

        // simulate staking rewards
        uint256 stakingRewards = 1 ether;
        vm.deal(etherfiNode, 32 ether + stakingRewards);

        (uint256 toNodeOperator, uint256 toTnft, uint256 toBnft, uint256 toTreasury) = managerInstance.getFullWithdrawalPayouts(validatorIds[0]);
        assertEq(nonExitPenalty, 0.03 ether);
        assertEq(toNodeOperator, nonExitPenalty + (stakingRewards * NodeOperatorRewardSplit / RewardSplitDivisor));
        assertEq(toTreasury, stakingRewards * TreasuryRewardSplit / RewardSplitDivisor);
        assertEq(toTnft, 30 ether + (stakingRewards * TNFTRewardSplit / RewardSplitDivisor));
        assertEq(toBnft, 2 ether - nonExitPenalty + (stakingRewards * BNFTRewardSplit / RewardSplitDivisor));
    }

    function test_getFullWithdrawalPayoutsWorksWithNonExitPenaltyCorrectly2()
        public
    {
        uint256[] memory validatorIds = new uint256[](1);
        validatorIds[0] = bidId[0];
        uint32[] memory exitTimestamps = new uint32[](1);
        exitTimestamps[0] = uint32(block.timestamp) + (1 + 7 * 86400);
        address etherfiNode = managerInstance.etherfiNodeAddress(validatorIds[0]);

        hoax(TNFTInstance.ownerOf(validatorIds[0]));
        managerInstance.batchSendExitRequest(_to_uint256_array(validatorIds[0]));

        // 7 days passed
        vm.warp(block.timestamp + (1 + 7 * 86400));
        startHoax(alice);
        managerInstance.processNodeExit(validatorIds, exitTimestamps);
        uint256 nonExitPenalty = managerInstance.getNonExitPenalty(bidId[0]);

        // simulate staking rewards
        uint256 stakingRewards = 1 ether;
        vm.deal(etherfiNode, 32 ether + stakingRewards);

        (uint256 toNodeOperator, uint256 toTnft, uint256 toBnft, uint256 toTreasury) = managerInstance.getFullWithdrawalPayouts(validatorIds[0]);
        assertEq(toNodeOperator, nonExitPenalty + (stakingRewards * NodeOperatorRewardSplit / RewardSplitDivisor));
        assertEq(toTreasury, stakingRewards * TreasuryRewardSplit / RewardSplitDivisor);
        assertEq(toTnft, 30 ether + (stakingRewards * TNFTRewardSplit / RewardSplitDivisor));
        assertEq(toBnft, 2 ether - nonExitPenalty + (stakingRewards * BNFTRewardSplit / RewardSplitDivisor));
    }

    function test_getFullWithdrawalPayoutsWorksWithNonExitPenaltyCorrectly4()
        public
    {
        uint256[] memory validatorIds = new uint256[](1);
        validatorIds[0] = bidId[0];
        uint32[] memory exitTimestamps = new uint32[](1);
        exitTimestamps[0] = uint32(block.timestamp) + 28 * 86400;
        address etherfiNode = managerInstance.etherfiNodeAddress(validatorIds[0]);

        hoax(TNFTInstance.ownerOf(validatorIds[0]));
        managerInstance.batchSendExitRequest(_to_uint256_array(validatorIds[0]));

        // 28 days passed
        // When (appliedPenalty <= 0.2 ether)
        vm.warp(block.timestamp + 28 * 86400);
        startHoax(alice);
        managerInstance.processNodeExit(validatorIds, exitTimestamps);
        uint256 nonExitPenalty = managerInstance.getNonExitPenalty(bidId[0]);

        // see EtherFiNode.sol:calculateTVL()
        // the node got slashed seriously
        vm.deal(etherfiNode, 16 ether);
        (uint256 toNodeOperator, uint256 toTnft, uint256 toBnft, uint256 toTreasury) = managerInstance.getFullWithdrawalPayouts(validatorIds[0]);
        assertEq(nonExitPenalty, 0.573804794831376551 ether);

        assertEq(toNodeOperator, 0.2 ether); // incentive for nodeOperator from NonExitPenalty caps at 0.2 ether
        assertEq(toTreasury, nonExitPenalty - 0.2 ether); // treasury gets excess penalty if node operator delays too long
        assertEq(toTnft, 15 ether);
        assertEq(toBnft, 1 ether - 0.573804794831376551 ether); // BNFT has been fully penalized for not exiting
    }

    function test_markExitedFails() public {
        uint256[] memory validatorIds = new uint256[](1);
        uint32[] memory exitTimestamps = new uint32[](2);
        startHoax(alice);
        vm.expectRevert(EtherFiNodesManager.InvalidParams.selector);
        managerInstance.processNodeExit(validatorIds, exitTimestamps);
    }

    function test_getFullWithdrawalPayoutsWorksWithNonExitPenaltyCorrectly3() public {
        uint256[] memory validatorIds = new uint256[](1);
        validatorIds[0] = bidId[0];
        uint32[] memory exitTimestamps = new uint32[](1);
        exitTimestamps[0] = uint32(block.timestamp) + (1 + 28 * 86400);
        address etherfiNode = managerInstance.etherfiNodeAddress(validatorIds[0]);

        hoax(TNFTInstance.ownerOf(validatorIds[0]));
        managerInstance.batchSendExitRequest(_to_uint256_array(validatorIds[0]));

        // 28 days passed
        // When (appliedPenalty > 0.2 ether)
        vm.warp(block.timestamp + (1 + 28 * 86400));
        startHoax(alice);
        managerInstance.processNodeExit(validatorIds, exitTimestamps);
        uint256 nonExitPenalty = managerInstance.getNonExitPenalty(bidId[0]);
        assertGe(nonExitPenalty, 0.5 ether);

        // Treasury gets the excess penalty reward after the node operator hits the 0.2 eth cap
        // Treasury also gets the base reward of the node operator since its over 14 days
        uint256 baseTreasuryPayout = (1 ether * TreasuryRewardSplit / RewardSplitDivisor);
        uint256 baseNodeOperatorPayout = (1 ether * NodeOperatorRewardSplit / RewardSplitDivisor);

        uint256 stakingRewards = 1 ether;
        vm.deal(etherfiNode, 32 ether + stakingRewards);
        (
            uint256 toNodeOperator,
            uint256 toTnft,
            uint256 toBnft,
            uint256 toTreasury
        ) = managerInstance.getFullWithdrawalPayouts(validatorIds[0]);
        assertEq(toNodeOperator, 0.2 ether + baseNodeOperatorPayout);
        assertEq(toTreasury, baseTreasuryPayout + (nonExitPenalty - 0.2 ether));
        assertEq(toTnft, 30 ether + (stakingRewards * TNFTRewardSplit / RewardSplitDivisor));
        assertEq(toBnft, 2 ether - nonExitPenalty + (stakingRewards * BNFTRewardSplit / RewardSplitDivisor));
    }

    function test_getFullWithdrawalPayoutsWorksWithNonExitPenaltyCorrectly5() public {

        uint256[] memory validatorIds = new uint256[](1);
        validatorIds[0] = bidId[0];
        uint32[] memory exitTimestamps = new uint32[](1);
        exitTimestamps[0] = uint32(block.timestamp) + (1 + 28 * 86400);
        address etherfiNode = managerInstance.etherfiNodeAddress(validatorIds[0]);

        hoax(TNFTInstance.ownerOf(validatorIds[0]));
        managerInstance.batchSendExitRequest(_to_uint256_array(validatorIds[0]));

        // 2 * 28 days passed
        // When (appliedPenalty > 0.2 ether)
        vm.warp(block.timestamp + (1 + 2 * 28 * 86400));
        hoax(alice);
        managerInstance.processNodeExit(validatorIds, exitTimestamps);
        uint256 nonExitPenalty = managerInstance.getNonExitPenalty(bidId[0]);


        uint256 stakingRewards = 1 ether;
        vm.deal(etherfiNode, 32 ether + stakingRewards);

        // Treasury gets the excess penalty reward after the node operator hits the 0.2 eth cap
        // Treasury also gets the base reward of the node operator since its over 14 days
        uint256 baseTreasuryPayout = (1 ether * TreasuryRewardSplit / RewardSplitDivisor);
        uint256 baseNodeOperatorPayout = (1 ether * NodeOperatorRewardSplit / RewardSplitDivisor);

        (
            uint256 toNodeOperator,
            uint256 toTnft,
            uint256 toBnft,
            uint256 toTreasury
        ) = managerInstance.getFullWithdrawalPayouts(validatorIds[0]);
        assertEq(toNodeOperator, 0.2 ether + baseNodeOperatorPayout);
        assertEq(toTreasury, baseTreasuryPayout + (nonExitPenalty - 0.2 ether));
        assertEq(toTnft, 30 ether + (stakingRewards *TNFTRewardSplit / RewardSplitDivisor));
        assertEq(toBnft, 2 ether - nonExitPenalty + (stakingRewards * BNFTRewardSplit / RewardSplitDivisor));
    }

    function test_sendEthToEtherFiNodeContractSucceeds() public {
        uint256[] memory validatorIds = new uint256[](1);
        validatorIds[0] = bidId[0];
        address etherfiNode = managerInstance.etherfiNodeAddress(validatorIds[0]);

        vm.deal(owner, 10 ether);
        vm.prank(owner);
        uint256 nodeBalance = address(etherfiNode).balance;
        (bool sent, ) = address(etherfiNode).call{value: 5 ether}("");
        require(sent, "Failed to send eth");
        assertEq(address(etherfiNode).balance, nodeBalance + 5 ether);
    }

    function test_ExitRequestAfterExitFails() public {
        uint256[] memory validatorIds = new uint256[](1);
        uint32[] memory exitTimestamps = new uint32[](1);

        validatorIds[0] = bidId[0];

        vm.prank(alice);
        managerInstance.processNodeExit(validatorIds, exitTimestamps);

        vm.prank(TNFTInstance.ownerOf(validatorIds[0]));
        exitTimestamps[0] = uint32(block.timestamp);

        // T-NFT holder sends the exit request after the node is marked EXITED
        vm.expectRevert("INVALID");
        managerInstance.batchSendExitRequest(_to_uint256_array(validatorIds[0]));
    }

    function test_ExitTimestampBeforeExitRequestLeadsToZeroNonExitPenalty() public {
        uint256[] memory validatorIds = new uint256[](1);
        uint32[] memory exitTimestamps = new uint32[](1);

        validatorIds[0] = bidId[0];

        vm.prank(TNFTInstance.ownerOf(validatorIds[0]));
        managerInstance.batchSendExitRequest(_to_uint256_array(validatorIds[0]));

        // the node actually exited a second before the exit request from the T-NFT holder
        vm.prank(alice);
        exitTimestamps[0] = uint32(block.timestamp) - 1;
        managerInstance.processNodeExit(validatorIds, exitTimestamps);

        uint256 nonExitPenalty = managerInstance.getNonExitPenalty(bidId[0]);
        assertEq(nonExitPenalty, 0 ether);
    }

    function test_ImplementationContract() public {
        assertEq(safeInstance.implementation(), address(node));
    }

    function test_trackingTVL() public {
        uint256 validatorId = bidId[0];

        (uint256 toNodeOperator, uint256 toTnft, uint256 toBnft, uint256 toTreasury) = (0, 0, 0, 0);

        // (Validator 'active_not_slashed', Accrued rewards in CL = 1 ether)
        {
            uint256 beaconBalance = 32 ether + 1 ether;

            (toNodeOperator, toTnft, toBnft, toTreasury) = managerInstance.calculateTVL(validatorId, beaconBalance);
            assertEq(toNodeOperator, 0.05 ether);
            assertEq(toTreasury, 0.05 ether);
            assertEq(toTnft, 30.815625000000000000 ether);
            assertEq(toBnft, 2.084375000000000000 ether);
        }

        // (Validator 'active_not_slashed', Accrued rewards in CL = 0)
        {
            uint256 beaconBalance = 32 ether;

            (toNodeOperator, toTnft, toBnft, toTreasury) = managerInstance.calculateTVL(validatorId, beaconBalance);
            assertEq(toNodeOperator, 0 ether);
            assertEq(toTreasury, 0 ether);
            assertEq(toTnft, 30 ether);
            assertEq(toBnft, 2 ether);
        }

        // (Validator 'active_slashed', slashing penalty in CL = 0.5 ether)
        // - slashing penalty [0, 1 ether] is paid by the B-NFT holder
        {
            uint256 beaconBalance = 31.5 ether;

            (toNodeOperator, toTnft, toBnft, toTreasury) = managerInstance.calculateTVL(validatorId, beaconBalance);
            assertEq(toNodeOperator, 0 ether);
            assertEq(toTreasury, 0 ether);
            assertEq(toTnft, 30 ether);
            assertEq(toBnft, 1.5 ether);
        }

        // (Validator 'active_slashed', slashing penalty in CL = 1 ether)
        {
            uint256 beaconBalance = 31 ether;

            (toNodeOperator, toTnft, toBnft, toTreasury) = managerInstance.calculateTVL(validatorId, beaconBalance);
            assertEq(toNodeOperator, 0 ether);
            assertEq(toTreasury, 0 ether);
            assertEq(toTnft, 30 ether);
            assertEq(toBnft, 1 ether);
        }

        {
            uint256 beaconBalance = 30 ether;

            (toNodeOperator, toTnft, toBnft, toTreasury) = managerInstance.calculateTVL(validatorId, beaconBalance);
            assertEq(toNodeOperator, 0 ether);
            assertEq(toTreasury, 0 ether);
            assertEq(toTnft, 29 ether);
            assertEq(toBnft, 1 ether);
        }

        // The worst-case, 16 ether is all slashed!
        {
            uint256 beaconBalance = 16 ether;

            (toNodeOperator, toTnft, toBnft, toTreasury) = managerInstance.calculateTVL(validatorId, beaconBalance);
            assertEq(toNodeOperator, 0 ether);
            assertEq(toTreasury, 0 ether);
            assertEq(toTnft, 15 ether);
            assertEq(toBnft, 1 ether);
        }
    }

    function test_trackingTVL2() public {
        uint256 validatorId = bidId[0];       
        uint256[] memory tvls = new uint256[](4);  // (operator, tnft, bnft, treasury)
        (uint256 toNodeOperator, uint256 toTnft, uint256 toBnft, uint256 toTreasury) = (0, 0, 0, 0);

        // Check the staking rewards when we have 1 ether accrued
        {
            uint256 beaconBalance = 32 ether + 1 ether;

            (toNodeOperator, toTnft, toBnft, toTreasury) = managerInstance.calculateTVL(validatorId, beaconBalance);
            assertEq(toNodeOperator, 0.05 ether);
            assertEq(toTreasury, 0.05 ether);
            assertEq(toTnft, 30.815625000000000000 ether);
            assertEq(toBnft, 2.084375000000000000 ether);
            tvls[0] += toNodeOperator;
            tvls[1] += toTnft;
            tvls[2] += toBnft;
            tvls[3] += toTreasury;

            assertEq(beaconBalance, toNodeOperator + toTnft + toBnft + toTreasury);
        }

        // Confirm the total TVL
        {
            uint256 beaconBalance = 32 ether + 1 ether;

            (toNodeOperator, toTnft, toBnft, toTreasury) = managerInstance.calculateTVL(validatorId, beaconBalance);
            assertEq(toNodeOperator, tvls[0]);
            assertEq(toTreasury, tvls[3]);
            assertEq(toTnft, tvls[1]);
            assertEq(toBnft, tvls[2]);
        }

        // Confirm that after exiting the validator node from the beacon network,
        // if we trigger the full withdrawal, the same amount is transferred to {stakers, operator, treasury}
        address etherfiNode = managerInstance.etherfiNodeAddress(validatorId);

        uint256[] memory validatorIds = new uint256[](1);
        uint32[] memory exitRequestTimestamps = new uint32[](1);
        validatorIds[0] = validatorId;
        exitRequestTimestamps[0] = uint32(block.timestamp);

        address nodeOperator = 0xCd5EBC2dD4Cb3dc52ac66CEEcc72c838B40A5931;
        address staker = 0x9154a74AAfF2F586FB0a884AeAb7A64521c64bCf;

        // Transfer the T-NFT to 'dan' (Just for testing scenario)
        vm.prank(staker);
        TNFTInstance.transferFrom(staker, dan, bidId[0]);

        uint256 nodeOperatorBalance = address(nodeOperator).balance;
        uint256 treasuryBalance = address(treasuryInstance).balance;
        uint256 bnftStakerBalance = address(staker).balance;
        uint256 tNftStakerBalance = address(dan).balance;

        // Simulate the withdrawal from Beacon Network to Execution Layer
        _transferTo(etherfiNode, 32 ether + 1 ether);

        // After a long period of time (after the auction fee vesting period completes)
        skip(6 * 7 * 4 days);

        vm.prank(alice);
        managerInstance.processNodeExit(validatorIds, exitRequestTimestamps); // Marked as EXITED
        managerInstance.batchFullWithdraw(validatorIds); // Full Withdrawal!

        assertEq(address(nodeOperator).balance, nodeOperatorBalance + tvls[0]);
        assertEq(address(dan).balance, tNftStakerBalance + tvls[1]);
        assertEq(address(staker).balance, bnftStakerBalance + tvls[2]);
        assertEq(address(treasuryInstance).balance, treasuryBalance + tvls[3]);
    }

    function test_withdrawFundsFailsWhenReceiverConsumedTooMuchGas() public {
        uint256 validatorId = bidId[0];
        address etherfiNode = managerInstance.etherfiNodeAddress(validatorId);
        vm.deal(address(etherfiNode), 3 ether); // need to give node some eth because it no longer has auction revenue

        uint256 treasuryBalance = address(treasuryInstance).balance;
        uint256 noAttackerBalance = address(noAttacker).balance;
        uint256 revertAttackerBalance = address(revertAttacker).balance;
        uint256 gasDrainAttackerBalance = address(gasDrainAttacker).balance;

        vm.startPrank(address(managerInstance));
        IEtherFiNode(etherfiNode).withdrawFunds(
            address(treasuryInstance), 0,
            address(revertAttacker), 1,
            address(noAttacker), 1,
            address(gasDrainAttacker), 1
        );
        vm.stopPrank();

        assertEq(address(revertAttacker).balance, revertAttackerBalance);
        assertEq(address(noAttacker).balance, noAttackerBalance + 1);
        assertEq(address(gasDrainAttacker).balance, gasDrainAttackerBalance);
        assertEq(address(treasuryInstance).balance, treasuryBalance + 2);
    }

    function test_trackingTVL3() public {
        uint256 tvl = 0;
        uint256 numBnftsHeldByLP = 0; // of validators in [LIVE, EXITED, BEING_SLASHED]
        uint256 numTnftsHeldByLP = 0; // of validators in [LIVE, EXITED, BEING_SLASHED]
        uint256 numValidators_STAKE_DEPOSITED = 0;
        uint256 numValidators_WATING_FOR_APPROVAL = 0;
        assertEq(address(liquidityPoolInstance).balance, 0);
        assertEq(address(stakingManagerInstance).balance, 0);

        uint256[] memory validatorIds = launch_validator(1, 0, true);
        uint256 validatorId = validatorIds[0];
        address etherfiNode = managerInstance.etherfiNodeAddress(validatorId);

        // tvl = (BNFT) + (TNFT) + (LP Balance) - ....
        numBnftsHeldByLP = 1;
        numTnftsHeldByLP = 1;
        numValidators_STAKE_DEPOSITED = 0;
        numValidators_WATING_FOR_APPROVAL = 0;
        tvl = numBnftsHeldByLP * 2 ether + numTnftsHeldByLP * 30 ether + address(liquidityPoolInstance).balance - numValidators_STAKE_DEPOSITED * 2 ether - numValidators_WATING_FOR_APPROVAL * 1 ether;
        assertEq(liquidityPoolInstance.getTotalPooledEther(), tvl);
        assertEq(liquidityPoolInstance.getTotalPooledEther(), 32 ether);
        assertEq(address(liquidityPoolInstance).balance, 0);
        assertEq(address(stakingManagerInstance).balance, 0);

        vm.startPrank(alice);

        // ---------------------------------------------------------- //
        // -------------- BNFT to BNFT-Staker, TNFT to LP ----------- //
        // ---------------------------------------------------------- //
        // liquidityPoolInstance.updateBnftMode(false);

        liquidityPoolInstance.deposit{value: 30 ether}();
        numBnftsHeldByLP = 1;
        numTnftsHeldByLP = 1;
        numValidators_STAKE_DEPOSITED = 0;
        numValidators_WATING_FOR_APPROVAL = 0;
        tvl = numBnftsHeldByLP * 2 ether + numTnftsHeldByLP * 30 ether + address(liquidityPoolInstance).balance - numValidators_STAKE_DEPOSITED * 2 ether - numValidators_WATING_FOR_APPROVAL * 1 ether;
        assertEq(liquidityPoolInstance.getTotalPooledEther(), tvl);
        assertEq(liquidityPoolInstance.getTotalPooledEther(), 32 ether + 30 ether);
        assertEq(address(liquidityPoolInstance).balance, 30 ether);
        assertEq(address(stakingManagerInstance).balance, 0);

        // 
        // New Validator Deposit
        // 
        uint256[] memory newValidatorIds = auctionInstance.createBid{value: 0.4 ether}(1, 0.4 ether);
        liquidityPoolInstance.batchDeposit(newValidatorIds, 1, 0);

        numBnftsHeldByLP = 1;
        numTnftsHeldByLP = 1;
        numValidators_STAKE_DEPOSITED = 1;
        numValidators_WATING_FOR_APPROVAL = 0;
        tvl = numBnftsHeldByLP * 2 ether + numTnftsHeldByLP * 30 ether + address(liquidityPoolInstance).balance - numValidators_STAKE_DEPOSITED * 2 ether - numValidators_WATING_FOR_APPROVAL * 1 ether;
        assertEq(liquidityPoolInstance.getTotalPooledEther(), tvl);
        assertEq(liquidityPoolInstance.getTotalPooledEther(), 32 ether + 30 ether);
        assertEq(address(liquidityPoolInstance).balance, 32 ether);
        assertEq(address(stakingManagerInstance).balance, 0);

        // 
        // New Validator Register
        // 
        (IStakingManager.DepositData[] memory depositDataArray, bytes32[] memory depositDataRootsForApproval, bytes[] memory sig, bytes[] memory pubKey) = _prepareForValidatorRegistration(newValidatorIds);
        liquidityPoolInstance.batchRegister(zeroRoot, newValidatorIds, depositDataArray, depositDataRootsForApproval, sig);

        numBnftsHeldByLP = 1;
        numTnftsHeldByLP = 1;
        numValidators_STAKE_DEPOSITED = 0;
        numValidators_WATING_FOR_APPROVAL = 1;
        tvl = numBnftsHeldByLP * 2 ether + numTnftsHeldByLP * 30 ether + address(liquidityPoolInstance).balance - numValidators_STAKE_DEPOSITED * 2 ether - numValidators_WATING_FOR_APPROVAL * 1 ether;
        assertEq(liquidityPoolInstance.getTotalPooledEther(), tvl);
        assertEq(liquidityPoolInstance.getTotalPooledEther(), 32 ether + 30 ether);
        assertEq(address(liquidityPoolInstance).balance, 31 ether);
        assertEq(address(stakingManagerInstance).balance, 0);

        // 
        // APPROVE
        // 
        liquidityPoolInstance.batchApproveRegistration(newValidatorIds, pubKey, sig);

        numBnftsHeldByLP = 1;
        numTnftsHeldByLP = 2;
        numValidators_STAKE_DEPOSITED = 0;
        numValidators_WATING_FOR_APPROVAL = 0;
        tvl = numBnftsHeldByLP * 2 ether + numTnftsHeldByLP * 30 ether + address(liquidityPoolInstance).balance - numValidators_STAKE_DEPOSITED * 2 ether - numValidators_WATING_FOR_APPROVAL * 1 ether;
        assertEq(liquidityPoolInstance.getTotalPooledEther(), tvl);
        assertEq(liquidityPoolInstance.getTotalPooledEther(), 32 ether + 30 ether);
        assertEq(address(liquidityPoolInstance).balance, 0);
        assertEq(address(stakingManagerInstance).balance, 0);


        // ---------------------------------------------------------- //
        // ---------------- BNFT to LP, TNFT to LP ------------------ //
        // ---------------------------------------------------------- //
        // liquidityPoolInstance.updateBnftMode(true);

        liquidityPoolInstance.deposit{value: 32 ether}();
        numBnftsHeldByLP = 1;
        numTnftsHeldByLP = 2;
        numValidators_STAKE_DEPOSITED = 0;
        numValidators_WATING_FOR_APPROVAL = 0;
        tvl = numBnftsHeldByLP * 2 ether + numTnftsHeldByLP * 30 ether + address(liquidityPoolInstance).balance + numValidators_WATING_FOR_APPROVAL * 1 ether;
        assertEq(liquidityPoolInstance.getTotalPooledEther(), tvl);
        assertEq(liquidityPoolInstance.getTotalPooledEther(), 32 ether + 30 ether + 32 ether);
        assertEq(address(liquidityPoolInstance).balance, 32 ether);
        assertEq(address(stakingManagerInstance).balance, 0);

        // 
        // New Validator Deposit
        // 
        newValidatorIds = auctionInstance.createBid{value: 0.4 ether}(1, 0.4 ether);
        liquidityPoolInstance.batchDeposit(newValidatorIds, 1, 0);

        numBnftsHeldByLP = 1;
        numTnftsHeldByLP = 2;
        numValidators_STAKE_DEPOSITED = 1;
        numValidators_WATING_FOR_APPROVAL = 0;
        tvl = numBnftsHeldByLP * 2 ether + numTnftsHeldByLP * 30 ether + address(liquidityPoolInstance).balance + numValidators_WATING_FOR_APPROVAL * 1 ether;
        assertEq(liquidityPoolInstance.getTotalPooledEther(), tvl);
        assertEq(liquidityPoolInstance.getTotalPooledEther(), 32 ether + 30 ether + 32 ether);
        assertEq(address(liquidityPoolInstance).balance, 32 ether);
        assertEq(address(stakingManagerInstance).balance, 0);

        // 
        // New Validator Register
        // 
        (depositDataArray, depositDataRootsForApproval, sig, pubKey) = _prepareForValidatorRegistration(newValidatorIds);
        liquidityPoolInstance.batchRegister(zeroRoot, newValidatorIds, depositDataArray, depositDataRootsForApproval, sig);

        numBnftsHeldByLP = 1;
        numTnftsHeldByLP = 2;
        numValidators_STAKE_DEPOSITED = 0;
        numValidators_WATING_FOR_APPROVAL = 1;
        tvl = numBnftsHeldByLP * 2 ether + numTnftsHeldByLP * 30 ether + address(liquidityPoolInstance).balance + numValidators_WATING_FOR_APPROVAL * 1 ether;
        assertEq(liquidityPoolInstance.getTotalPooledEther(), tvl);
        assertEq(liquidityPoolInstance.getTotalPooledEther(), 32 ether + 30 ether + 32 ether);
        assertEq(address(liquidityPoolInstance).balance, 31 ether);
        assertEq(address(stakingManagerInstance).balance, 0);

        // 
        // APPROVE
        // 
        liquidityPoolInstance.batchApproveRegistration(newValidatorIds, pubKey, sig);

        numBnftsHeldByLP = 2;
        numTnftsHeldByLP = 3;
        numValidators_STAKE_DEPOSITED = 0;
        numValidators_WATING_FOR_APPROVAL = 0;
        tvl = numBnftsHeldByLP * 2 ether + numTnftsHeldByLP * 30 ether + address(liquidityPoolInstance).balance + numValidators_WATING_FOR_APPROVAL * 1 ether;
        assertEq(liquidityPoolInstance.getTotalPooledEther(), tvl);
        assertEq(liquidityPoolInstance.getTotalPooledEther(), 32 ether + 30 ether + 32 ether);
        assertEq(address(liquidityPoolInstance).balance, 0);
        assertEq(address(stakingManagerInstance).balance, 0);

        vm.stopPrank();
    }

    // Zelic audit - reward can be go wrong because it's using wrong numAssociatedValidators.
    function test_partialWithdrawWithMultipleValidators_WithIntermdiateValidators() public {
        uint256[] memory validatorIds = launch_validator(1, 0, false);
        uint256 validatorId = validatorIds[0];
        address etherfiNode = managerInstance.etherfiNodeAddress(validatorId);

        assertTrue(managerInstance.phase(validatorIds[0]) == IEtherFiNode.VALIDATOR_PHASE.LIVE);
        assertEq(IEtherFiNode(etherfiNode).numAssociatedValidators(), 1);
        assertEq(liquidityPoolInstance.getTotalPooledEther(), 30 ether);

        // One validator of id `validatorId` with accrued rewards amount in the safe = 1 ether
        vm.deal(etherfiNode, 1 ether);

        // the accrued rewards (1 ether) are split as follows:
        (uint256 toOperator, uint256 toTnft, uint256 toBnft, uint256 toTreasury) = managerInstance.getRewardsPayouts(validatorId);
        assertEq(toOperator, 1 ether * 5 / (100));
        assertEq(toTnft, 1 ether * (90 * 29) / (100 * 32));
        assertEq(toBnft, 1 ether * (90 * 3) / (100 * 32));
        assertEq(toTreasury, 1 ether * 5 / (100));

        // TVL = accrued rewards amounts + beacon balance as principal
        // assuming the beacon balance is 32 ether
        (toOperator, toTnft, toBnft, toTreasury) = managerInstance.calculateTVL(validatorId, 32 ether);
        assertEq(toOperator, 1 ether * 5 / 100);
        assertEq(toTnft, 30 ether + 1 ether * (90 * 29) / (100 * 32));
        assertEq(toBnft, 2 ether + 1 ether * (90 * 3) / (100 * 32));
        assertEq(toTreasury, 1 ether * 5 / 100);

        liquidityPoolInstance.deposit{value: 30 ether * 1}();
        assertEq(liquidityPoolInstance.getTotalPooledEther(), 30 ether + 30 ether);

        vm.startPrank(alice);
        registerAsBnftHolder(alice);

        // 
        // New Validator Deposit into the same safe
        // 
        uint256[] memory newValidatorIds = auctionInstance.createBid{value: 0.4 ether}(1, 0.4 ether);
        liquidityPoolInstance.batchDeposit(newValidatorIds, 1, validatorId);
        assertEq(liquidityPoolInstance.getTotalPooledEther(), 30 ether + 30 ether);

        // Confirm that the num of associated validators still 1
        assertEq(IEtherFiNode(etherfiNode).numAssociatedValidators(), 1);

        // Confirm that the {getRewardsPayouts, calculateTVL} remain the smae
        (toOperator, toTnft, toBnft, toTreasury) = managerInstance.getRewardsPayouts(validatorId);
        assertEq(toOperator, 1 ether * 5 / (100));
        assertEq(toTnft, 1 ether * (90 * 29) / (100 * 32));
        assertEq(toBnft, 1 ether * (90 * 3) / (100 * 32));
        assertEq(toTreasury, 1 ether * 5 / (100));

        (toOperator, toTnft, toBnft, toTreasury) = managerInstance.calculateTVL(validatorId, 32 ether);
        assertEq(toOperator, 1 ether * 5 / 100);
        assertEq(toTnft, 30 ether + 1 ether * (90 * 29) / (100 * 32));
        assertEq(toBnft, 2 ether + 1 ether * (90 * 3) / (100 * 32));
        assertEq(toTreasury, 1 ether * 5 / 100);

        vm.expectRevert("NOT_LIVE");
        (toOperator, toTnft, toBnft, toTreasury) = managerInstance.getRewardsPayouts(newValidatorIds[0]);

        vm.expectRevert("INVALID_PHASE");
        (toOperator, toTnft, toBnft, toTreasury) = managerInstance.calculateTVL(newValidatorIds[0], 32 ether);

        // 
        // New Validator Register into the same safe
        // 
        (IStakingManager.DepositData[] memory depositDataArray, bytes32[] memory depositDataRootsForApproval, bytes[] memory sig, bytes[] memory pubKey) = _prepareForValidatorRegistration(newValidatorIds);
        liquidityPoolInstance.batchRegister(zeroRoot, newValidatorIds, depositDataArray, depositDataRootsForApproval, sig);

        // Confirm that the num of associated validators still 1
        assertEq(IEtherFiNode(etherfiNode).numAssociatedValidators(), 1);
        assertEq(liquidityPoolInstance.getTotalPooledEther(), 30 ether + 30 ether);

        // Confirm that the {getRewardsPayouts, calculateTVL} remain the smae
        (toOperator, toTnft, toBnft, toTreasury) = managerInstance.getRewardsPayouts(validatorId);
        assertEq(toOperator, 1 ether * 5 / (100));
        assertEq(toTnft, 1 ether * (90 * 29) / (100 * 32));
        assertEq(toBnft, 1 ether * (90 * 3) / (100 * 32));
        assertEq(toTreasury, 1 ether * 5 / (100));

        (toOperator, toTnft, toBnft, toTreasury) = managerInstance.calculateTVL(validatorId, 32 ether);
        assertEq(toOperator, 1 ether * 5 / 100);
        assertEq(toTnft, 30 ether + 1 ether * (90 * 29) / (100 * 32));
        assertEq(toBnft, 2 ether + 1 ether * (90 * 3) / (100 * 32));
        assertEq(toTreasury, 1 ether * 5 / 100);

        vm.expectRevert("NOT_LIVE");
        (toOperator, toTnft, toBnft, toTreasury) = managerInstance.getRewardsPayouts(newValidatorIds[0]);

        vm.expectRevert("INVALID_PHASE");
        (toOperator, toTnft, toBnft, toTreasury) = managerInstance.calculateTVL(newValidatorIds[0], 32 ether);

        // 
        // APPROVE
        // 
        liquidityPoolInstance.batchApproveRegistration(newValidatorIds, pubKey, sig);

        assertEq(IEtherFiNode(etherfiNode).numAssociatedValidators(), 2);
        assertEq(liquidityPoolInstance.getTotalPooledEther(), 30 ether + 30 ether);

        (toOperator, toTnft, toBnft, toTreasury) = managerInstance.getRewardsPayouts(validatorId);
        assertEq(toOperator, 1 ether * 5 / (2 * 100));
        assertEq(toTnft, 1 ether * (90 * 29) / (2 * 100 * 32));
        assertEq(toBnft, 1 ether * (90 * 3) / (2 * 100 * 32));
        assertEq(toTreasury, 1 ether * 5 / (2 * 100));

        (toOperator, toTnft, toBnft, toTreasury) = managerInstance.calculateTVL(validatorId, 32 ether);
        assertEq(toOperator, 1 ether * 5 / (2 * 100));
        assertEq(toTnft, 30 ether + 1 ether * (90 * 29) / (2 * 100 * 32));
        assertEq(toBnft, 2 ether + 1 ether * (90 * 3) / (2 * 100 * 32));
        assertEq(toTreasury, 1 ether * 5 / (2 * 100));

        (toOperator, toTnft, toBnft, toTreasury) = managerInstance.getRewardsPayouts(newValidatorIds[0]);
        assertEq(toOperator, 1 ether * 5 / (2 * 100));
        assertEq(toTnft, 1 ether * (90 * 29) / (2 * 100 * 32));
        assertEq(toBnft, 1 ether * (90 * 3) / (2 * 100 * 32));
        assertEq(toTreasury, 1 ether * 5 / (2 * 100));

        (toOperator, toTnft, toBnft, toTreasury) = managerInstance.calculateTVL(newValidatorIds[0], 32 ether);
        assertEq(toOperator, 1 ether * 5 / (2 * 100));
        assertEq(toTnft, 30 ether + 1 ether * (90 * 29) / (2 * 100 * 32));
        assertEq(toBnft, 2 ether + 1 ether * (90 * 3) / (2 * 100 * 32));
        assertEq(toTreasury, 1 ether * 5 / (2 * 100));

        vm.stopPrank();
    }

    function test_partialWithdrawWithMultipleValidators() public {
        uint256[] memory validatorIds = launch_validator(1, 0, false);
        uint256 validatorId = validatorIds[0];
        address etherfiNode = managerInstance.etherfiNodeAddress(validatorId);

        assertTrue(managerInstance.phase(validatorIds[0]) == IEtherFiNode.VALIDATOR_PHASE.LIVE);
        assertEq(IEtherFiNode(etherfiNode).numAssociatedValidators(), 1);

        // Case 1: one validator of id `validatorId` with accrued rewards amount in the safe = 1 ether
        vm.deal(etherfiNode, 1 ether);

        // the accrued rewards (1 ether) are split as follows:
        (uint256 toOperator, uint256 toTnft, uint256 toBnft, uint256 toTreasury) = managerInstance.getRewardsPayouts(validatorId);
        assertEq(toOperator, 1 ether * 5 / (100));
        assertEq(toTnft, 1 ether * (90 * 29) / (100 * 32));
        assertEq(toBnft, 1 ether * (90 * 3) / (100 * 32));
        assertEq(toTreasury, 1 ether * 5 / (100));

        // TVL = accrued rewards amounts + beacon balance as principal
        // assuming the beacon balance is 32 ether
        (toOperator, toTnft, toBnft, toTreasury) = managerInstance.calculateTVL(validatorId, 32 ether);
        assertEq(toOperator, 1 ether * 5 / 100);
        assertEq(toTnft, 30 ether + 1 ether * (90 * 29) / (100 * 32));
        assertEq(toBnft, 2 ether + 1 ether * (90 * 3) / (100 * 32));
        assertEq(toTreasury, 1 ether * 5 / 100);

        // Case 2: launch a new validator sharing the same safe, EtherFiNode, contract
        // so the safe is shared by the two validators
        // Note that the safe has the same total accrued rewards amount (= 1 ether)
        uint256[] memory newValidatorIds = launch_validator(1, validatorId, false);
        assertTrue(managerInstance.phase(validatorIds[0]) == IEtherFiNode.VALIDATOR_PHASE.LIVE);
        assertTrue(managerInstance.phase(newValidatorIds[0]) == IEtherFiNode.VALIDATOR_PHASE.LIVE);
        assertEq(IEtherFiNode(etherfiNode).numAssociatedValidators(), 2);
        assertEq(IEtherFiNode(etherfiNode).numExitedValidators(), 0);

        (toOperator, toTnft, toBnft, toTreasury) = managerInstance.getRewardsPayouts(validatorId);
        assertEq(toOperator, 1 ether * 5 / (2 * 100));
        assertEq(toTnft, 1 ether * (90 * 29) / (2 * 100 * 32));
        assertEq(toBnft, 1 ether * (90 * 3) / (2 * 100 * 32));
        assertEq(toTreasury, 1 ether * 5 / (2 * 100));

        (toOperator, toTnft, toBnft, toTreasury) = managerInstance.getRewardsPayouts(newValidatorIds[0]);
        assertEq(toOperator, 1 ether * 5 / (2 * 100));
        assertEq(toTnft, 1 ether * (90 * 29) / (2 * 100 * 32));
        assertEq(toBnft, 1 ether * (90 * 3) / (2 * 100 * 32));
        assertEq(toTreasury, 1 ether * 5 / (2 * 100));

        (toOperator, toTnft, toBnft, toTreasury) = managerInstance.calculateTVL(validatorId, 32 ether);
        assertEq(toOperator, 1 ether * 5 / (2 * 100));
        assertEq(toTnft, 30 ether + 1 ether * (90 * 29) / (2 * 100 * 32));
        assertEq(toBnft, 2 ether + 1 ether * (90 * 3) / (2 * 100 * 32));
        assertEq(toTreasury, 1 ether * 5 / (2 * 100));

        (toOperator, toTnft, toBnft, toTreasury) = managerInstance.calculateTVL(newValidatorIds[0], 32 ether);
        assertEq(toOperator, 1 ether * 5 / (2 * 100));
        assertEq(toTnft, 30 ether + 1 ether * (90 * 29) / (2 * 100 * 32));
        assertEq(toBnft, 2 ether + 1 ether * (90 * 3) / (2 * 100 * 32));
        assertEq(toTreasury, 1 ether * 5 / (2 * 100));

        // What if one of the validators exits after getting slashed till 16 ether?
        // It exited & its principle is withdrawn
        _transferTo(etherfiNode, 16 ether);

        vm.expectRevert("MUST_EXIT");
        (toOperator, toTnft, toBnft, toTreasury) = managerInstance.getRewardsPayouts(validatorIds[0]);
        vm.expectRevert("MUST_EXIT");
        (toOperator, toTnft, toBnft, toTreasury) = managerInstance.getRewardsPayouts(newValidatorIds[0]);

        // Mark validatorIds[0] as EXITED
        vm.prank(alice);
        uint32[] memory exitTimestamps = new uint32[](1);
        exitTimestamps[0] = uint32(block.timestamp);
        managerInstance.processNodeExit(validatorIds, exitTimestamps);

        assertEq(IEtherFiNode(etherfiNode).numAssociatedValidators(), 2);
        assertEq(IEtherFiNode(etherfiNode).numExitedValidators(), 1);

        // 16 ether was withdrawn from Beacon after the full slashing
        // 1 ether which were accrued rewards for both validators are used to cover the loss in `validatorId`
        // -> in total, the safe has 17 ether
        (toOperator, toTnft, toBnft, toTreasury) = managerInstance.calculateTVL(validatorId, 0);
        assertEq(toOperator, 0 ether);
        assertEq(toTnft, 16 ether);
        assertEq(toBnft, 1 ether);
        assertEq(toTreasury, 0 ether);

        (toOperator, toTnft, toBnft, toTreasury) = managerInstance.calculateTVL(newValidatorIds[0], 32 ether);
        assertEq(toOperator, 0 ether);
        assertEq(toTnft, 30 ether);
        assertEq(toBnft, 2 ether);
        assertEq(toTreasury, 0 ether);

        vm.expectRevert("NOT_LIVE");
        (toOperator, toTnft, toBnft, toTreasury) = managerInstance.getRewardsPayouts(validatorIds[0]);
        vm.expectRevert("NEED_FULL_WITHDRAWAL");
        (toOperator, toTnft, toBnft, toTreasury) = managerInstance.getRewardsPayouts(newValidatorIds[0]);

        vm.expectRevert("NOT_EXITED");
        (toOperator, toTnft, toBnft, toTreasury) = managerInstance.getFullWithdrawalPayouts(newValidatorIds[0]);
        vm.expectRevert("NOT_EXITED");
        managerInstance.batchFullWithdraw(newValidatorIds);

        managerInstance.batchFullWithdraw(validatorIds);

        assertEq(IEtherFiNode(etherfiNode).numAssociatedValidators(), 1);

        // validatorIds[0] is gone, thus, calling its {calculateTVL, getRewardsPayouts} should fail
        vm.expectRevert();
        (toOperator, toTnft, toBnft, toTreasury) = managerInstance.calculateTVL(validatorIds[0], 32 ether);
        vm.expectRevert();
        (toOperator, toTnft, toBnft, toTreasury) = managerInstance.getRewardsPayouts(validatorIds[0]);

        // newValidatorIds[0] is still live
        (toOperator, toTnft, toBnft, toTreasury) = managerInstance.calculateTVL(newValidatorIds[0], 32 ether);
        assertEq(toOperator, 0);
        assertEq(toTnft, 30 ether);
        assertEq(toBnft, 2 ether);
        assertEq(toTreasury, 0);

        (toOperator, toTnft, toBnft, toTreasury) = managerInstance.getRewardsPayouts(newValidatorIds[0]);
        assertEq(toOperator, 0);
        assertEq(toTnft, 0);
        assertEq(toBnft, 0);
        assertEq(toTreasury, 0);
    }


    function _add_validator_to_safe(uint256 validatorIdToShareSafeWith) internal returns (uint256) {
        address operator = auctionInstance.getBidOwner(validatorIdToShareSafeWith);
        vm.deal(operator, 100 ether);
        vm.startPrank(operator);
        uint256[] memory bidIds = auctionInstance.createBid{value: 0.1 ether * 1}(1, 0.1 ether);
        vm.stopPrank();
        
        address bnftStaker = BNFTInstance.ownerOf(validatorIdToShareSafeWith);
        uint256 lp_balance = address(liquidityPoolInstance).balance;
        vm.startPrank(bnftStaker);
        vm.deal(bnftStaker, 2 ether);
        uint256[] memory newValidatorIds = liquidityPoolInstance.batchDeposit(bidIds, 1, validatorIdToShareSafeWith);
        (IStakingManager.DepositData[] memory depositDataArray, bytes32[] memory depositDataRootsForApproval, bytes[] memory sig, bytes[] memory pubKey) = _prepareForValidatorRegistration(newValidatorIds);
        liquidityPoolInstance.batchRegister(zeroRoot, newValidatorIds, depositDataArray, depositDataRootsForApproval, sig);
        vm.stopPrank();

        assertEq(uint8(managerInstance.phase(newValidatorIds[0])), uint8(IEtherFiNode.VALIDATOR_PHASE.WAITING_FOR_APPROVAL));
    }

    function test_mainnet_partialWithdraw_after_upgrade() public {
        initializeRealisticFork(MAINNET_FORK);
        _upgrade_etherfi_node_contract();   
        _upgrade_etherfi_nodes_manager_contract(); 

        uint256 validatorId = 2285;
        uint256[] memory validatorIds = new uint256[](1);
        validatorIds[0] = validatorId;
        address nodeAddress = managerInstance.etherfiNodeAddress(validatorId);

        _transferTo(nodeAddress, 1 ether);

        vm.prank(owner);
        managerInstance.batchQueueRestakedWithdrawal(validatorIds);
        _moveClock(7 * 7200);

        // Success
        vm.prank(managerInstance.owner());
        managerInstance.partialWithdraw(validatorId);

        _transferTo(nodeAddress, 1 ether);
        vm.prank(owner); // alice is admin
        managerInstance.batchQueueRestakedWithdrawal(validatorIds);

        hoax(TNFTInstance.ownerOf(validatorId));
        managerInstance.batchSendExitRequest(validatorIds);

        // `partialWithdraw` Fail, if there is any pending exit request
        vm.prank(managerInstance.owner());
        vm.expectRevert("PENDING_EXIT_REQUEST");
        managerInstance.partialWithdraw(validatorId);
    }

    function test_mainnet_launch_validator_with_reserved_version1_safe() public {
        initializeRealisticFork(MAINNET_FORK);
        _upgrade_etherfi_node_contract();   
        _upgrade_etherfi_nodes_manager_contract(); 

        address etherFiNode = managerInstance.unusedWithdrawalSafes(managerInstance.getUnusedWithdrawalSafesLength() - 1);

        assertEq(IEtherFiNode(etherFiNode).version(), 1);
        assertEq(IEtherFiNode(etherFiNode).numAssociatedValidators(), 0);

        uint256[] memory newValidatorIds = launch_validator(1, 0, false);
        address newEtherFiNode = managerInstance.etherfiNodeAddress(newValidatorIds[0]);

        assertEq(etherFiNode, newEtherFiNode);
        assertEq(IEtherFiNode(newEtherFiNode).version(), 1);
        assertEq(IEtherFiNode(newEtherFiNode).numAssociatedValidators(), 1);        
    }

    function test_mainnet_launch_validator_sharing_version0_safe() public {
        initializeRealisticFork(MAINNET_FORK);
        _upgrade_etherfi_node_contract();   
        _upgrade_etherfi_nodes_manager_contract(); 

        uint256 validatorId = 2285;
        address etherFiNode = managerInstance.etherfiNodeAddress(validatorId);

        assertEq(IEtherFiNode(etherFiNode).version(), 1);
        assertEq(IEtherFiNode(etherFiNode).numAssociatedValidators(), 1);

        uint256[] memory newValidatorIds = launch_validator(1, validatorId, false, BNFTInstance.ownerOf(validatorId), auctionInstance.getBidOwner(validatorId));
        address newEtherFiNode = managerInstance.etherfiNodeAddress(newValidatorIds[0]);

        assertEq(etherFiNode, newEtherFiNode);
        assertEq(IEtherFiNode(etherFiNode).version(), 1);
        assertEq(IEtherFiNode(etherFiNode).numAssociatedValidators(), 2);
    }

    function test_mainnet_launch_validator_cancel_afeter_deposit_while_sharing_version0_safe() public {
        initializeRealisticFork(MAINNET_FORK);
        
        _upgrade_etherfi_node_contract();   
        _upgrade_etherfi_nodes_manager_contract(); 
        
        uint256 validatorId = 23835;
        address etherFiNode = managerInstance.etherfiNodeAddress(validatorId);

        assertEq(IEtherFiNode(etherFiNode).version(), 1);
        assertEq(IEtherFiNode(etherFiNode).numAssociatedValidators(), 1);

        address operator = auctionInstance.getBidOwner(validatorId);
        vm.deal(operator, 100 ether);
        vm.startPrank(operator);
        uint256[] memory bidIds = auctionInstance.createBid{value: 0.1 ether * 1}(1, 0.1 ether);
        vm.stopPrank();
        
        address bnftStaker = 0x5836152812568244760ba356B5f3838Aa5B672e0;
        uint256 lp_balance = address(liquidityPoolInstance).balance;
        vm.startPrank(bnftStaker);
        uint256[] memory newValidatorIds = liquidityPoolInstance.batchDeposit(bidIds, 1, validatorId);
        vm.stopPrank();
        address newEtherFiNode = managerInstance.etherfiNodeAddress(newValidatorIds[0]);

        assertEq(etherFiNode, newEtherFiNode);
        assertEq(IEtherFiNode(etherFiNode).version(), 1);
        assertEq(IEtherFiNode(etherFiNode).numAssociatedValidators(), 1);

        vm.startPrank(bnftStaker);
        liquidityPoolInstance.batchCancelDeposit(newValidatorIds);
        vm.stopPrank();

        assertEq(lp_balance, address(liquidityPoolInstance).balance);
        assertEq(managerInstance.etherfiNodeAddress(newValidatorIds[0]), address(0));
        assertEq(IEtherFiNode(etherFiNode).numAssociatedValidators(), 1);
    }


    // Zellic audit - Cancel validator deposit with version 0 safe fails
    function test_mainnet_cancel_intermediate_validator() public {
        initializeRealisticFork(MAINNET_FORK);
        _upgrade_etherfi_node_contract();   
        _upgrade_etherfi_nodes_manager_contract(); 

        address operator = 0x1876ECcb4eDd3ed95051c64824430fc7f1C8763c;
        vm.deal(operator, 100 ether);
        vm.startPrank(operator);
        uint256[] memory bidIds = auctionInstance.createBid{value: 0.1 ether * 1}(1, 0.1 ether);
        vm.stopPrank();
        
        address bnftStaker = 0x5836152812568244760ba356B5f3838Aa5B672e0;
        vm.startPrank(bnftStaker);
        uint256[] memory validatorIds = liquidityPoolInstance.batchDeposit(bidIds, 1);
        vm.stopPrank();

        _upgrade_etherfi_nodes_manager_contract();
        _upgrade_etherfi_node_contract();
        _upgrade_staking_manager_contract();
        _upgrade_liquidity_pool_contract();

        vm.startPrank(bnftStaker);
        liquidityPoolInstance.batchCancelDeposit(validatorIds);
        vm.stopPrank();
    }

    function test_ExitOneAmongMultipleValidators() public {
        uint256[] memory validatorIds = launch_validator(1, 0, false);
        uint256 validatorId = validatorIds[0];
        address etherfiNode = managerInstance.etherfiNodeAddress(validatorId);

        assertTrue(managerInstance.phase(validatorIds[0]) == IEtherFiNode.VALIDATOR_PHASE.LIVE);
        assertEq(IEtherFiNode(etherfiNode).numAssociatedValidators(), 1);
        assertEq(IEtherFiNode(etherfiNode).numExitRequestsByTnft(), 0);
        assertEq(IEtherFiNode(etherfiNode).numExitedValidators(), 0);

        // launch 3 more validators
        uint256[] memory newValidatorIds = launch_validator(3, validatorId, false);
        assertEq(IEtherFiNode(etherfiNode).numAssociatedValidators(), 4);
        assertEq(IEtherFiNode(etherfiNode).numExitRequestsByTnft(), 0);
        assertEq(IEtherFiNode(etherfiNode).numExitedValidators(), 0);

        // Send exit request to the 2nd one
        hoax(TNFTInstance.ownerOf(newValidatorIds[0]));
        managerInstance.batchSendExitRequest(_to_uint256_array(newValidatorIds[0]));
        assertEq(IEtherFiNode(etherfiNode).numAssociatedValidators(), 4);
        assertEq(IEtherFiNode(etherfiNode).numExitRequestsByTnft(), 1);
        assertEq(IEtherFiNode(etherfiNode).numExitedValidators(), 0);

        // Exit the 2nd one
        uint256 validatorToExit = IEtherFiNode(etherfiNode).associatedValidatorIds(1);
        _transferTo(managerInstance.etherfiNodeAddress(validatorToExit), 16 ether);

        uint256[] memory validatorIdsToExit = new uint256[](1);
        uint32[] memory exitTimestamps = new uint32[](1);
        validatorIdsToExit[0] = validatorToExit;
        exitTimestamps[0] = uint32(block.timestamp);
        hoax(managerInstance.owner());
        managerInstance.processNodeExit(validatorIdsToExit, exitTimestamps);
        assertEq(IEtherFiNode(etherfiNode).numAssociatedValidators(), 4);
        assertEq(IEtherFiNode(etherfiNode).numExitRequestsByTnft(), 1);
        assertEq(IEtherFiNode(etherfiNode).numExitedValidators(), 1);

        managerInstance.fullWithdraw(validatorToExit);
        assertEq(IEtherFiNode(etherfiNode).numAssociatedValidators(), 3);
        assertEq(IEtherFiNode(etherfiNode).numExitRequestsByTnft(), 0);
        assertEq(IEtherFiNode(etherfiNode).numExitedValidators(), 0);

        assertEq(managerInstance.etherfiNodeAddress(validatorToExit), address(0)); 
        for (uint256 i = 0; i < IEtherFiNode(etherfiNode).numAssociatedValidators(); i++) {
            uint256 valId = IEtherFiNode(etherfiNode).associatedValidatorIds(i);
            address safe = managerInstance.etherfiNodeAddress(valId);

            assertEq(safe, etherfiNode);
        }
    }

    function test_lp_as_bnft_holders_cant_mix_up_1() public {
        uint256[] memory validatorIds = launch_validator(1, 0, false);
        uint256 validatorId = validatorIds[0];
        address etherfiNode = managerInstance.etherfiNodeAddress(validatorId);

        assertEq(IEtherFiNode(etherfiNode).numAssociatedValidators(), 1);

        vm.deal(alice, 10000 ether);
        vm.startPrank(alice);
        // liquidityPoolInstance.updateBnftMode(true);
        uint256[] memory bidIds = auctionInstance.createBid{value: 0.1 ether * 1}(1, 0.1 ether);
        liquidityPoolInstance.deposit{value: 32 ether * 1}();

        // launch 1 more validators
        vm.expectRevert("WRONG_BNFT_OWNER");
        uint256[] memory newValidatorIds = liquidityPoolInstance.batchDeposit(bidIds, 1, validatorId);
    }

    function test_lp_as_bnft_holders_cant_mix_up_2() public {
        uint256[] memory validatorIds = launch_validator(1, 0, true);
        uint256 validatorId = validatorIds[0];
        address etherfiNode = managerInstance.etherfiNodeAddress(validatorId);

        assertEq(IEtherFiNode(etherfiNode).numAssociatedValidators(), 1);

        vm.deal(alice, 10000 ether);
        vm.startPrank(alice);
        // liquidityPoolInstance.updateBnftMode(false);
        uint256[] memory bidIds = auctionInstance.createBid{value: 0.1 ether * 1}(1, 0.1 ether);
        liquidityPoolInstance.deposit{value: 30 ether * 1}();

        // launch 1 more validators
        vm.expectRevert("WRONG_BNFT_OWNER");
        uint256[] memory newValidatorIds = liquidityPoolInstance.batchDeposit(bidIds, 1, validatorId);
    }

    function test_PartialWithdrawalOfPrincipalFails() public {
        uint256[] memory validatorIds = launch_validator(1, 0, false);
        uint256 validatorId = validatorIds[0];
        address etherfiNode = managerInstance.etherfiNodeAddress(validatorId);

        assertTrue(managerInstance.phase(validatorIds[0]) == IEtherFiNode.VALIDATOR_PHASE.LIVE);
        assertEq(IEtherFiNode(etherfiNode).numAssociatedValidators(), 1);

        // launch 3 more validators
        uint256[] memory newValidatorIds = launch_validator(3, validatorId, false);
        assertEq(IEtherFiNode(etherfiNode).numAssociatedValidators(), 4);

        uint256[] memory validatorIdsToExit = new uint256[](1);
        uint32[] memory exitTimestamps = new uint32[](1);
        exitTimestamps[0] = uint32(block.timestamp);

        // Exit 1 among 4
        validatorIdsToExit[0] = newValidatorIds[0];
        _transferTo(etherfiNode, 16 ether);

        // Someone triggers paritalWithrdaw
        // Before the Oracle marks it as EXITED
        vm.prank(managerInstance.owner());
        vm.expectRevert("MUST_EXIT");
        managerInstance.partialWithdraw(validatorId);

        hoax(managerInstance.owner());
        managerInstance.processNodeExit(validatorIdsToExit, exitTimestamps);

        managerInstance.fullWithdraw(validatorIdsToExit[0]);
    }

    function test_TnftTransferFailsWithMultipleValidators_Fails() public {
        uint256[] memory validatorIds = launch_validator(1, 0, false);
        uint256 validatorId = validatorIds[0];
        address etherfiNode = managerInstance.etherfiNodeAddress(validatorId);

        assertTrue(managerInstance.phase(validatorIds[0]) == IEtherFiNode.VALIDATOR_PHASE.LIVE);
        assertEq(IEtherFiNode(etherfiNode).numAssociatedValidators(), 1);

        // launch 3 more validators
        uint256[] memory newValidatorIds = launch_validator(3, validatorId, false);
        assertEq(IEtherFiNode(etherfiNode).numAssociatedValidators(), 4);

        address tnftOwner = TNFTInstance.ownerOf(validatorId);
        vm.prank(tnftOwner);
        vm.expectRevert("numAssociatedValidators != 1");
        TNFTInstance.transferFrom(tnftOwner, bob, validatorId);

        uint256[] memory validatorIdsToExit = new uint256[](1);
        uint32[] memory exitTimestamps = new uint32[](1);
        exitTimestamps[0] = uint32(block.timestamp);

        // Exit 1 among 4
        validatorIdsToExit[0] = newValidatorIds[0];
        _transferTo(etherfiNode, 16 ether);
        hoax(managerInstance.owner());
        managerInstance.processNodeExit(validatorIdsToExit, exitTimestamps);
        assertEq(IEtherFiNode(etherfiNode).numAssociatedValidators(), 4);

        managerInstance.fullWithdraw(validatorIdsToExit[0]);
        assertEq(IEtherFiNode(etherfiNode).numAssociatedValidators(), 3);

        // Still fails
        vm.prank(tnftOwner);
        vm.expectRevert("numAssociatedValidators != 1");
        TNFTInstance.transferFrom(tnftOwner, bob, validatorId);

        // Exit 1 among 3
        validatorIdsToExit[0] = newValidatorIds[1];
        _transferTo(etherfiNode, 16 ether);
        hoax(managerInstance.owner());
        managerInstance.processNodeExit(validatorIdsToExit, exitTimestamps);
        assertEq(IEtherFiNode(etherfiNode).numAssociatedValidators(), 3);

        managerInstance.fullWithdraw(validatorIdsToExit[0]);
        assertEq(IEtherFiNode(etherfiNode).numAssociatedValidators(), 2);

        // Still fails
        vm.prank(tnftOwner);
        vm.expectRevert("numAssociatedValidators != 1");
        TNFTInstance.transferFrom(tnftOwner, bob, validatorId);

        // Exit 1 among 2
        validatorIdsToExit[0] = newValidatorIds[2];
        _transferTo(etherfiNode, 16 ether);
        hoax(managerInstance.owner());
        managerInstance.processNodeExit(validatorIdsToExit, exitTimestamps);
        assertEq(IEtherFiNode(etherfiNode).numAssociatedValidators(), 2);

        // Still fails
        vm.prank(tnftOwner);
        vm.expectRevert("numAssociatedValidators != 1");
        TNFTInstance.transferFrom(tnftOwner, bob, validatorId);


        managerInstance.fullWithdraw(validatorIdsToExit[0]);
        assertEq(IEtherFiNode(etherfiNode).numAssociatedValidators(), 1);

        // Now succeeds
        vm.prank(tnftOwner);
        TNFTInstance.transferFrom(tnftOwner, bob, validatorId);
    }

    // Zellic-Audit-Issue 1
    function test_CacnelAfterBeingMarkedExited_fails() public {
        vm.deal(alice, 10000 ether);

        uint256[] memory validatorIds = launch_validator(1, 0, false);
        uint32[] memory exitTimestamps = new uint32[](1);
        exitTimestamps[0] = 1;
        address etherFiNode = managerInstance.etherfiNodeAddress(validatorIds[0]);

        assertTrue(managerInstance.phase(validatorIds[0]) == IEtherFiNode.VALIDATOR_PHASE.LIVE);

        vm.startPrank(alice);
        managerInstance.processNodeExit(validatorIds, exitTimestamps);
        IEtherFiNodesManager.ValidatorInfo memory info = managerInstance.getValidatorInfo(validatorIds[0]);
        assertTrue(info.phase == IEtherFiNode.VALIDATOR_PHASE.EXITED);

        uint256[] memory bidIds = auctionInstance.createBid{value: 0.2 ether}(2, 0.1 ether);
        liquidityPoolInstance.deposit{value: 60 ether}();
        uint256[] memory newValidators = liquidityPoolInstance.batchDeposit(bidIds, 2);

        vm.expectRevert("INVALID_PHASE_TRANSITION");
        liquidityPoolInstance.batchCancelDeposit(validatorIds);
    }

    // Zellic-Audit-Issue 2
    function test_SendingMultipleExitRequests_fails() public {
        vm.startPrank(TNFTInstance.ownerOf(bidId[0]));

        managerInstance.batchSendExitRequest(_to_uint256_array(bidId[0]));

        vm.expectRevert("INVALID");
        managerInstance.batchSendExitRequest(_to_uint256_array(bidId[0]));
    }

    // Zellic-Audit-Issue 4
    function test_wrong_staker_on_fails_1() public {
        vm.deal(alice, 100000 ether);

        vm.startPrank(alice);
        liquidityPoolInstance.deposit{value: 32 ether * 1}();

        registerAsBnftHolder(alice);
        nodeOperatorManagerInstance.registerNodeOperator(aliceIPFSHash, 5);

        {
            uint256[] memory bidId1 = auctionInstance.createBid{value: 0.4 ether}(1, 0.4 ether);
            uint256[] memory newValidators = liquidityPoolInstance.batchDeposit(bidId1, 1);
        }

        uint256[] memory bidId1 = auctionInstance.createBid{value: 0.4 ether}(1, 0.4 ether);
        stakingManagerInstance.batchDepositWithBidIds{value: 32 ether}(bidId1, false);

        (IStakingManager.DepositData[] memory depositDataArray, bytes32[] memory depositDataRootsForApproval, bytes[] memory sig, bytes[] memory pubKey) = _prepareForValidatorRegistration(bidId1);

        vm.expectRevert("Wrong flow");
        liquidityPoolInstance.batchRegister(zeroRoot, bidId1, depositDataArray, depositDataRootsForApproval, sig);
        vm.stopPrank();
    }

    // Zellic-Audit-Issue 4
    function test_wrong_staker_on_fails_2() public {
        vm.deal(alice, 100000 ether);

        vm.startPrank(alice);
        liquidityPoolInstance.deposit{value: 32 ether * 1}();

        registerAsBnftHolder(alice);
        nodeOperatorManagerInstance.registerNodeOperator(aliceIPFSHash, 5);

        uint256[] memory bidId1 = auctionInstance.createBid{value: 0.4 ether}(1, 0.4 ether);
        liquidityPoolInstance.batchDeposit(bidId1, 1);

        uint256[] memory bidId2 = auctionInstance.createBid{value: 0.4 ether}(1, 0.4 ether);
        stakingManagerInstance.batchDepositWithBidIds{value: 32 ether}(bidId2, false);

        // Confirm that the LP flow can't affect the 32 ETH staker flow
        {
            (IStakingManager.DepositData[] memory depositDataArray, bytes32[] memory depositDataRootsForApproval, bytes[] memory sig, bytes[] memory pubKey) = _prepareForValidatorRegistration(bidId2);
            vm.expectRevert("Wrong flow");
            liquidityPoolInstance.batchRegister(zeroRoot, bidId2, depositDataArray, depositDataRootsForApproval, sig);
        }

        // Confirm that the 32ETH flow can't affect the LP flow
        {
            IStakingManager.DepositData[] memory depositDataArray = _prepareForDepositData(bidId1, 32 ether);
            vm.expectRevert("Wrong flow");
            stakingManagerInstance.batchRegisterValidators(zeroRoot, bidId1, depositDataArray);
        }

        vm.stopPrank();
    }

    function test_mainnet_pepe_calculateTVL() public {
        initializeRealisticFork(MAINNET_FORK);

        uint256 validatorId = 66992;
        address etherFiNode = managerInstance.etherfiNodeAddress(validatorId);
        address eigenPod = managerInstance.getEigenPod(validatorId);

        (uint256 toOperator, uint256 toTnft, uint256 toBnft, uint256 toTreasury) = managerInstance.calculateTVL(validatorId, 32 ether);

        _upgrade_etherfi_node_contract();
        _upgrade_etherfi_nodes_manager_contract();

        managerInstance.numAssociatedValidators(validatorId);
        (toOperator, toTnft, toBnft, toTreasury) = managerInstance.calculateTVL(validatorId, 32 ether);

        // TODO: this is broken and the Oracle handles these calculations separately
        // This needs to be fixed 
        // _transferTo(eigenPod, 32 ether);
        // (toOperator, toTnft, toBnft, toTreasury) = managerInstance.calculateTVL(validatorId, 0 ether);
    }
<<<<<<< HEAD
 
    //************************************************************
    //**               Eigenlayer Slashing Upgrade              **
    //************************************************************

    function test_slashingUpdateFullWithdrawal() public {

        // This test simulates the normal withdrawal of a 32 ether validator

        address admin = managerInstance.owner();
        uint256 validatorID = depositAndRegisterValidator(true);
        uint32 exitTimestamp = 5; // arbitrary

        uint256[] memory validators = toArray_u256(validatorID);
        uint32[] memory timestamps = toArray_u32(exitTimestamp);

        address eigenPod = managerInstance.getEigenPod(validatorID);
        address etherfiNode = managerInstance.etherfiNodeAddress(validatorID);
        address tnftOwner = TNFTInstance.ownerOf(validatorID);
        address bnftOwner = BNFTInstance.ownerOf(validatorID);

        // simulate 32 ether of withdrawable shares
        MockDelegationManager delegationManager = MockDelegationManager(payable(address(managerInstance.delegationManager())));
        delegationManager.mockSet_withdrawableShares(etherfiNode, delegationManager.beaconChainETHStrategy(), 32 ether, 32 ether);

        // node should queue a withdrawal for 32 ether
        vm.expectEmit(false, false, false, true);
        emit mockEvent_queuedWithdrawalShares(32 ether);

        // exit the validator
        vm.prank(owner);
        managerInstance.processNodeExit(validators, timestamps);

        // because there are no staking rewards we expect 100% to be paid to TNFT and BNFT when completed
        uint256 preTNFTBalance = tnftOwner.balance;
        uint256 preBNFTBalance = bnftOwner.balance;

        // complete the withdrawal from eigenlayer
        bool receiveAsTokens = true;
        IDelegationManagerTypes.Withdrawal memory withdrawal;
        withdrawal.scaledShares = toArray_u256(32 ether); // determines amount of eth withdrawn by mock
        withdrawal.withdrawer = etherfiNode; // checked by EtherfiNode.processNodeExit()
        withdrawal.staker = etherfiNode;     // checked by EtherfiNode.processNodeExit()
        vm.prank(owner);
        managerInstance.completeQueuedWithdrawals(validators, toArray(withdrawal), receiveAsTokens);

        // finalize the full withdrawal in our protocol
        vm.prank(owner);
        managerInstance.fullWithdraw(validatorID);

        // we expect the same owner of TNFT and BNFT in this example
        require(tnftOwner == bnftOwner, "different owners");
        require(preTNFTBalance + 32 ether == tnftOwner.balance, "TNFT owner did not receive expected funds");
        require(preBNFTBalance + 32 ether == bnftOwner.balance, "BNFT owner did not receive expected funds");
    }

    function test_slashingUpdateSlashedWithdrawalFinalValidator() public {

        // This test simulates the withdrawal of a validator that has been slashed by eigenlayer by 1 ether
        // It is expected to succeed because when processing the final validator
        // from both the eigenpod and the etherfiNode, all remaining funds are withdrawn
        // regardless of if slashing has occurred

        address admin = managerInstance.owner();
        uint256 validatorID = depositAndRegisterValidator(true);
        uint32 exitTimestamp = 5; // arbitrary

        uint256[] memory validators = toArray_u256(validatorID);
        uint32[] memory timestamps = toArray_u32(exitTimestamp);

        address eigenPod = managerInstance.getEigenPod(validatorID);
        address etherfiNode = managerInstance.etherfiNodeAddress(validatorID);
        address tnftOwner = TNFTInstance.ownerOf(validatorID);
        address bnftOwner = BNFTInstance.ownerOf(validatorID);

        // simulate 31 ether of withdrawable shares, this validator has been slashed
        MockDelegationManager delegationManager = MockDelegationManager(payable(address(managerInstance.delegationManager())));
        delegationManager.mockSet_withdrawableShares(etherfiNode, delegationManager.beaconChainETHStrategy(), 31 ether, 32 ether);

        // node should queue a withdrawal for 32 ether
        // This is 32 instead of 31 because we queue the target deposit shares but
        // eigenlayer will later apply the slashing 
        vm.expectEmit(false, false, false, true);
        emit mockEvent_queuedWithdrawalShares(32 ether);

        // exit the validator
        vm.prank(owner);
        managerInstance.processNodeExit(validators, timestamps);

        // because there are no staking rewards we expect 100% to be paid to TNFT and BNFT when completed
        uint256 preTNFTBalance = tnftOwner.balance;
        uint256 preBNFTBalance = bnftOwner.balance;

        // complete the withdrawal from eigenlayer
        bool receiveAsTokens = true;
        IDelegationManagerTypes.Withdrawal memory withdrawal;
        withdrawal.scaledShares = toArray_u256(31 ether); // determines amount of eth withdrawn by mock
        withdrawal.withdrawer = etherfiNode; // checked by EtherfiNode.processNodeExit()
        withdrawal.staker = etherfiNode;     // checked by EtherfiNode.processNodeExit()
        vm.prank(owner);
        managerInstance.completeQueuedWithdrawals(validators, toArray(withdrawal), receiveAsTokens);

        // finalize the full withdrawal in our protocol
        vm.prank(owner);
        managerInstance.fullWithdraw(validatorID);

        // we expect the same owner of TNFT and BNFT in this example
        require(tnftOwner == bnftOwner, "different owners");
        require(preTNFTBalance + 31 ether == tnftOwner.balance, "TNFT owner did not receive expected funds");
        require(preBNFTBalance + 31 ether == bnftOwner.balance, "BNFT owner did not receive expected funds");
    }

    function test_slashingUpdateSlashedWithdrawalIntermediateValidator() public {

        // This test simulates the withdrawal of a validator that has been slashed by eigenlayer by 1 ether
        // It is expected to succeed because our contracts no longer revert in that case that there
        // is less than 32 eth claimable even if not the final validator

        address admin = managerInstance.owner();
        uint256 validatorID = depositAndRegisterValidator(true);
        uint32 exitTimestamp = 5; // arbitrary

        uint256[] memory validators = toArray_u256(validatorID);
        uint32[] memory timestamps = toArray_u32(exitTimestamp);

        address eigenPod = managerInstance.getEigenPod(validatorID);
        address etherfiNode = managerInstance.etherfiNodeAddress(validatorID);
        address tnftOwner = TNFTInstance.ownerOf(validatorID);
        address bnftOwner = BNFTInstance.ownerOf(validatorID);

        // simulate 31 ether of withdrawable shares, this validator has been slashed
        MockDelegationManager delegationManager = MockDelegationManager(address(managerInstance.delegationManager()));
        delegationManager.mockSet_withdrawableShares(etherfiNode, delegationManager.beaconChainETHStrategy(), 31 ether, 32 ether);

        // simulate multiple validators tied to this etherfiNode
        MockEigenPod(eigenPod).mockSet_activeValidatorCount(2);
        vm.prank(address(managerInstance));
        IEtherFiNode(etherfiNode).updateNumberOfAssociatedValidators(1, 0); // increase by 1
        vm.prank(address(managerInstance));
        IEtherFiNode(etherfiNode).registerValidator(1337, true); // appends to `associatedValidatorIds` array

        // node should queue a withdrawal for 32 ether
        // This is 32 instead of 31 because we queue the target deposit shares but
        // eigenlayer will later apply the slashing
        vm.expectEmit(false, false, false, true);
        emit mockEvent_queuedWithdrawalShares(32 ether);

        // exit the validator
        vm.prank(owner);
        managerInstance.processNodeExit(validators, timestamps);

        // because there are no staking rewards we expect 100% to be paid to TNFT and BNFT when completed
        uint256 preTNFTBalance = tnftOwner.balance;
        uint256 preBNFTBalance = bnftOwner.balance;

        // complete the withdrawal from eigenlayer
        bool receiveAsTokens = true;
        IDelegationManagerTypes.Withdrawal memory withdrawal;
        withdrawal.scaledShares = toArray_u256(31 ether); // determines amount of eth withdrawn by mock
        withdrawal.withdrawer = etherfiNode; // checked by EtherfiNode.processNodeExit()
        withdrawal.staker = etherfiNode;     // checked by EtherfiNode.processNodeExit()
        vm.prank(owner);
        managerInstance.completeQueuedWithdrawals(validators, toArray(withdrawal), receiveAsTokens);

        // finalize the full withdrawal in our protocol
        vm.prank(owner);
        managerInstance.fullWithdraw(validatorID);

        // we expect the same owner of TNFT and BNFT in this example
        require(tnftOwner == bnftOwner, "different owners");
        require(preTNFTBalance + 31 ether == tnftOwner.balance, "TNFT owner did not receive expected funds");
        require(preBNFTBalance + 31 ether == bnftOwner.balance, "BNFT owner did not receive expected funds");
    }

    function test_slashingUpdateWithdrawalFinalValidatorWithRewards() public {

        // This test simulates the withdrawal of the final validator in the eigenpod/etherfi Node
        // where the validator has earned an extra 1 eth of staking rewards.
        // It is expected that all 33 eth is claimed because it is the final validator
        address admin = managerInstance.owner();
        uint256 validatorID = depositAndRegisterValidator(true);
        uint32 exitTimestamp = 5; // arbitrary

        uint256[] memory validators = toArray_u256(validatorID);
        uint32[] memory timestamps = toArray_u32(exitTimestamp);

        address eigenPod = managerInstance.getEigenPod(validatorID);
        address etherfiNode = managerInstance.etherfiNodeAddress(validatorID);
        address tnftOwner = TNFTInstance.ownerOf(validatorID);
        address bnftOwner = BNFTInstance.ownerOf(validatorID);

        // simulate 33 ether of withdrawable shares, this validator has earned rewards
        MockDelegationManager delegationManager = MockDelegationManager(payable(address(managerInstance.delegationManager())));
        delegationManager.mockSet_withdrawableShares(etherfiNode, delegationManager.beaconChainETHStrategy(), 33 ether, 33 ether);

        // node should queue a withdrawal for 33 ether
        vm.expectEmit(false, false, false, true);
        emit mockEvent_queuedWithdrawalShares(33 ether);

        // exit the validator
        vm.prank(owner);
        managerInstance.processNodeExit(validators, timestamps);

        // complete the withdrawal from eigenlayer
        bool receiveAsTokens = true;
        IDelegationManagerTypes.Withdrawal memory withdrawal;
        withdrawal.scaledShares = toArray_u256(33 ether); // determines amount of eth withdrawn by mock
        withdrawal.withdrawer = etherfiNode; // checked by EtherfiNode.processNodeExit()
        withdrawal.staker = etherfiNode;     // checked by EtherfiNode.processNodeExit()
        vm.prank(owner);
        managerInstance.completeQueuedWithdrawals(validators, toArray(withdrawal), receiveAsTokens);

        // since there are additional staking rewards, expect payouts to tnft + bnft
        // event(validator, node, toOperator, toTnft, toBnft, toTreasury)
        vm.expectEmit(true, true, false, true);
        emit FullWithdrawal(validatorID, etherfiNode, 0, 31 ether , 2 ether, 0);

        // finalize the full withdrawal in our protocol
        vm.prank(owner);
        managerInstance.fullWithdraw(validatorID);

    }

    function test_slashingUpdateWithdrawalIntermediateValidatorWithRewards() public {

        // This test simulates the withdrawal of a validator with multiple other validators remaining
        address admin = managerInstance.owner();
        uint256 validatorID = depositAndRegisterValidator(true);
        uint32 exitTimestamp = 5; // arbitrary

        uint256[] memory validators = toArray_u256(validatorID);
        uint32[] memory timestamps = toArray_u32(exitTimestamp);

        address eigenPod = managerInstance.getEigenPod(validatorID);
        address etherfiNode = managerInstance.etherfiNodeAddress(validatorID);
        address tnftOwner = TNFTInstance.ownerOf(validatorID);
        address bnftOwner = BNFTInstance.ownerOf(validatorID);

        // simulate multiple validators tied to this etherfiNode
        MockEigenPod(eigenPod).mockSet_activeValidatorCount(2);
        vm.prank(address(managerInstance));
        IEtherFiNode(etherfiNode).updateNumberOfAssociatedValidators(1, 0); // increase by 1
        vm.prank(address(managerInstance));
        IEtherFiNode(etherfiNode).registerValidator(1337, true); // appends to `associatedValidatorIds` array

        // simulate multiple exited validators worth of withdrawable shares in the pod
        MockDelegationManager delegationManager = MockDelegationManager(payable(address(managerInstance.delegationManager())));
        delegationManager.mockSet_withdrawableShares(etherfiNode, delegationManager.beaconChainETHStrategy(), 64 ether, 64 ether);

        // even though there is a lot of withdrawable shares, expect the exit
        // to only queue up 32 eth of withdrawals because it is not the last validator
        vm.expectEmit(false, false, false, true);
        emit mockEvent_queuedWithdrawalShares(32 ether);

        // exit the validator
        vm.prank(owner);
        managerInstance.processNodeExit(validators, timestamps);

        // complete the withdrawal from eigenlayer
        bool receiveAsTokens = true;
        IDelegationManagerTypes.Withdrawal memory withdrawal;
        withdrawal.scaledShares = toArray_u256(32 ether); // determines amount of eth withdrawn by mock
        withdrawal.withdrawer = etherfiNode; // checked by EtherfiNode.processNodeExit()
        withdrawal.staker = etherfiNode;     // checked by EtherfiNode.processNodeExit()
        vm.prank(owner);
        managerInstance.completeQueuedWithdrawals(validators, toArray(withdrawal), receiveAsTokens);

        // finalize the full withdrawal in our protocol
        vm.prank(owner);
        managerInstance.fullWithdraw(validatorID);
    }

    //-------------------------------------------------------------------------------------------------------------------

    //************************************************************
    // TODO: re-implement forked withdrawal testing with a new validator
    //       once mainnet changes are live
    //************************************************************

    /*
    function _mainnet_369_verifyAndProcessWithdrawals(bool partialWithdrawal, bool fullWithdrawal) internal {
        uint256 validatorId = 369;
        address nodeAddress = managerInstance.etherfiNodeAddress(validatorId);
        IEigenPod eigenPod = IEigenPod(managerInstance.getEigenPod(validatorId));

        assertEq(eigenPod.withdrawableRestakedExecutionLayerGwei(), 0);
    
        // verifyAndProcessWithdrawals
        if (partialWithdrawal) {
            address(eigenPod).call{value: 0, gas:1_000_000}(hex"e251ef5200000000000000000000000000000000000000000000000000000000663a4e1f00000000000000000000000000000000000000000000000000000000000000c000000000000000000000000000000000000000000000000000000000000001800000000000000000000000000000000000000000000000000000000000000c8000000000000000000000000000000000000000000000000000000000000012a000000000000000000000000000000000000000000000000000000000000014008e405ed18605dbf438a1c0115d1a93b580ee4c942e2fc858ad34d3ba388d8b8600000000000000000000000000000000000000000000000000000000000000400000000000000000000000000000000000000000000000000000000000000060a2ad91774bccf4423b727a10983a04378d48f280e4217c7070b9523993fe7dca9ba15af405ee306ca32a4c14a1273df163e949a2a1f08a84d7c1566299987a9bbc5cf9c59bbd157bd7a24bc50c0d768b03c13135ac1a66536f959049155272ce00000000000000000000000000000000000000000000000000000000000000010000000000000000000000000000000000000000000000000000000000000020000000000000000000000000000000000000000000000000000000000000018000000000000000000000000000000000000000000000000000000000000002e00000000000000000000000000000000000000000000000000000000000000360000000000000000000000000000000000000000000000000000000000000046000000000000000000000000000000000000000000000000000000000000005200000000000000000000000000000000000000000000000000000000000001ee8000000000000000000000000000000000000000000000000000000000000014a0000000000000000000000000000000000000000000000000000000000000003cc003aa3e58648d449af984b12c4b6de38bb4ee81226e8723838568d5c836e54e81e88000000000000000000000000000000000000000000000000000000000037a32766000000000000000000000000000000000000000000000000000000005b56176575dc15667e194cf6f1599bbad88920cc3d3b1705a332097fee2d6a7300000000000000000000000000000000000000000000000000000000000001406b1636db8408b53792ffcbec6a939d676a251c4460b40e7207abaaaafce49d109f9988088a5c04fb2f7246028a279031931b6d146eb83f3bf10258a4ede814ef269ef811551ebda0bafc785f05ff348c6659c2a3ada2be14195d4a11bf1f65d8bed0e770de8946c2182316aeaea88e5beb5f37fb8dcb73c2d6edbd014aa78ae410000000000000000000000000000000000000000000000000000000000000000000000000000000000000000000000000000000000000000000000000000000fca1884a0e636a68b90cb425cc0ae5493378d8440714a375b238c9b6829c8034f5c265b1a8d6ddbfdf8194cb5016221f58d1508745501a87b38a7f26f18c2425302be53468d391fe41647064e0c42feaa9da337644b4f453b5181d88ec2e524e2a36e25ced18cdb69e1560a10f42aec4acd87e7661ff35501380e212b10e0e62000000000000000000000000000000000000000000000000000000000000006057740f000000000000000000000000000000000000000000000000000000000098247f9611876beb1c50172fe04b929f630929a3a2505c300b5308270bd2633eb088fed94ced6811e0b3005510e5716a3cb5f47ead00c6e1e7188b9f215c5ae100000000000000000000000000000000000000000000000000000000000000e07c672abcd627326ab27469aeeedf7f3e8555d2a441d26f4b47e5073bdf942ee7b46f0c01805fe212e15907981b757e6c496b0cb06664224655613dcec82505bbdb56114e00fdd4c1f85c892bf35ac9a89289aaecb1ebd0a96cde606a748b5d7180d856275a577499986e02fe5c5ec408467b8cfe8c516c16690d09442438d1110000000000000000000000000000000000000000000000000000000000000000f5a5fd42d16a20302798ef6ed309979b43003d2320d9f0e8ea9831a92759fb4b66e21951ffc563a13110d81c15d8de35c902069dc3f4c88c5dee9bc7a9344f5600000000000000000000000000000000000000000000000000000000000000a091da120100000000000000000000000000000000000000000000000000000000f765ee409227596ed00401db4253dd1d5743bab6897179f8674fc122166e87cb654e9b10b7bc1d94bfd5798b93c474342b9db20c6ac89f6ff2fcf61a97551fbf302be53468d391fe41647064e0c42feaa9da337644b4f453b5181d88ec2e524e2a36e25ced18cdb69e1560a10f42aec4acd87e7661ff35501380e212b10e0e620000000000000000000000000000000000000000000000000000000000000580cb2407d209fa474c16c43f1d270ddc493940f16a38c4e22d6aff4acf7fe1f5a6da3e83874cc698b20de0f69dbf968f7d311428c1f1aed27dd4da540f85a887ffbb2e6716d2b74c04a235e44404a65a7b874410c3c96c48f76331163e8c8a958be3f0f6d8c5f4d2fada206aa31ec732a528a973b084e27237ecc2a295572d3165db099c65a569940fcd85fa84263bd420161465c46eda435f7664c277799841f36e0810c823ef48aa94644831460140ebfcd3ca0808f2c84ae3dda7081b8e4d28be82c11bf888cdc1802d63f57600a2de146f01f27c06330981f68e62484274ca0a399fdbaf61f44c9930a63fc4860101de6c5d3b8d33720ad99b8b6661d47461e8d20440589af169db3ea8a7db8d8be6424bc5542c3b294fa7b1ad5cec25db48f510773bdba10f9625f9ed698cd947206934de80aa7a7347c342ecd8ffe566bd77a7dc6e3f299f679e082e95358c3446c156524aaeda5e5678b1b094cdc36205d4c23d65c99dec0d5a1b3fb632fa2b18f679912566087d79797a6095f666692d641021afc4676d3660ad3dc3e968de1b560beb4b1459f98caaf22f5347bc82c05045a5680a3a32a0b011780e4141e1b79f419c06785f9072b7e4294cd41603c4c4a3317ce1f96ef8d94fc8117137fc2e60bdf390d0e20706fff9a2528f444521e3f4993b7515e9948c579d2dc07fe18d46360ed484aa3fa132a892308d73c1108157f009fac8eb7825d1a7015beaf310feccc1a9bb5aa51615f2e5f70c815021ba90c1709dc89a3b4965a8e02bdb16cef4573bd2cdd5a7180ce5c5485083bea329f2d67a3c7ff0bdb031d7659e39167d723edd43aebb36e77116242dc0a341d89efde052aa15429fae05bad4d0b1d7c64da64d03d7a1854a588c2cb8430c0d30d5fb5effea691d833f3c53c00b390c08aaffa8294e48c7790f4d4ab18c4d943087eb0ddba57e35f6d286673802a4af5975e22506c7cf4c64bb6be5ee11527f2c460485af574848585860d57ea2bd50835e0b5a2a296e0dcb014483c82debb54f506d86582d252405b840018792cad2bf1259f1ef5aa5f887e13cb2f0094f51e1ffff0ad7e659772f9534c195c815efc4014ef1e1daed4404c06385d11192e92b6cf04127db05441cd833107a52be852868890e4317e6a02ab47683aa75964220b7d05f875f140027ef5118a2247bbb84ce8f2f0f1123623085daf7960c329f5fdf6af5f5bbdb6be9ef8aa618e4bf8073960867171e29676f8b284dea6a08a85eb58d900f5e182e3c50ef74969ea16c7726c549757cc23523c369587da7293784d49a7502ffcfb0340b1d7885688500ca308161a7f96b62df9d083b71fcc8f2bb8fe6b1689256c0d385f42f5bbe2027a22c1996e110ba97c171d3e5948de92beb8d0d63c39ebade8509e0ae3c9c3876fb5fa112be18f905ecacfecb92057603ab95eec8b2e541cad4e91de38385f2e046619f54496c2382cb6cacd5b98c26f5a4f893e908917775b62bff23294dbbe3a1cd8e6cc1c35b4801887b646a6f81f17fcddba7b592e3133393c16194fac7431abf2f5485ed711db282183c819e08ebaa8a8d7fe3af8caa085a7639a832001457dfb9128a8061142ad0335629ff23ff9cfeb3c337d7a51a6fbf00b9e34c52e1c9195c969bd4e7a0bfd51d5c5bed9c1167e71f0aa83cc32edfbefa9f4d3e0174ca85182eec9f3a09f6a6c0df6377a510d75701000000000000000000000000000000000000000000000000000000000000acd708000000000000000000000000000000000000000000000000000000000084ceaa4dde66e23c4e4c32636f7c2b0298bb449c4db731b90e5a39b4b264936bdb56114e00fdd4c1f85c892bf35ac9a89289aaecb1ebd0a96cde606a748b5d719c5ebbb28e654845862cc16e46b200feecac45488e12f0d39cbac3b14b6608d2db82f769a33f407aa641459e217f4e1ec7ad7412d75092e1ca9243e1f0d976e10000000000000000000000000000000000000000000000000000000000000001000000000000000000000000000000000000000000000000000000000000002000000000000000000000000000000000000000000000000000000000000005c045f8cf05beedeb84fcae091fcb2ee47004764d17f457990ae3896426107c7a3732b1992669e48276043927cf519ff38fc16607f58ad93459c4495f32899fea09472a67b3cad7814ea1c0c18d43bb75140be02840bfd89cd46aa112fecd74dd904eff388ad7b3fa8679413441b329d86682937c3769b9af03307d150912dd4cf967ebb5be4d7d11360483dbea5eb821ef42d625ef387fcf8eeef520a4941520bcd88969552805e6b880a95b8e51ebd43b5a0326a59d6234f884d6301e48007c23ab68ce7484c4eaa534b4a7e4ca941981911623be2e822bd4263b78f57fb13e8256fc4b4f33ce0b8a1d67d911d3b288a3f7bd83dba6a94732bbe91743e996ebe845609139d009d32bfacee0d976cb7764418115a056b1d6c960559e3ae81fb2ca124adeceb195bb9ddcace33bf9389857a49434ad906678722485a99b9e0d32a5d878c5edcf3de0d11c8801ec3922b84dd12f67ae0593a38c8301d033a5607ed890abff4d542f85ef28766754556da1ee16ee0a62975669ab998be62bda776ab8db898c4521a6b44b9a64b496324ae7891f4c093abea717debc156234668ae447aeac7009b41efa940362cbbecc5e5f96b7b54a1b5ad4f7c05474c193ba71d29439a821fb189ff9073fab3fadf25340b4e0d0b2ecca2119872ab94390f9697c84d73e0f8e59f5a87b9938ba93ab27ad6b054fb2fd353065ccc6322033f08a267a085ed31c844b806f4fcf2e2e5525ca19d95f9fe06fba90b08f20ce7cca8875268e15d87243d2608a90d2f409097f373ddfe878c15a593a9f2391162c38c39f99fce4a47409cf806957e75da4a22a6b45bacafa85dfab4af7b43c758ca12509c2f893e908917775b62bff23294dbbe3a1cd8e6cc1c35b4801887b646a6f81f17fd3019e322e1007c697bc17c90409600efa985e2cb7746180afbcb40e100505718a8d7fe3af8caa085a7639a832001457dfb9128a8061142ad0335629ff23ff9cfeb3c337d7a51a6fbf00b9e34c52e1c9195c969bd4e7a0bfd51d5c5bed9c1167e71f0aa83cc32edfbefa9f4d3e0174ca85182eec9f3a09f6a6c0df6377a510d731206fa80a50bb6abe29085058f16212212a60eec8f049fecb92d8c8e0a84bc021352bfecbeddde993839f614c3dac0a3ee37543f9b412b16199dc158e23b544619e312724bb6d7c3153ed9de791d764a366b389af13c58bf8a8d90481a467657cdd2986268250628d0c10e385c58c6191e6fbe05191bcc04f133f2cea72c1c4848930bd7ba8cac54661072113fb278869e07bb8587f91392933374d017bcbe18869ff2c22b28cc10510d9853292803328be4fb0e80495e8bb8d271f5b889636b5fe28e79f1b850f8658246ce9b6a1e7b49fc06db7143e8fe0b4f2b0c5523a5c985e929f70af28d0bdd1a90a808f977f597c7c778c489e98d3bd8910d31ac0f7c6f67e02e6e4e1bdefb994c6098953f34636ba2b6ca20a4721d2b26a886722ff1c9a7e5ff1cf48b4ad1582d3f4e4a1004f3b20d8c5a2b71387a4254ad933ebc52f075ae229646b6f6aed19a5e372cf295081401eb893ff599b3f9acc0c0d3e7d328921deb59612076801e8cd61592107b5c67c79b846595cc6320c395b46362cbfb909fdb236ad2411b4e4883810a074b840464689986c3f8a8091827e17c32755d8fb3687ba3ba49f342c77f5a1f89bec83d811446e1a467139213d640b6a74f7210d4f8e7e1039790e7bf4efa207555a10a6db1dd4b95da313aaa88b88fe76ad21b516cbc645ffe34ab5de1c8aef8cd4e7f8d2b51e8e1456adc7563cda206f4029150000000000000000000000000000000000000000000000000000000000d45b16000000000000000000000000000000000000000000000000000000000022510254e4f4544672d0eb19657a0be79a48c7cf5c472e13e3e277cfd44045137deb13b2d15e74fda4e56936c38b7cbf6eb1c20603e4ae799e763e41417095723eacadb74fb7a6f608f74e3650bcc308a325e6618e2ee58ec8463f404764d23a9feb2b5083e4002918f7db0955d1aa1f506f75f5fd24430fe4984a56f2b8d1e40000000000000000000000000000000000000000000000000000000000000001000000000000000000000000000000000000000000000000000000000000002000000000000000000000000000000000000000000000000000000000000000089c37f28ca0901d81d9af4258607e2c0959e5c0e908470dac8c5027cd967f0ad2010000000000000000000000afd81a1f8062a383f9d5e067af3a6eb5f517102400000000000000000000000000000000000000000000000000000000000000000000000000000000000000000000000000000000000000000000000000000000e2c3030000000000000000000000000000000000000000000000000000000000f3c30300000000000000000000000000000000000000000000000000000000007e460400000000000000000000000000000000000000000000000000000000007e47040000000000000000000000000000000000000000000000000000000000000000000000000000000000000000000000000000000000000000000000000100000000000000000000000000000000000000000000000000000000000000200000000000000000000000000000000000000000000000000000000000000004ae078f0200000000000000000000000000000000000000000000000000000000930f100000000000000000000000000000000000000000000000000000000000afd81a1f8062a383f9d5e067af3a6eb5f51710240000000000000000000000001543180100000000000000000000000000000000000000000000000000000000");
        }
        if (fullWithdrawal) {
            address(eigenPod).call{value: 0, gas:1_000_000}(hex"e251ef52000000000000000000000000000000000000000000000000000000006638fa3b00000000000000000000000000000000000000000000000000000000000000c000000000000000000000000000000000000000000000000000000000000001800000000000000000000000000000000000000000000000000000000000000c8000000000000000000000000000000000000000000000000000000000000012a00000000000000000000000000000000000000000000000000000000000001400198834354f1ac0ae8a3ec4011b706e7a92e948d256a856a9a3e5e2e93b402a6700000000000000000000000000000000000000000000000000000000000000400000000000000000000000000000000000000000000000000000000000000060ebbfe960bd141e77f95b0dd1951955996425cf85ce29076159ad3f47f92ca916c96893dc0d8b73a12310ced273450fbedc2e6c6cf2d620bd46685e3869143042a78115593b93f98909f98c3068e1cf7639232052413970cf1c8017bafc00e30e00000000000000000000000000000000000000000000000000000000000000010000000000000000000000000000000000000000000000000000000000000020000000000000000000000000000000000000000000000000000000000000018000000000000000000000000000000000000000000000000000000000000002e000000000000000000000000000000000000000000000000000000000000003600000000000000000000000000000000000000000000000000000000000000460000000000000000000000000000000000000000000000000000000000000052000000000000000000000000000000000000000000000000000000000000010d500000000000000000000000000000000000000000000000000000000000001520000000000000000000000000000000000000000000000000000000000000008172978eb77844db83a9ef01dcbfbe0b7c7ad11056759193e8d3958d70f7785e4d51089000000000000000000000000000000000000000000000000000000000053fa3266000000000000000000000000000000000000000000000000000000000d9c14261ee928c31797186c89a831477580f0d3bc6098e4f9350bfecf7faa150000000000000000000000000000000000000000000000000000000000000140cf0b5956fe1d61b770a8de6fffd31b9c3f8fc775bc3901beb3039480f3786e57cfb96e0f7cde640f7ba9d33824f3be1975608519d2d2c90334ec06a0ff94c78420613ded12606d94c0db03794b3faea365c887903fbd0bb00aeba3e61799d83b5a4dea179c54ee96af9fccf0eafe1dc916a784e5c99c79c82f6e0ace928e694510000000000000000000000000000000000000000000000000000000000000000000000000000000000000000000000000000000000000000000000000000000d06a859dcd26f8e77721786d904cac9467441b60014adebfd1c53a36475e08d486ef1de76000fd36f915a0349cd8a763eab2e30b118355f7d29f9a9153cfb3ac599e350eee2a8c703de1e86b09d872c48d797662ce7d7985cb027c14775b9cde536d98837f2dd165a55d5eeae91485954472d56f246df256bf3cae19352a123c00000000000000000000000000000000000000000000000000000000000000607974100000000000000000000000000000000000000000000000000000000000c1351b147c463120ebcb0ad88eeb7a419e4bc3d7c028470bd5100cfff242761feacdf609c77f95b539ac5460b188d1c6d95149ea9b6ea74453f672e0dca1f8ca00000000000000000000000000000000000000000000000000000000000000e04770848f71241cb0132ae23a72dcea11cb58a2ab6506d12dc697701beb5ad53ab46f0c01805fe212e15907981b757e6c496b0cb06664224655613dcec82505bbdb56114e00fdd4c1f85c892bf35ac9a89289aaecb1ebd0a96cde606a748b5d717e466931f54f3a09f6ccc9560d49542e6d4ed92c252fb90e9198abed364857830000000000000000000000000000000000000000000000000000000000000000f5a5fd42d16a20302798ef6ed309979b43003d2320d9f0e8ea9831a92759fb4b1c163e09fade42b03be003c55e37415cb3d10d5c1da601b3c62ccf149cb610a400000000000000000000000000000000000000000000000000000000000000a0f1c4da000000000000000000000000000000000000000000000000000000000015ba0de266825f5463fab0eca873bf9973a8eec557faa7a1bff9d4a7c68ca5baaf85706b6aae3e00b9737d6cf05fd942f1a1e3ac4469c8bede52be92b4259a41599e350eee2a8c703de1e86b09d872c48d797662ce7d7985cb027c14775b9cde536d98837f2dd165a55d5eeae91485954472d56f246df256bf3cae19352a123c0000000000000000000000000000000000000000000000000000000000000580ccc56b18a55d998d7ab9b382ae063c915cd760d4e15b3adf43a6c409b70f2fd00abdb98c72a995f612149a87870c3ecf36750de9cd77d6c64b56e646846beb992fadd6eeaa6da03aeb4d9e51d293dcf4e18c4c964ae8d94ae66bcd7de70d33440ec142a21e471ccdec4880d59364999c157d803051863f9d4f66383898aa5a98c6f7c620b5ca9119a62f386d033fefa5b71e133146305c84bc1598a473d5da45e4f0286f5eaae92452191fd475ce6436bff1a8be5e48080d2fe01bc732929694f2d7d99760ac1b4c7b66c78bdcf8694e67f2473809057b02db03f6843c4c3eb9381fdc6d61d8039ee2a58c54da54d7194a5945fe8b4784d83a3d911deebf8d43b348e74b019611b93602acfc7950a47e73eded3e7917d5aebfd4a500fbe93b3aa2c093aa38d591b490461426b9e38c840957fb285149b789e0b8cbcc34bd9fe9217b0db835e8767d87b41c99fc4453d7f927b3a77193ba6c5b908ac7a38c7d6fb023133925aec522a3b82385be2e96b57a2bd82a7d4a02f94b420e5b0160ce1f122950d23a65b16be7db5e79cca1788918979d724db7b1cd9c4098a52d532db3a35e638be25190d875880a5738069b223c8bc6820cf3a380bd35c9a6371ca0de52038cdd03b6f3252a5765baefe6a1420824d0e4e3e386706fb029a7bf1308711c9760f6e42caabff33a492674530611e489b57791ffc687e5cda81d239226feed47d70c7cae3b1358a0ebfd75f87172e9e6167b2ce9ed2ae6d050d9bd9e0169c78009fdf07fc56a11f122370658a353aaa542ed63e44c4bc15ff4cd105ab33c4798d0e92891c6bff8e0828a487fb7668a6ad8649993fa1e6f9f09d496f6d2329efde052aa15429fae05bad4d0b1d7c64da64d03d7a1854a588c2cb8430c0d30d5fb5effea691d833f3c53c00b390c08aaffa8294e48c7790f4d4ab18c4d943087eb0ddba57e35f6d286673802a4af5975e22506c7cf4c64bb6be5ee11527f2c460485af574848585860d57ea2bd50835e0b5a2a296e0dcb014483c82debb54f506d86582d252405b840018792cad2bf1259f1ef5aa5f887e13cb2f0094f51e1ffff0ad7e659772f9534c195c815efc4014ef1e1daed4404c06385d11192e92b6cf04127db05441cd833107a52be852868890e4317e6a02ab47683aa75964220b7d05f875f140027ef5118a2247bbb84ce8f2f0f1123623085daf7960c329f5fdf6af5f5bbdb6be9ef8aa618e4bf8073960867171e29676f8b284dea6a08a85eb58d900f5e182e3c50ef74969ea16c7726c549757cc23523c369587da7293784d49a7502ffcfb0340b1d7885688500ca308161a7f96b62df9d083b71fcc8f2bb8fe6b1689256c0d385f42f5bbe2027a22c1996e110ba97c171d3e5948de92beb8d0d63c39ebade8509e0ae3c9c3876fb5fa112be18f905ecacfecb92057603ab95eec8b2e541cad4e91de38385f2e046619f54496c2382cb6cacd5b98c26f5a4f893e908917775b62bff23294dbbe3a1cd8e6cc1c35b4801887b646a6f81f17fcddba7b592e3133393c16194fac7431abf2f5485ed711db282183c819e08ebaa8a8d7fe3af8caa085a7639a832001457dfb9128a8061142ad0335629ff23ff9cfeb3c337d7a51a6fbf00b9e34c52e1c9195c969bd4e7a0bfd51d5c5bed9c1167e71f0aa83cc32edfbefa9f4d3e0174ca85182eec9f3a09f6a6c0df6377a510d756010000000000000000000000000000000000000000000000000000000000003c3a060000000000000000000000000000000000000000000000000000000000e97c869919e7a3846613f4bf3f72a86df0af9f9faabddb35008a266c54f74022db56114e00fdd4c1f85c892bf35ac9a89289aaecb1ebd0a96cde606a748b5d71436c8971f0963e274db592074eef4608740fc2360665e961c7839a847d24ddd9771133e804d0a5ceaf4ced110260eb4941823d137d7d90d2ecc5e0bc48828f020000000000000000000000000000000000000000000000000000000000000001000000000000000000000000000000000000000000000000000000000000002000000000000000000000000000000000000000000000000000000000000005c045f8cf05beedeb84fcae091fcb2ee47004764d17f457990ae3896426107c7a3732b1992669e48276043927cf519ff38fc16607f58ad93459c4495f32899fea09472a67b3cad7814ea1c0c18d43bb75140be02840bfd89cd46aa112fecd74dd904eff388ad7b3fa8679413441b329d86682937c3769b9af03307d150912dd4cf967ebb5be4d7d11360483dbea5eb821ef42d625ef387fcf8eeef520a4941520bcd88969552805e6b880a95b8e51ebd43b5a0326a59d6234f884d6301e48007c23ab68ce7484c4eaa534b4a7e4ca941981911623be2e822bd4263b78f57fb13e8256fc4b4f33ce0b8a1d67d911d3b288a3f7bd83dba6a94732bbe91743e996ebe845609139d009d32bfacee0d976cb7764418115a056b1d6c960559e3ae81fb2ca124adeceb195bb9ddcace33bf9389857a49434ad906678722485a99b9e0d32a5d878c5edcf3de0d11c8801ec3922b84dd12f67ae0593a38c8301d033a5607ed890abff4d542f85ef28766754556da1ee16ee0a62975669ab998be62bda776ab8a537662433c44d2740e3c87e02304cd4a0554ad89ed03267b8b0106f04474dc13e22deead7ee01a015cf87c3a1c64e03d4d30e8e3ea2f0e41440402e3f12b0e539a821fb189ff9073fab3fadf25340b4e0d0b2ecca2119872ab94390f9697c846c02f5bcbc84ea5361fa90162f418ba33b1de0e010bfc33e1cf68eb3ab493399dae9312d93b698d08a504776d3e30937419f14d7fc50b0cf25b6076c6f29d838783e078f41855d97fa5f8ddafd16c71291a654d79b03d5b87e20cc6f17f522377a8b66f7436c8e7d8644a2bc37cd0445239bd4996de321d4b81b335286380fdef893e908917775b62bff23294dbbe3a1cd8e6cc1c35b4801887b646a6f81f17f4704e8367b63754276b4d91c5bcc943f1388380f743c7554c1ed3083d73c7bd68a8d7fe3af8caa085a7639a832001457dfb9128a8061142ad0335629ff23ff9cfeb3c337d7a51a6fbf00b9e34c52e1c9195c969bd4e7a0bfd51d5c5bed9c1167e71f0aa83cc32edfbefa9f4d3e0174ca85182eec9f3a09f6a6c0df6377a510d731206fa80a50bb6abe29085058f16212212a60eec8f049fecb92d8c8e0a84bc021352bfecbeddde993839f614c3dac0a3ee37543f9b412b16199dc158e23b544619e312724bb6d7c3153ed9de791d764a366b389af13c58bf8a8d90481a467657cdd2986268250628d0c10e385c58c6191e6fbe05191bcc04f133f2cea72c1c4848930bd7ba8cac54661072113fb278869e07bb8587f91392933374d017bcbe18869ff2c22b28cc10510d9853292803328be4fb0e80495e8bb8d271f5b889636b5fe28e79f1b850f8658246ce9b6a1e7b49fc06db7143e8fe0b4f2b0c5523a5c985e929f70af28d0bdd1a90a808f977f597c7c778c489e98d3bd8910d31ac0f7c6f67e02e6e4e1bdefb994c6098953f34636ba2b6ca20a4721d2b26a886722ff1c9a7e5ff1cf48b4ad1582d3f4e4a1004f3b20d8c5a2b71387a4254ad933ebc52f075ae229646b6f6aed19a5e372cf295081401eb893ff599b3f9acc0c0d3e7d328921deb59612076801e8cd61592107b5c67c79b846595cc6320c395b46362cbfb909fdb236ad2411b4e4883810a074b840464689986c3f8a8091827e17c32755d8fb3687ba3ba49f342c77f5a1f89bec83d811446e1a467139213d640b6a74f7210d4f8e7e1039790e7bf4efa207555a10a6db1dd4b95da313aaa88b88fe76ad21b516cbc645ffe34ab5de1c8aef8cd4e7f8d2b51e8e1456adc7563cda206fab261500000000000000000000000000000000000000000000000000000000003459160000000000000000000000000000000000000000000000000000000000cf134aae33d75aa66ba5a51906b0adfbaeeae302d3c82a20ce1dee250616d9b6e3b20a20d924029ce9cc5677310c9965596487bda5f842ab4625a0fff41aefa0e8381811d500984752da2fc221daa869d370eda79e41f5b15e1bf5a9d58e0a8aef897b9fbedb7d8d522483a67ee115d67cba2363f207742491dfbbebdbad36740000000000000000000000000000000000000000000000000000000000000001000000000000000000000000000000000000000000000000000000000000002000000000000000000000000000000000000000000000000000000000000000089c37f28ca0901d81d9af4258607e2c0959e5c0e908470dac8c5027cd967f0ad2010000000000000000000000afd81a1f8062a383f9d5e067af3a6eb5f517102400000000000000000000000000000000000000000000000000000000000000000000000000000000000000000000000000000000000000000000000000000000e2c3030000000000000000000000000000000000000000000000000000000000f3c30300000000000000000000000000000000000000000000000000000000007e460400000000000000000000000000000000000000000000000000000000007e47040000000000000000000000000000000000000000000000000000000000000000000000000000000000000000000000000000000000000000000000000100000000000000000000000000000000000000000000000000000000000000200000000000000000000000000000000000000000000000000000000000000004230b9e0200000000000000000000000000000000000000000000000000000000930f100000000000000000000000000000000000000000000000000000000000afd81a1f8062a383f9d5e067af3a6eb5f51710240000000000000000000000004091267407000000000000000000000000000000000000000000000000000000");
            assertEq(eigenPod.withdrawableRestakedExecutionLayerGwei(), 32 ether / 1 gwei);
        }
    }

    function test_mainnet_369_verifyAndProcessWithdrawals() public {
        initializeRealisticFork(MAINNET_FORK);
        _upgrade_etherfi_node_contract();   
        _upgrade_etherfi_nodes_manager_contract(); 

        _mainnet_369_add_validator();

        _mainnet_369_verifyAndProcessWithdrawals(false, true);
    }

    function test_mainnet_369_processNodeExit_without_withdrawal_proved() public {
        initializeRealisticFork(MAINNET_FORK);
        _upgrade_etherfi_node_contract();    
        _upgrade_etherfi_nodes_manager_contract(); 

        uint256 validatorId = 369;
        address nodeAddress = managerInstance.etherfiNodeAddress(validatorId);
        IEigenPod eigenPod = IEigenPod(managerInstance.getEigenPod(validatorId));
        IDelegationManager mgr = managerInstance.delegationManager();
        IEigenPodManager eigenPodManager = managerInstance.eigenPodManager();

        //  call `ProcessNodeExit` to initiate the queued withdrawal
        uint256[] memory validatorIds = new uint256[](1);
        uint32[] memory exitTimestamps = new uint32[](1);
        validatorIds[0] = validatorId;
        exitTimestamps[0] = uint32(block.timestamp);
        
        hoax(managerInstance.owner());
        vm.expectRevert("NO_FULLWITHDRAWAL_QUEUED");
        managerInstance.processNodeExit(validatorIds, exitTimestamps);
    }

    function test_mainnet_369_queueWithdrawals_by_rando_fails() public {
        initializeRealisticFork(MAINNET_FORK);
        _upgrade_etherfi_node_contract();   
        _upgrade_etherfi_nodes_manager_contract(); 

        _mainnet_369_verifyAndProcessWithdrawals(true, true);

        uint256 validatorId = 369;
        address nodeAddress = managerInstance.etherfiNodeAddress(validatorId);
        IEigenPod eigenPod = IEigenPod(managerInstance.getEigenPod(validatorId));
        IDelegationManager mgr = managerInstance.delegationManager();
        IEigenPodManager eigenPodManager = managerInstance.eigenPodManager();

        IDelegationManager.QueuedWithdrawalParams[] memory params = new IDelegationManager.QueuedWithdrawalParams[](1);
        IStrategy[] memory strategies = new IStrategy[](1);
        uint256[] memory shares = new uint256[](1);

        strategies[0] = mgr.beaconChainETHStrategy();
        shares[0] = uint256(eigenPod.withdrawableRestakedExecutionLayerGwei()) * uint256(1 gwei);
        params[0] = IDelegationManagerTypes.QueuedWithdrawalParams({
            strategies: strategies,
            depositShares: shares,
            __deprecated_withdrawer: nodeAddress
        });

        // Caller != withdrawer
        vm.expectRevert("DelegationManager.queueWithdrawal: withdrawer must be staker");
        vm.prank(alice);
        mgr.queueWithdrawals(params);
    }

    function test_mainnet_369_processNodeExit_success() public returns (IDelegationManager.Withdrawal memory) {
        // test_mainnet_369_verifyAndProcessWithdrawals();  
        initializeRealisticFork(MAINNET_FORK);

        vm.warp(block.timestamp + 7 * 24 * 3600);

        uint256 validatorId = 338;
        address nodeAddress = managerInstance.etherfiNodeAddress(validatorId);
        IEigenPod eigenPod = IEigenPod(managerInstance.getEigenPod(validatorId));
        IDelegationManager mgr = managerInstance.delegationManager();
        IEigenPodManager eigenPodManager = managerInstance.eigenPodManager();

        // Calculate TVL does not work once the eigenPod's balance goes above 16 ether since we cannot tell if it is the reward or exited fund
        // ether.fi will perform `verifyAndProcessWithdrawals` and `processNodeExit` to mark the validator as exited
        // Then, it will call `calculateTVL` to get the correct TVL
        vm.expectRevert();
        managerInstance.calculateTVL(validatorId, 0 ether);

        IDelegationManagerTypes.Withdrawal memory withdrawal;
        IERC20[] memory tokens = new IERC20[](1);
        {
            IStrategy[] memory strategies = new IStrategy[](1);
            strategies[0] = mgr.beaconChainETHStrategy();
            uint256[] memory shares = new uint256[](1);
            shares[0] = uint256(eigenPod.withdrawableRestakedExecutionLayerGwei()) * 1 gwei;
            withdrawal = IDelegationManagerTypes.Withdrawal({
=======

    function test_mainnet_70300_queueWithdrawals() public {
        initializeRealisticFork(MAINNET_FORK);

        _whitelist_completeQueuedWithdrawals();
        _upgrade_etherfi_nodes_manager_contract();

        uint256 validatorId = 70300;
        _perform_withdrawals(validatorId);
    }

    function _perform_withdrawals(uint256 validatorId) internal {
        uint256[] memory validatorIds = new uint256[](1);
        validatorIds[0] = validatorId;

        address nodeAddress = managerInstance.etherfiNodeAddress(validatorId);
        IEigenPod eigenPod = IEigenPod(managerInstance.getEigenPod(validatorId));
        IDelegationManager mgr = managerInstance.delegationManager();

        uint256 etherFiNodeBalance = address(nodeAddress).balance;
        uint256 liquidityPoolBalance = address(liquidityPoolInstance).balance;

        // 1. Prepare for Params for `queueWithdrawals`
        IDelegationManager.QueuedWithdrawalParams[] memory params = new IDelegationManager.QueuedWithdrawalParams[](1);
        IStrategy[] memory strategies = new IStrategy[](1);
        uint256[] memory shares = new uint256[](1);
        strategies[0] = mgr.beaconChainETHStrategy();
        shares[0] = uint256(eigenPod.withdrawableRestakedExecutionLayerGwei()) * uint256(1 gwei);
        params[0] = IDelegationManager.QueuedWithdrawalParams({
            strategies: strategies,
            shares: shares,
            withdrawer: nodeAddress
        });

        // 2. Prepare for `completeQueuedWithdrawals`
        IDelegationManager.Withdrawal memory withdrawal = 
            IDelegationManager.Withdrawal({
>>>>>>> ab6aa94d
                staker: nodeAddress,
                delegatedTo: mgr.delegatedTo(nodeAddress),
                withdrawer: nodeAddress,
                nonce: mgr.cumulativeWithdrawalsQueued(nodeAddress),
                startBlock: uint32(block.number),
                strategies: strategies,
<<<<<<< HEAD
                scaledShares: shares
            });      

            bytes32 withdrawalRoot = mgr.calculateWithdrawalRoot(withdrawal);
        }

        // 2. call `ProcessNodeExit` to initiate the queued withdrawal
        uint256[] memory validatorIds = new uint256[](1);
        {
            uint32[] memory exitTimestamps = new uint32[](1);
            validatorIds[0] = validatorId;
            exitTimestamps[0] = uint32(block.timestamp);
            
            hoax(managerInstance.owner());
            managerInstance.processNodeExit(validatorIds, exitTimestamps);
            // It calls `DelegationManager::undelegate` which emits the event `WithdrawalQueued`
        }

        // 'calculateTVL' now works
        managerInstance.calculateTVL(validatorId, 0 ether);

        // it reamins the same even after queueing the withdrawal until it is claimed
        assertEq(eigenPod.withdrawableRestakedExecutionLayerGwei(), 32 ether / 1 gwei);

        return withdrawal;
    }

    function test_mainnet_369_completeQueuedWithdrawal() public {
        IDelegationManager.Withdrawal memory withdrawal = test_mainnet_369_processNodeExit_success();

        uint256 validatorId = 369;
        address nodeAddress = managerInstance.etherfiNodeAddress(validatorId);
        IEigenPod eigenPod = IEigenPod(managerInstance.getEigenPod(validatorId));
        IDelegationManager mgr = managerInstance.delegationManager();
        IEigenPodManager eigenPodManager = managerInstance.eigenPodManager();
        uint256[] memory validatorIds = new uint256[](1);
        validatorIds[0] = validatorId;

        // mgr.completeQueuedWithdrawal(withdrawal, tokens, 0, true);
        IDelegationManager.Withdrawal[] memory withdrawals = new IDelegationManager.Withdrawal[](1);
        withdrawals[0] = withdrawal;
        
        IERC20[] memory tokens = new IERC20[](1);
        bytes[] memory data = new bytes[](1);
        data[0] = abi.encodeWithSelector(IDelegationManager.completeQueuedWithdrawal.selector, withdrawal, tokens, 0, true);

        // FAIL, the forward call is not allowed for `completeQueuedWithdrawal`
        vm.expectRevert("NOT_ALLOWED");
        vm.prank(owner);
        managerInstance.forwardExternalCall(validatorIds, data, address(managerInstance.delegationManager()));

        // FAIL, if the `minWithdrawalDelayBlocks` is not passed
        vm.prank(owner);
        vm.expectRevert("DelegationManager._completeQueuedWithdrawal: minWithdrawalDelayBlocks period has not yet passed");
        managerInstance.completeQueuedWithdrawals(validatorIds, withdrawals, true);

        // 1. Wait
        // Wait 'minDelayBlock' after the `verifyAndProcessWithdrawals`
        {
            uint256 minDelayBlock = mgr.minWithdrawalDelayBlocks();
            vm.roll(block.number + minDelayBlock);
        }

        // 2. DelegationManager.completeQueuedWithdrawal
        uint256 prevEtherFiNodeAddress = address(nodeAddress).balance;
        managerInstance.completeQueuedWithdrawals(validatorIds, withdrawals, true);

        assertEq(address(nodeAddress).balance, prevEtherFiNodeAddress + 32 ether);
        assertEq(eigenPodManager.podOwnerDepositShares(nodeAddress), 0);
        assertEq(eigenPod.withdrawableRestakedExecutionLayerGwei(), 0);
    }

    function test_mainnet_369_fullWithdraw_success() public {
        test_mainnet_369_completeQueuedWithdrawal();

        uint256 validatorId = 369;
        address nodeAddress = managerInstance.etherfiNodeAddress(validatorId);

        assertEq(IEtherFiNode(nodeAddress).associatedValidatorIds(IEtherFiNode(nodeAddress).associatedValidatorIndices(validatorId)), validatorId);

        managerInstance.fullWithdraw(validatorId);

        assertNotEq(IEtherFiNode(nodeAddress).associatedValidatorIds(IEtherFiNode(nodeAddress).associatedValidatorIndices(validatorId)), validatorId);
    }

    function test_mainnet_369_fullWithdraw_without_completeQueuedWithdrawal() public {
        IDelegationManager.Withdrawal memory withdrawal = test_mainnet_369_processNodeExit_success();

        uint256 validatorId = 369;
        address nodeAddress = managerInstance.etherfiNodeAddress(validatorId);

        vm.deal(nodeAddress, 32 ether);

        // Say the withdrawal safe (etherfi node contract) got >32 ether
        // but that is not from the withdrawal, then it is not counted as the withdrawan principal
        vm.expectRevert("INSUFFICIENT_BALANCE");
        managerInstance.fullWithdraw(validatorId);
    }

    function _mainnet_369_add_validator() public {
        uint256 validatorId = 369;
        address nodeAddress = managerInstance.etherfiNodeAddress(validatorId);
        IEigenPod eigenPod = IEigenPod(managerInstance.getEigenPod(validatorId));
        IDelegationManager mgr = managerInstance.delegationManager();
        IEigenPodManager eigenPodManager = managerInstance.eigenPodManager();

        assertEq(IEtherFiNode(nodeAddress).numAssociatedValidators(), 1);

        uint256 newValidatorId = _add_validator_to_safe(validatorId);

        assertEq(IEtherFiNode(nodeAddress).numAssociatedValidators(), 1); // the new validator is registered but not approved yet
    }
    */
=======
                shares: shares
            });
        bytes32 withdrawalRoot = mgr.calculateWithdrawalRoot(withdrawal);

        // 3. Perform `queueWithdrawals`
        // https://etherscan.io/address/0x39053D51B77DC0d36036Fc1fCc8Cb819df8Ef37A#writeProxyContract
        // bytes4 selector = 0x0dd8dd02; // queueWithdrawals
        bytes[] memory data = new bytes[](1);
        data[0] = abi.encodeWithSelector(0x0dd8dd02, params); // queueWithdrawals

        vm.prank(0x7835fB36A8143a014A2c381363cD1A4DeE586d2A);
        managerInstance.forwardExternalCall(validatorIds, data, address(mgr));
        assertTrue(mgr.pendingWithdrawals(withdrawalRoot));

        // 4. Wait for the withdrawal to be processed
        _moveClock(7 * 7200);

        // 5. Perform `completeQueuedWithdrawals`
        IDelegationManager.Withdrawal[] memory withdrawals = new IDelegationManager.Withdrawal[](1);
        withdrawals[0] = withdrawal;
        _completeQueuedWithdrawals(validatorIds, withdrawals);

        assertEq(address(nodeAddress).balance, etherFiNodeBalance + shares[0]);
        assertEq(address(liquidityPoolInstance).balance, liquidityPoolBalance);

        // Success
        vm.prank(managerInstance.owner());
        managerInstance.partialWithdraw(validatorId);

        assertEq(address(liquidityPoolInstance).balance, liquidityPoolBalance + etherFiNodeBalance + shares[0]);
    }

    function _whitelist_completeQueuedWithdrawals() internal {
        address target = address(managerInstance);
        bytes4[] memory selectors = new bytes4[](1);

        // https://etherscan.io/address/0x39053D51B77DC0d36036Fc1fCc8Cb819df8Ef37A#writeProxyContract
        selectors[0] = 0x33404396; // completeQueuedWithdrawals

        bytes memory data = abi.encodeWithSelector(EtherFiNodesManager.updateAllowedForwardedExternalCalls.selector, selectors[0], 0x39053D51B77DC0d36036Fc1fCc8Cb819df8Ef37A, true);
        _execute_timelock(target, data, true, false, true, false);
    }

    function _completeQueuedWithdrawals(uint256[] memory validatorIds, IDelegationManager.Withdrawal[] memory withdrawals) internal {
        IDelegationManager delegationMgr = managerInstance.delegationManager();
        IERC20[][] memory tokens = new IERC20[][](1);
        tokens[0] = new IERC20[](1);
        uint256[] memory middlewareTimesIndexes = new uint256[](1);
        bool[] memory receiveAsTokens = new bool[](1);
        middlewareTimesIndexes[0] = 0;
        receiveAsTokens[0] = true;
        tokens[0][0] = IERC20(0xEeeeeEeeeEeEeeEeEeEeeEEEeeeeEeeeeeeeEEeE);

        bytes[] memory data = new bytes[](1);
        data[0] = abi.encodeWithSelector(IDelegationManager.completeQueuedWithdrawals.selector, withdrawals, tokens, middlewareTimesIndexes, receiveAsTokens);

        vm.prank(0x7835fB36A8143a014A2c381363cD1A4DeE586d2A);
        managerInstance.forwardExternalCall(validatorIds, data, address(delegationMgr));
    }
>>>>>>> ab6aa94d

}<|MERGE_RESOLUTION|>--- conflicted
+++ resolved
@@ -2071,7 +2071,6 @@
         // _transferTo(eigenPod, 32 ether);
         // (toOperator, toTnft, toBnft, toTreasury) = managerInstance.calculateTVL(validatorId, 0 ether);
     }
-<<<<<<< HEAD
  
     //************************************************************
     //**               Eigenlayer Slashing Upgrade              **
@@ -2458,7 +2457,6 @@
             uint256[] memory shares = new uint256[](1);
             shares[0] = uint256(eigenPod.withdrawableRestakedExecutionLayerGwei()) * 1 gwei;
             withdrawal = IDelegationManagerTypes.Withdrawal({
-=======
 
     function test_mainnet_70300_queueWithdrawals() public {
         initializeRealisticFork(MAINNET_FORK);
@@ -2496,19 +2494,18 @@
         // 2. Prepare for `completeQueuedWithdrawals`
         IDelegationManager.Withdrawal memory withdrawal = 
             IDelegationManager.Withdrawal({
->>>>>>> ab6aa94d
                 staker: nodeAddress,
                 delegatedTo: mgr.delegatedTo(nodeAddress),
                 withdrawer: nodeAddress,
                 nonce: mgr.cumulativeWithdrawalsQueued(nodeAddress),
                 startBlock: uint32(block.number),
                 strategies: strategies,
-<<<<<<< HEAD
                 scaledShares: shares
             });      
 
             bytes32 withdrawalRoot = mgr.calculateWithdrawalRoot(withdrawal);
         }
+
 
         // 2. call `ProcessNodeExit` to initiate the queued withdrawal
         uint256[] memory validatorIds = new uint256[](1);
@@ -2617,38 +2614,7 @@
         assertEq(IEtherFiNode(nodeAddress).numAssociatedValidators(), 1); // the new validator is registered but not approved yet
     }
     */
-=======
-                shares: shares
-            });
-        bytes32 withdrawalRoot = mgr.calculateWithdrawalRoot(withdrawal);
-
-        // 3. Perform `queueWithdrawals`
-        // https://etherscan.io/address/0x39053D51B77DC0d36036Fc1fCc8Cb819df8Ef37A#writeProxyContract
-        // bytes4 selector = 0x0dd8dd02; // queueWithdrawals
-        bytes[] memory data = new bytes[](1);
-        data[0] = abi.encodeWithSelector(0x0dd8dd02, params); // queueWithdrawals
-
-        vm.prank(0x7835fB36A8143a014A2c381363cD1A4DeE586d2A);
-        managerInstance.forwardExternalCall(validatorIds, data, address(mgr));
-        assertTrue(mgr.pendingWithdrawals(withdrawalRoot));
-
-        // 4. Wait for the withdrawal to be processed
-        _moveClock(7 * 7200);
-
-        // 5. Perform `completeQueuedWithdrawals`
-        IDelegationManager.Withdrawal[] memory withdrawals = new IDelegationManager.Withdrawal[](1);
-        withdrawals[0] = withdrawal;
-        _completeQueuedWithdrawals(validatorIds, withdrawals);
-
-        assertEq(address(nodeAddress).balance, etherFiNodeBalance + shares[0]);
-        assertEq(address(liquidityPoolInstance).balance, liquidityPoolBalance);
-
-        // Success
-        vm.prank(managerInstance.owner());
-        managerInstance.partialWithdraw(validatorId);
-
-        assertEq(address(liquidityPoolInstance).balance, liquidityPoolBalance + etherFiNodeBalance + shares[0]);
-    }
+
 
     function _whitelist_completeQueuedWithdrawals() internal {
         address target = address(managerInstance);
@@ -2677,6 +2643,5 @@
         vm.prank(0x7835fB36A8143a014A2c381363cD1A4DeE586d2A);
         managerInstance.forwardExternalCall(validatorIds, data, address(delegationMgr));
     }
->>>>>>> ab6aa94d
 
 }