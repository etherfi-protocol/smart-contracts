--- conflicted
+++ resolved
@@ -484,11 +484,7 @@
     }
 
     function deployEtherFiRestaker() internal {
-<<<<<<< HEAD
         etherFiRestakerImplementation = new EtherFiRestaker(address(eigenLayerRewardsCoordinator), address(etherFiRedemptionManagerInstance));
-=======
-        etherFiRestakerImplementation = new EtherFiRestaker(address(0x1B7a4C3797236A1C37f8741c0Be35c2c72736fFf), address(etherFiRedemptionManagerInstance));
->>>>>>> e5da26e0
         etherFiRestakerProxy = new UUPSProxy(address(etherFiRestakerImplementation), "");
         etherFiRestakerInstance = EtherFiRestaker(payable(etherFiRestakerProxy));
 
@@ -680,44 +676,13 @@
         etherFiOracleProxy = new UUPSProxy(address(etherFiOracleImplementation), "");
         etherFiOracleInstance = EtherFiOracle(payable(etherFiOracleProxy));
 
-<<<<<<< HEAD
         etherFiRedemptionManagerProxy = new UUPSProxy(address(new EtherFiRedemptionManager(address(liquidityPoolInstance), address(eETHInstance), address(weEthInstance), address(treasuryInstance), address(roleRegistryInstance))), "");
-=======
-        etherFiRestakerImplementation = new EtherFiRestaker(address(0x0), address(0x0));
-        etherFiRestakerProxy = new UUPSProxy(address(etherFiRestakerImplementation), "");
-        etherFiRestakerInstance = EtherFiRestaker(payable(etherFiRestakerProxy));
-
-        etherFiRedemptionManagerProxy = new UUPSProxy(address(new EtherFiRedemptionManager(address(liquidityPoolInstance), address(eETHInstance), address(weEthInstance), address(treasuryInstance), address(roleRegistryInstance), address(etherFiRestakerInstance))), "");
->>>>>>> e5da26e0
         etherFiRedemptionManagerInstance = EtherFiRedemptionManager(payable(etherFiRedemptionManagerProxy));
 
-<<<<<<< HEAD
         etherFiRestakerImplementation = new EtherFiRestaker(address(0x0), address(etherFiRedemptionManagerInstance));
         etherFiRestakerProxy = new UUPSProxy(address(etherFiRestakerImplementation), "");
         etherFiRestakerInstance = EtherFiRestaker(payable(etherFiRestakerProxy));
 
-=======
-
-
-        address[] memory _tokens = new address[](2);
-        _tokens[0] = address(etherFiRedemptionManagerInstance.ETH_ADDRESS());
-        _tokens[1] = address(etherFiRestakerInstance.lido());
-        uint16[] memory _exitFeeSplitToTreasuryInBps = new uint16[](2);
-        _exitFeeSplitToTreasuryInBps[0] = 10_00;
-        _exitFeeSplitToTreasuryInBps[1] = 10_00;
-        uint16[] memory _exitFeeInBps = new uint16[](2);
-        _exitFeeInBps[0] = 1_00;
-        _exitFeeInBps[1] = 1_00;
-        uint16[] memory _lowWatermarkInBpsOfTvl = new uint16[](2);
-        _lowWatermarkInBpsOfTvl[0] = 1_00;
-        _lowWatermarkInBpsOfTvl[1] = 1_00;
-        uint256[] memory _bucketCapacity = new uint256[](2);
-        _bucketCapacity[0] = 5 ether;
-        _bucketCapacity[1] = 5 ether;
-        uint256[] memory _bucketRefillRate = new uint256[](2);
-        _bucketRefillRate[0] = 0.001 ether;
-        _bucketRefillRate[1] = 0.001 ether;
->>>>>>> e5da26e0
         roleRegistryInstance.grantRole(keccak256("ETHERFI_REDEMPTION_MANAGER_ADMIN_ROLE"), owner);
         etherFiRedemptionManagerInstance.initializeTokenParameters(_tokens, _exitFeeSplitToTreasuryInBps, _exitFeeInBps, _lowWatermarkInBpsOfTvl, _bucketCapacity, _bucketRefillRate);
 
