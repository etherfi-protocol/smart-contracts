--- conflicted
+++ resolved
@@ -320,12 +320,7 @@
         if (forkEnum == MAINNET_FORK) {
             if (blockNo == 0) {
                 vm.selectFork(vm.createFork(vm.envString("MAINNET_RPC_URL")));
-<<<<<<< HEAD
-            }
-            else {
-=======
             } else {
->>>>>>> 2cebfd7e
                 vm.selectFork(vm.createFork(vm.envString("MAINNET_RPC_URL"), blockNo));
             }
             addressProviderInstance = AddressProvider(address(0x8487c5F8550E3C3e7734Fe7DCF77DB2B72E4A848));
