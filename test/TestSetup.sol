pragma solidity ^0.8.13;

import "forge-std/Test.sol";
import "forge-std/console.sol";


import "../src/eigenlayer-interfaces/IDelayedWithdrawalRouter.sol";
import "../src/eigenlayer-interfaces/IEigenPodManager.sol";
import "../src/eigenlayer-interfaces/IBeaconChainOracle.sol";
import "../src/eigenlayer-interfaces/IDelegationManager.sol";
import "./eigenlayer-mocks/BeaconChainOracleMock.sol";
import "../src/eigenlayer-interfaces/ITimelock.sol";

import "../src/interfaces/IStakingManager.sol";
import "../src/interfaces/IEtherFiNode.sol";
import "../src/interfaces/ILiquidityPool.sol";
import "../src/interfaces/ILiquifier.sol";
import "../src/EtherFiNodesManager.sol";
import "../src/StakingManager.sol";
import "../src/NodeOperatorManager.sol";
import "../src/archive/RegulationsManager.sol";
import "../src/AuctionManager.sol";
import "../src/archive/ProtocolRevenueManager.sol";
import "../src/BNFT.sol";
import "../src/TNFT.sol";
import "../src/Treasury.sol";
import "../src/EtherFiNode.sol";
import "../src/LiquidityPool.sol";
import "../src/Liquifier.sol";
import "../src/EETH.sol";
import "../src/WeETH.sol";
import "../src/MembershipManager.sol";
import "../src/MembershipNFT.sol";
import "../src/EarlyAdopterPool.sol";
import "../src/RoleRegistry.sol";
import "../src/TVLOracle.sol";
import "../src/UUPSProxy.sol";
import "../src/WithdrawRequestNFT.sol";
import "../src/NFTExchange.sol";
import "../src/helpers/AddressProvider.sol";
import "./DepositDataGeneration.sol";
import "./DepositContract.sol";
import "./Attacker.sol";
import "./TestERC20.sol";

import "../src/archive/MembershipManagerV0.sol";
import "../src/EtherFiOracle.sol";
import "../src/EtherFiAdmin.sol";
import "../src/EtherFiTimelock.sol";

import "../src/BucketRateLimiter.sol";

contract TestSetup is Test {

    event Schedule(address target, uint256 value, bytes data, bytes32 predecessor, bytes32 salt, uint256 delay);
    event Execute(address target, uint256 value, bytes data, bytes32 predecessor, bytes32 salt);
    event Transaction(address to, uint256 value, bytes data);


    uint256 public constant kwei = 10 ** 3;
    uint256 public slippageLimit = 50;

    TestERC20 public rETH;
    TestERC20 public wstETH;
    TestERC20 public sfrxEth;
    TestERC20 public cbEthTestERC;

    ICurvePool public cbEth_Eth_Pool;
    ICurvePool public wbEth_Eth_Pool;
    ICurvePool public stEth_Eth_Pool;

    IcbETH public cbEth;
    IwBETH public wbEth;
    ILido public stEth;
    IStrategy public cbEthStrategy;
    IStrategy public wbEthStrategy;
    IStrategy public stEthStrategy;
    IEigenLayerStrategyManager public eigenLayerStrategyManager;
    IDelayedWithdrawalRouter public eigenLayerDelayedWithdrawalRouter;
    IBeaconChainOracle public beaconChainOracle;
    BeaconChainOracleMock public beaconChainOracleMock;
    IEigenPodManager public eigenLayerEigenPodManager;
    IDelegationManager public eigenLayerDelegationManager;
    ITimelock public eigenLayerTimelock;

    ILidoWithdrawalQueue public lidoWithdrawalQueue;

    UUPSProxy public auctionManagerProxy;
    UUPSProxy public stakingManagerProxy;
    UUPSProxy public etherFiNodeManagerProxy;
    UUPSProxy public protocolRevenueManagerProxy;
    UUPSProxy public TNFTProxy;
    UUPSProxy public BNFTProxy;
    UUPSProxy public liquidityPoolProxy;
    UUPSProxy public liquifierProxy;
    UUPSProxy public eETHProxy;
    UUPSProxy public regulationsManagerProxy;
    UUPSProxy public weETHProxy;
    UUPSProxy public nodeOperatorManagerProxy;
    UUPSProxy public membershipManagerProxy;
    UUPSProxy public membershipNftProxy;
    UUPSProxy public nftExchangeProxy;
    UUPSProxy public withdrawRequestNFTProxy;
    UUPSProxy public etherFiOracleProxy;
    UUPSProxy public etherFiAdminProxy;

    DepositDataGeneration public depGen;
    IDepositContract public depositContractEth2;

    DepositContract public mockDepositContractEth2;

    StakingManager public stakingManagerInstance;
    StakingManager public stakingManagerImplementation;

    AuctionManager public auctionImplementation;
    AuctionManager public auctionInstance;

    ProtocolRevenueManager public protocolRevenueManagerInstance;
    ProtocolRevenueManager public protocolRevenueManagerImplementation;

    EtherFiNodesManager public managerInstance;
    EtherFiNodesManager public managerImplementation;

    RegulationsManager public regulationsManagerInstance;
    RegulationsManager public regulationsManagerImplementation;

    EarlyAdopterPool public earlyAdopterPoolInstance;
    AddressProvider public addressProviderInstance;

    TNFT public TNFTImplementation;
    TNFT public TNFTInstance;

    BNFT public BNFTImplementation;
    BNFT public BNFTInstance;

    LiquidityPool public liquidityPoolImplementation;
    LiquidityPool public liquidityPoolInstance;

    Liquifier public liquifierImplementation;
    Liquifier public liquifierInstance;

    EETH public eETHImplementation;
    EETH public eETHInstance;

    WeETH public weEthImplementation;
    WeETH public weEthInstance;

    MembershipManagerV0 public membershipManagerImplementation;
    MembershipManagerV0 public membershipManagerInstance;

    MembershipManager public membershipManagerV1Implementation;
    MembershipManager public membershipManagerV1Instance;

    MembershipNFT public membershipNftImplementation;
    MembershipNFT public membershipNftInstance;

    WithdrawRequestNFT public withdrawRequestNFTImplementation;
    WithdrawRequestNFT public withdrawRequestNFTInstance;

    NFTExchange public nftExchangeImplementation;
    NFTExchange public nftExchangeInstance;

    NodeOperatorManager public nodeOperatorManagerImplementation;
    NodeOperatorManager public nodeOperatorManagerInstance;

    EtherFiOracle public etherFiOracleImplementation;
    EtherFiOracle public etherFiOracleInstance;

    EtherFiAdmin public etherFiAdminImplementation;
    EtherFiAdmin public etherFiAdminInstance;

    EtherFiNode public node;
    Treasury public treasuryInstance;

    RoleRegistry public roleRegistry;
    RoleRegistry public roleRegistryImplementation;

    Attacker public attacker;
    RevertAttacker public revertAttacker;
    GasDrainAttacker public gasDrainAttacker;
    NoAttacker public noAttacker;

    TVLOracle tvlOracle;

    EtherFiTimelock public etherFiTimelockInstance;
    BucketRateLimiter public bucketRateLimiter;

    bytes32 root;
    bytes32 rootMigration;
    bytes32 rootMigration2;

    uint64[] public requiredEapPointsPerEapDeposit;

    bytes32 termsAndConditionsHash = keccak256("TERMS AND CONDITIONS");

    bytes32[] public whiteListedAddresses;
    bytes32[] public dataForVerification;
    bytes32[] public dataForVerification2;

    IStakingManager.DepositData public test_data;
    IStakingManager.DepositData public test_data_2;

    address owner = vm.addr(1);
    address alice = vm.addr(2);
    address bob = vm.addr(3);
    address chad = vm.addr(4);
    address dan = vm.addr(5);
    address elvis = vm.addr(6);
    address greg = vm.addr(7);
    address henry = vm.addr(8);
    address liquidityPool = vm.addr(9);
    address shonee = vm.addr(1200);
    address jess = vm.addr(1201);

    address admin;

    address[] public actors;
    address[] public bnftHoldersArray;
    uint256[] public whitelistIndices;

    bytes aliceIPFSHash = "AliceIPFS";
    bytes _ipfsHash = "ipfsHash";

    bytes32 zeroRoot = 0x0000000000000000000000000000000000000000000000000000000000000000;
    bytes32[] zeroProof;

    IEtherFiOracle.OracleReport reportAtPeriod2A;
    IEtherFiOracle.OracleReport reportAtPeriod2B;
    IEtherFiOracle.OracleReport reportAtPeriod2C;
    IEtherFiOracle.OracleReport reportAtPeriod3;
    IEtherFiOracle.OracleReport reportAtPeriod3A;
    IEtherFiOracle.OracleReport reportAtPeriod3B;
    IEtherFiOracle.OracleReport reportAtPeriod4;
    IEtherFiOracle.OracleReport reportAtSlot3071;
    IEtherFiOracle.OracleReport reportAtSlot4287;

    int256 slotsPerEpoch = 32;
    int256 secondsPerSlot = 12;
    uint32 genesisSlotTimestamp;

    // enum for fork options
    uint8 TESTNET_FORK = 1;
    uint8 MAINNET_FORK = 2;

    struct TimelockTransactionInput {
        address target;
        uint256 value;
        bytes data;
        bytes32 predecessor;
        bytes32 salt;
        uint256 delay;
    }


    // initialize a fork in which fresh contracts are deployed
    // and initialized to the same state as the unit tests.
    function initializeTestingFork(uint8 forkEnum) public {

        if (forkEnum == MAINNET_FORK) {
            vm.selectFork(vm.createFork(vm.envString("MAINNET_RPC_URL")));

            cbEth_Eth_Pool = ICurvePool(0x5FAE7E604FC3e24fd43A72867ceBaC94c65b404A);
            wbEth_Eth_Pool = ICurvePool(0xBfAb6FA95E0091ed66058ad493189D2cB29385E6);
            stEth_Eth_Pool = ICurvePool(0xDC24316b9AE028F1497c275EB9192a3Ea0f67022);
            cbEth = IcbETH(0xBe9895146f7AF43049ca1c1AE358B0541Ea49704);
            wbEth = IwBETH(0xa2E3356610840701BDf5611a53974510Ae27E2e1);
            stEth = ILido(0xae7ab96520DE3A18E5e111B5EaAb095312D7fE84);
            cbEthStrategy = IStrategy(0x54945180dB7943c0ed0FEE7EdaB2Bd24620256bc);
            wbEthStrategy = IStrategy(0x7CA911E83dabf90C90dD3De5411a10F1A6112184);
            stEthStrategy = IStrategy(0x93c4b944D05dfe6df7645A86cd2206016c51564D);
            lidoWithdrawalQueue = ILidoWithdrawalQueue(0x889edC2eDab5f40e902b864aD4d7AdE8E412F9B1);

            eigenLayerStrategyManager = IEigenLayerStrategyManager(0x858646372CC42E1A627fcE94aa7A7033e7CF075A);
            eigenLayerEigenPodManager = IEigenPodManager(0x91E677b07F7AF907ec9a428aafA9fc14a0d3A338);
            eigenLayerDelegationManager = IDelegationManager(0x39053D51B77DC0d36036Fc1fCc8Cb819df8Ef37A);
            eigenLayerDelayedWithdrawalRouter = IDelayedWithdrawalRouter(0x7Fe7E9CC0F274d2435AD5d56D5fa73E47F6A23D8);
            eigenLayerTimelock = ITimelock(0xA6Db1A8C5a981d1536266D2a393c5F8dDb210EAF);

        } else if (forkEnum == TESTNET_FORK) {
            vm.selectFork(vm.createFork(vm.envString("TESTNET_RPC_URL")));

            // cbEth_Eth_Pool = ICurvePool(0x5FAE7E604FC3e24fd43A72867ceBaC94c65b404A);
            // wbEth_Eth_Pool = ICurvePool(0xBfAb6FA95E0091ed66058ad493189D2cB29385E6);
            stEth_Eth_Pool = ICurvePool(0xDC24316b9AE028F1497c275EB9192a3Ea0f67022);
            // cbEth = IcbETH(0xBe9895146f7AF43049ca1c1AE358B0541Ea49704);
            // wbEth = IwBETH(0xa2E3356610840701BDf5611a53974510Ae27E2e1);
            stEth = ILido(0x3F1c547b21f65e10480dE3ad8E19fAAC46C95034 );
            // cbEthStrategy = IStrategy(0x54945180dB7943c0ed0FEE7EdaB2Bd24620256bc);
            // wbEthStrategy = IStrategy(0x7CA911E83dabf90C90dD3De5411a10F1A6112184);
            stEthStrategy = IStrategy(0x7D704507b76571a51d9caE8AdDAbBFd0ba0e63d3);
            lidoWithdrawalQueue = ILidoWithdrawalQueue(0x889edC2eDab5f40e902b864aD4d7AdE8E412F9B1);

            eigenLayerStrategyManager = IEigenLayerStrategyManager(0xdfB5f6CE42aAA7830E94ECFCcAd411beF4d4D5b6);
            eigenLayerEigenPodManager = IEigenPodManager(0x30770d7E3e71112d7A6b7259542D1f680a70e315);
            eigenLayerDelegationManager = IDelegationManager(0xA44151489861Fe9e3055d95adC98FbD462B948e7);
            eigenLayerTimelock = ITimelock(0xcF19CE0561052a7A7Ff21156730285997B350A7D);
        } else {
            revert("Unimplemented fork");
        }

        setUpTests();
    }

    // initialize a fork which inherits the exact contracts, addresses, and state of
    // the associated network. This allows you to realistically test new transactions against
    // testnet or mainnet.
    function initializeRealisticFork(uint8 forkEnum) public {

        if (forkEnum == MAINNET_FORK) {
            vm.selectFork(vm.createFork(vm.envString("MAINNET_RPC_URL")));
            addressProviderInstance = AddressProvider(address(0x8487c5F8550E3C3e7734Fe7DCF77DB2B72E4A848));
            owner = addressProviderInstance.getContractAddress("EtherFiTimelock");
            admin = 0x2aCA71020De61bb532008049e1Bd41E451aE8AdC;

            cbEth_Eth_Pool = ICurvePool(0x5FAE7E604FC3e24fd43A72867ceBaC94c65b404A);
            wbEth_Eth_Pool = ICurvePool(0xBfAb6FA95E0091ed66058ad493189D2cB29385E6);
            stEth_Eth_Pool = ICurvePool(0xDC24316b9AE028F1497c275EB9192a3Ea0f67022);
            cbEth = IcbETH(0xBe9895146f7AF43049ca1c1AE358B0541Ea49704);
            wbEth = IwBETH(0xa2E3356610840701BDf5611a53974510Ae27E2e1);
            stEth = ILido(0xae7ab96520DE3A18E5e111B5EaAb095312D7fE84);
            cbEthStrategy = IStrategy(0x54945180dB7943c0ed0FEE7EdaB2Bd24620256bc);
            wbEthStrategy = IStrategy(0x7CA911E83dabf90C90dD3De5411a10F1A6112184);
            stEthStrategy = IStrategy(0x93c4b944D05dfe6df7645A86cd2206016c51564D);
            lidoWithdrawalQueue = ILidoWithdrawalQueue(0x889edC2eDab5f40e902b864aD4d7AdE8E412F9B1);

            eigenLayerStrategyManager = IEigenLayerStrategyManager(0x858646372CC42E1A627fcE94aa7A7033e7CF075A);
            eigenLayerEigenPodManager = IEigenPodManager(0x91E677b07F7AF907ec9a428aafA9fc14a0d3A338);
            eigenLayerDelegationManager = IDelegationManager(0x39053D51B77DC0d36036Fc1fCc8Cb819df8Ef37A);
            eigenLayerTimelock = ITimelock(0xA6Db1A8C5a981d1536266D2a393c5F8dDb210EAF);

        } else if (forkEnum == TESTNET_FORK) {
            vm.selectFork(vm.createFork(vm.envString("TESTNET_RPC_URL")));
            addressProviderInstance = AddressProvider(address(0x7c5EB0bE8af2eDB7461DfFa0Fd2856b3af63123e));
            owner = 0xD0d7F8a5a86d8271ff87ff24145Cf40CEa9F7A39;
            admin = 0xD0d7F8a5a86d8271ff87ff24145Cf40CEa9F7A39;

            // cbEth_Eth_Pool = ICurvePool(0x5FAE7E604FC3e24fd43A72867ceBaC94c65b404A);
            // wbEth_Eth_Pool = ICurvePool(0xBfAb6FA95E0091ed66058ad493189D2cB29385E6);
            stEth_Eth_Pool = ICurvePool(0xDC24316b9AE028F1497c275EB9192a3Ea0f67022);
            // cbEth = IcbETH(0xBe9895146f7AF43049ca1c1AE358B0541Ea49704);
            // wbEth = IwBETH(0xa2E3356610840701BDf5611a53974510Ae27E2e1);
            stEth = ILido(0x3F1c547b21f65e10480dE3ad8E19fAAC46C95034 );
            // cbEthStrategy = IStrategy(0x54945180dB7943c0ed0FEE7EdaB2Bd24620256bc);
            // wbEthStrategy = IStrategy(0x7CA911E83dabf90C90dD3De5411a10F1A6112184);
            stEthStrategy = IStrategy(0x7D704507b76571a51d9caE8AdDAbBFd0ba0e63d3);
            lidoWithdrawalQueue = ILidoWithdrawalQueue(0x889edC2eDab5f40e902b864aD4d7AdE8E412F9B1);

            eigenLayerStrategyManager = IEigenLayerStrategyManager(0xdfB5f6CE42aAA7830E94ECFCcAd411beF4d4D5b6);
            eigenLayerEigenPodManager = IEigenPodManager(0x30770d7E3e71112d7A6b7259542D1f680a70e315);
            eigenLayerDelegationManager = IDelegationManager(0xA44151489861Fe9e3055d95adC98FbD462B948e7);
            eigenLayerTimelock = ITimelock(0xcF19CE0561052a7A7Ff21156730285997B350A7D);

        } else {
            revert("Unimplemented fork");
        }

        depGen = new DepositDataGeneration();

        //  grab all addresses from address manager and override global testing variables
        regulationsManagerInstance = RegulationsManager(addressProviderInstance.getContractAddress("RegulationsManager"));
        managerInstance = EtherFiNodesManager(payable(addressProviderInstance.getContractAddress("EtherFiNodesManager")));
        liquidityPoolInstance = LiquidityPool(payable(addressProviderInstance.getContractAddress("LiquidityPool")));
        eETHInstance = EETH(addressProviderInstance.getContractAddress("EETH"));
        weEthInstance = WeETH(addressProviderInstance.getContractAddress("WeETH"));
        membershipManagerV1Instance = MembershipManager(payable(addressProviderInstance.getContractAddress("MembershipManager")));
        membershipNftInstance = MembershipNFT(addressProviderInstance.getContractAddress("MembershipNFT"));
        nftExchangeInstance = NFTExchange(addressProviderInstance.getContractAddress("NFTExchange"));
        auctionInstance = AuctionManager(addressProviderInstance.getContractAddress("AuctionManager"));
        stakingManagerInstance = StakingManager(addressProviderInstance.getContractAddress("StakingManager"));
        TNFTInstance = TNFT(addressProviderInstance.getContractAddress("TNFT"));
        BNFTInstance = BNFT(addressProviderInstance.getContractAddress("BNFT"));
        treasuryInstance = Treasury(payable(addressProviderInstance.getContractAddress("Treasury")));
        nodeOperatorManagerInstance = NodeOperatorManager(addressProviderInstance.getContractAddress("NodeOperatorManager"));
        node = EtherFiNode(payable(addressProviderInstance.getContractAddress("EtherFiNode")));
        earlyAdopterPoolInstance = EarlyAdopterPool(payable(addressProviderInstance.getContractAddress("EarlyAdopterPool")));
        withdrawRequestNFTInstance = WithdrawRequestNFT(addressProviderInstance.getContractAddress("WithdrawRequestNFT"));
        liquifierInstance = Liquifier(payable(addressProviderInstance.getContractAddress("Liquifier")));
        etherFiTimelockInstance = EtherFiTimelock(payable(addressProviderInstance.getContractAddress("EtherFiTimelock")));
        etherFiAdminInstance = EtherFiAdmin(payable(addressProviderInstance.getContractAddress("EtherFiAdmin")));
    }

    function setUpLiquifier(uint8 forkEnum) internal {
        vm.startPrank(owner);
            
        if (forkEnum == MAINNET_FORK) {            
            liquifierInstance.upgradeTo(address(new Liquifier()));
            liquifierInstance.updateAdmin(alice, true);
        } else if (forkEnum == TESTNET_FORK) {
            liquifierInstance.upgradeTo(address(new Liquifier()));
            liquifierInstance.updateAdmin(alice, true);
        }

        address impl = address(new BucketRateLimiter());
        bucketRateLimiter = BucketRateLimiter(address(new UUPSProxy(impl, "")));
        bucketRateLimiter.initialize();
        bucketRateLimiter.updateConsumer(address(liquifierInstance));

        bucketRateLimiter.setCapacity(40 ether);
        bucketRateLimiter.setRefillRatePerSecond(1 ether);

        vm.warp(block.timestamp + 1 days);

        // liquifierInstance.initializeRateLimiter(address(bucketRateLimiter));

        vm.stopPrank();
    }


    function setUpTests() internal {
        vm.startPrank(owner);

        mockDepositContractEth2 = new DepositContract();
        depositContractEth2 = IDepositContract(address(mockDepositContractEth2));

        // Deploy Contracts and Proxies
        treasuryInstance = new Treasury();

        nodeOperatorManagerImplementation = new NodeOperatorManager();
        nodeOperatorManagerProxy = new UUPSProxy(address(nodeOperatorManagerImplementation), "");
        nodeOperatorManagerInstance = NodeOperatorManager(address(nodeOperatorManagerProxy));
        nodeOperatorManagerInstance.initialize();
        nodeOperatorManagerInstance.updateAdmin(alice, true);

        auctionImplementation = new AuctionManager();
        auctionManagerProxy = new UUPSProxy(address(auctionImplementation), "");
        auctionInstance = AuctionManager(address(auctionManagerProxy));
        auctionInstance.initialize(address(nodeOperatorManagerInstance));
        auctionInstance.updateAdmin(alice, true);

        stakingManagerImplementation = new StakingManager();
        stakingManagerProxy = new UUPSProxy(address(stakingManagerImplementation), "");
        stakingManagerInstance = StakingManager(address(stakingManagerProxy));
        stakingManagerInstance.initialize(address(auctionInstance), address(mockDepositContractEth2));
        stakingManagerInstance.updateAdmin(alice, true);

        TNFTImplementation = new TNFT();
        TNFTProxy = new UUPSProxy(address(TNFTImplementation), "");
        TNFTInstance = TNFT(address(TNFTProxy));
        TNFTInstance.initialize(address(stakingManagerInstance));

        BNFTImplementation = new BNFT();
        BNFTProxy = new UUPSProxy(address(BNFTImplementation), "");
        BNFTInstance = BNFT(address(BNFTProxy));
        BNFTInstance.initialize(address(stakingManagerInstance));

        protocolRevenueManagerImplementation = new ProtocolRevenueManager();
        protocolRevenueManagerProxy = new UUPSProxy(address(protocolRevenueManagerImplementation), "");
        protocolRevenueManagerInstance = ProtocolRevenueManager(payable(address(protocolRevenueManagerProxy)));
        protocolRevenueManagerInstance.initialize();
        protocolRevenueManagerInstance.updateAdmin(alice);

        managerImplementation = new EtherFiNodesManager();
        etherFiNodeManagerProxy = new UUPSProxy(address(managerImplementation), "");
        managerInstance = EtherFiNodesManager(payable(address(etherFiNodeManagerProxy)));
        

        TNFTInstance.initializeOnUpgrade(address(managerInstance));
        BNFTInstance.initializeOnUpgrade(address(managerInstance));

        regulationsManagerImplementation = new RegulationsManager();
        vm.expectRevert("Initializable: contract is already initialized");
        regulationsManagerImplementation.initialize();

        regulationsManagerProxy = new UUPSProxy(address(regulationsManagerImplementation), "");
        regulationsManagerInstance = RegulationsManager(address(regulationsManagerProxy));
        regulationsManagerInstance.initialize();
        regulationsManagerInstance.updateAdmin(alice, true);

        node = new EtherFiNode();

        rETH = new TestERC20("Rocket Pool ETH", "rETH");
        rETH.mint(alice, 10e18);
        rETH.mint(bob, 10e18);
        cbEthTestERC = new TestERC20("Staked ETH", "wstETH");
        cbEthTestERC.mint(alice, 10e18);
        cbEthTestERC.mint(bob, 10e18);
        wstETH = new TestERC20("Coinbase ETH", "cbEthTestERC");
        wstETH.mint(alice, 10e18);
        wstETH.mint(bob, 10e18);
        sfrxEth = new TestERC20("Frax ETH", "sfrxEth");
        sfrxEth.mint(alice, 10e18);
        sfrxEth.mint(bob, 10e18);

        earlyAdopterPoolInstance = new EarlyAdopterPool(
            address(rETH),
            address(wstETH),
            address(sfrxEth),
            address(cbEthTestERC)
        );

        addressProviderInstance = new AddressProvider(address(owner));

        liquidityPoolImplementation = new LiquidityPool();
        liquidityPoolProxy = new UUPSProxy(address(liquidityPoolImplementation),"");
        liquidityPoolInstance = LiquidityPool(payable(address(liquidityPoolProxy)));

        liquifierImplementation = new Liquifier();
        liquifierProxy = new UUPSProxy(address(liquifierImplementation), "");
        liquifierInstance = Liquifier(payable(liquifierProxy));

        // TODO - not sure what `name` and `versiona` are for
        eETHImplementation = new EETH();
        vm.expectRevert("Initializable: contract is already initialized");
        eETHImplementation.initialize(payable(address(liquidityPoolInstance)));

        eETHProxy = new UUPSProxy(address(eETHImplementation), "");
        eETHInstance = EETH(address(eETHProxy));

        vm.expectRevert("No zero addresses");
        eETHInstance.initialize(payable(address(0)));
        eETHInstance.initialize(payable(address(liquidityPoolInstance)));

        weEthImplementation = new WeETH();
        vm.expectRevert("Initializable: contract is already initialized");
        weEthImplementation.initialize(payable(address(liquidityPoolInstance)), address(eETHInstance));

        weETHProxy = new UUPSProxy(address(weEthImplementation), "");
        weEthInstance = WeETH(address(weETHProxy));
        vm.expectRevert("No zero addresses");
        weEthInstance.initialize(address(0), address(eETHInstance));
        vm.expectRevert("No zero addresses");
        weEthInstance.initialize(payable(address(liquidityPoolInstance)), address(0));
        weEthInstance.initialize(payable(address(liquidityPoolInstance)), address(eETHInstance));
        vm.stopPrank();

        vm.prank(alice);
        regulationsManagerInstance.initializeNewWhitelist(termsAndConditionsHash);
        vm.startPrank(owner);

        membershipNftImplementation = new MembershipNFT();
        membershipNftProxy = new UUPSProxy(address(membershipNftImplementation), "");
        membershipNftInstance = MembershipNFT(payable(membershipNftProxy));

        withdrawRequestNFTImplementation = new WithdrawRequestNFT();
        withdrawRequestNFTProxy = new UUPSProxy(address(withdrawRequestNFTImplementation), "");
        withdrawRequestNFTInstance = WithdrawRequestNFT(payable(withdrawRequestNFTProxy));


        membershipManagerImplementation = new MembershipManagerV0();
        membershipManagerProxy = new UUPSProxy(address(membershipManagerImplementation), "");
        membershipManagerInstance = MembershipManagerV0(payable(membershipManagerProxy));

        etherFiAdminImplementation = new EtherFiAdmin();
        etherFiAdminProxy = new UUPSProxy(address(etherFiAdminImplementation), "");
        etherFiAdminInstance = EtherFiAdmin(payable(etherFiAdminProxy));

        etherFiOracleImplementation = new EtherFiOracle();
        etherFiOracleProxy = new UUPSProxy(address(etherFiOracleImplementation), "");
        etherFiOracleInstance = EtherFiOracle(payable(etherFiOracleProxy));


        liquidityPoolInstance.initialize(address(eETHInstance), address(stakingManagerInstance), address(etherFiNodeManagerProxy), address(membershipManagerInstance), address(TNFTInstance), address(etherFiAdminProxy), address(withdrawRequestNFTInstance));
        membershipNftInstance.initialize("https://etherfi-cdn/{id}.json", address(membershipManagerInstance));
        withdrawRequestNFTInstance.initialize(payable(address(liquidityPoolInstance)), payable(address(eETHInstance)), payable(address(membershipManagerInstance)));
        membershipManagerInstance.initialize(
            address(eETHInstance),
            address(liquidityPoolInstance),
            address(membershipNftInstance),
            address(treasuryInstance),
            address(protocolRevenueManagerInstance)
        );
        liquifierInstance.initialize(
            address(treasuryInstance),
            address(liquidityPoolInstance),
            address(eigenLayerStrategyManager),
            address(lidoWithdrawalQueue),
            address(stEth),
            address(cbEth),
            address(wbEth),
            address(cbEth_Eth_Pool),
            address(wbEth_Eth_Pool),
            address(stEth_Eth_Pool),
            3600
        );

        managerInstance.initialize(
            address(treasuryInstance),
            address(auctionInstance),
            address(stakingManagerInstance),
            address(TNFTInstance),
            address(BNFTInstance),
            address(eigenLayerEigenPodManager),
            address(eigenLayerDelayedWithdrawalRouter),
            address(eigenLayerDelegationManager)
        );
        vm.stopPrank();

        // configure starting roles
        admin = alice;
        setupRoleRegistry();

        vm.startPrank(owner);
        membershipManagerInstance.updateAdmin(alice, true);
        membershipNftInstance.updateAdmin(alice, true);
        withdrawRequestNFTInstance.updateAdmin(alice, true);
        liquidityPoolInstance.updateAdmin(alice, true);
        // liquifierInstance.updateAdmin(alice, true);

        // special case for forked tests utilizing oracle
        // can't use env variable because then it would apply to all tests including non-forked ones
        if (block.chainid == 1) {
            genesisSlotTimestamp = 1606824023;
        } else if (block.chainid == 5) {
            // goerli
            genesisSlotTimestamp = uint32(1616508000);
        } else if (block.chainid == 17000) {
            // holesky
            genesisSlotTimestamp = 1695902400;
            beaconChainOracle = IBeaconChainOracle(0x4C116BB629bff7A8373c2378bBd919f8349B8f25);
        } else {
            genesisSlotTimestamp = 0;
        }
        etherFiOracleInstance.initialize(2, 1024, 0, 32, 12, genesisSlotTimestamp);

        etherFiOracleInstance.addCommitteeMember(alice);
        etherFiOracleInstance.addCommitteeMember(bob);

        vm.stopPrank();

        vm.startPrank(alice);
        managerInstance.setStakingRewardsSplit(50_000, 50_000, 815_625, 84_375);
        managerInstance.setNonExitPenalty(300, 1 ether);
        membershipManagerInstance.setTopUpCooltimePeriod(28 days);
        vm.stopPrank();
        
        vm.startPrank(owner);

        tvlOracle = new TVLOracle(alice);

        nftExchangeImplementation = new NFTExchange();
        nftExchangeProxy = new UUPSProxy(address(nftExchangeImplementation), "");
        nftExchangeInstance = NFTExchange(payable(nftExchangeProxy));
        nftExchangeInstance.initialize(address(TNFTInstance), address(membershipNftInstance), address(managerInstance));
        nftExchangeInstance.updateAdmin(alice);

        etherFiAdminInstance.initialize(
            address(etherFiOracleInstance),
            address(stakingManagerInstance),
            address(auctionInstance),
            address(managerInstance),
            address(liquidityPoolInstance),
            address(membershipManagerInstance),
            address(withdrawRequestNFTInstance),
            10000,
            0
        );
        etherFiAdminInstance.updateAdmin(alice, true);

        etherFiOracleInstance.setEtherFiAdmin(address(etherFiAdminInstance));
        liquidityPoolInstance.initializeOnUpgrade(address(auctionManagerProxy), address(liquifierInstance));
        stakingManagerInstance.initializeOnUpgrade(address(nodeOperatorManagerInstance), address(etherFiAdminInstance));
        auctionInstance.initializeOnUpgrade(address(membershipManagerInstance), 1 ether, address(etherFiAdminInstance), address(nodeOperatorManagerInstance));
        membershipNftInstance.initializeOnUpgrade(address(liquidityPoolInstance));


        // configure eigenlayer dependency differently for mainnet vs testnet because we rely
        // on the contracts already deployed by eigenlayer on those chains
        bool restakingBnftDeposits;
        if (block.chainid == 1) {
            restakingBnftDeposits = true;
            eigenLayerStrategyManager = IEigenLayerStrategyManager(0x858646372CC42E1A627fcE94aa7A7033e7CF075A);
            eigenLayerEigenPodManager = IEigenPodManager(0x91E677b07F7AF907ec9a428aafA9fc14a0d3A338);
            eigenLayerDelegationManager = IDelegationManager(0x39053D51B77DC0d36036Fc1fCc8Cb819df8Ef37A);
            eigenLayerTimelock = ITimelock(0xA6Db1A8C5a981d1536266D2a393c5F8dDb210EAF);
        } else if (block.chainid == 17000) {
            restakingBnftDeposits = false;
            eigenLayerEigenPodManager = IEigenPodManager(0x30770d7E3e71112d7A6b7259542D1f680a70e315);
        } else {
            restakingBnftDeposits = false;
        }

        _initOracleReportsforTesting();
        vm.stopPrank();

        vm.startPrank(alice);
        liquidityPoolInstance.unPauseContract();
        liquidityPoolInstance.updateWhitelistStatus(false);
        liquidityPoolInstance.setRestakeBnftDeposits(restakingBnftDeposits);
        vm.stopPrank();

        // Setup dependencies
        vm.startPrank(alice);
        _approveNodeOperators();
        _setUpNodeOperatorWhitelist();
        vm.stopPrank();

        vm.startPrank(owner);
        nodeOperatorManagerInstance.setAuctionContractAddress(address(auctionInstance));

        auctionInstance.setStakingManagerContractAddress(address(stakingManagerInstance));

        protocolRevenueManagerInstance.setAuctionManagerAddress(address(auctionInstance));
        protocolRevenueManagerInstance.setEtherFiNodesManagerAddress(address(managerInstance));

        stakingManagerInstance.setEtherFiNodesManagerAddress(address(managerInstance));
        stakingManagerInstance.setLiquidityPoolAddress(address(liquidityPoolInstance));
        stakingManagerInstance.registerEtherFiNodeImplementationContract(address(node));
        stakingManagerInstance.registerTNFTContract(address(TNFTInstance));
        stakingManagerInstance.registerBNFTContract(address(BNFTInstance));

        depGen = new DepositDataGeneration();

        attacker = new Attacker(address(liquidityPoolInstance));
        revertAttacker = new RevertAttacker();
        gasDrainAttacker = new GasDrainAttacker();
        noAttacker = new NoAttacker();

        vm.stopPrank();

        _initializeMembershipTiers();
        _initializePeople();
        _initializeEtherFiAdmin();

<<<<<<< HEAD
    }

    function setupRoleRegistry() public {

        // TODO: I don't love the coupling here but it was too easy to make tests
        // where the roleRegistry global var diverged from the one set in the manager instance.
        // We should work toward a better system that for each contract, will deploy+initialize
        // proxy if it doesn't exist, or upgrade to the latest version otherwise
        if (address(managerInstance.roleRegistry()) == address(0x0)) {

            // deploy new versions of role registry
            roleRegistryImplementation = new RoleRegistry();
            bytes memory initializerData =  abi.encodeWithSelector(RoleRegistry.initialize.selector, admin);
            roleRegistry = RoleRegistry(address(new UUPSProxy(address(roleRegistryImplementation), initializerData)));

            vm.prank(managerInstance.owner());
            managerInstance.initializeV2dot5(address(roleRegistry));
        }

        vm.startPrank(admin);
        roleRegistry.grantRole(managerInstance.NODE_ADMIN_ROLE(), admin);
        roleRegistry.grantRole(managerInstance.EIGENPOD_CALLER_ROLE(), admin);
        roleRegistry.grantRole(managerInstance.EXTERNAL_CALLER_ROLE(), admin);
        roleRegistry.grantRole(managerInstance.WHITELIST_UPDATER(), admin);
        roleRegistry.grantRole(roleRegistry.PROTOCOL_PAUSER(), admin);
        roleRegistry.grantRole(roleRegistry.PROTOCOL_UNPAUSER(), admin);
        roleRegistry.grantRole(managerInstance.NODE_ADMIN_ROLE(), owner);
        roleRegistry.grantRole(managerInstance.EIGENPOD_CALLER_ROLE(), owner);
        roleRegistry.grantRole(managerInstance.EXTERNAL_CALLER_ROLE(), owner);
        roleRegistry.grantRole(managerInstance.WHITELIST_UPDATER(), owner);
        roleRegistry.grantRole(roleRegistry.PROTOCOL_PAUSER(), owner);
        roleRegistry.grantRole(roleRegistry.PROTOCOL_UNPAUSER(), owner);
        roleRegistry.grantRole(roleRegistry.PROTOCOL_PAUSER(), address(etherFiAdminInstance));
        roleRegistry.grantRole(roleRegistry.PROTOCOL_UNPAUSER(), address(etherFiAdminInstance));
        vm.stopPrank();
=======
        admin = alice;

        // weETH and Liquidity Pool must be on eETH to function as expected
        vm.prank(owner);
        address[] memory whitelist = new address[](2);
        whitelist[0] = address(weEthInstance);
        whitelist[1] = address(liquidityPoolInstance);
        eETHInstance.setWhitelistedSpender(whitelist, true);
>>>>>>> 2527217d
    }

    function _initOracleReportsforTesting() internal {
        uint256[] memory validatorsToApprove = new uint256[](0);
        uint256[] memory validatorsToExit = new uint256[](0);
        uint256[] memory exitedValidators = new uint256[](0);
        uint32[] memory  exitTimestamps = new uint32[](0);
        uint256[] memory slashedValidators = new uint256[](0);
        uint256[] memory withdrawalRequestsToInvalidate = new uint256[](0);
        reportAtPeriod2A = IEtherFiOracle.OracleReport(1, 0, 1024 - 1, 0, 1024 - 1, 1, validatorsToApprove, validatorsToExit, exitedValidators, exitTimestamps, slashedValidators, withdrawalRequestsToInvalidate, 1, 80, 20, 0, 0);
        reportAtPeriod2B = IEtherFiOracle.OracleReport(1, 0, 1024 - 1, 0, 1024 - 1, 1, validatorsToApprove, validatorsToExit, exitedValidators, exitTimestamps, slashedValidators, withdrawalRequestsToInvalidate, 1, 81, 19, 0, 0);
        reportAtPeriod2C = IEtherFiOracle.OracleReport(2, 0, 1024 - 1, 0, 1024 - 1, 1, validatorsToApprove, validatorsToExit, exitedValidators, exitTimestamps, slashedValidators, withdrawalRequestsToInvalidate, 1, 79, 21, 0, 0);
        reportAtPeriod3 = IEtherFiOracle.OracleReport(1, 0, 2048 - 1, 0, 2048 - 1, 1, validatorsToApprove, validatorsToExit, exitedValidators, exitTimestamps, slashedValidators, withdrawalRequestsToInvalidate, 1, 80, 20, 0, 0);
        reportAtPeriod3A = IEtherFiOracle.OracleReport(1, 0, 2048 - 1, 0, 3 * 1024 - 1, 1, validatorsToApprove, validatorsToExit, exitedValidators, exitTimestamps, slashedValidators, withdrawalRequestsToInvalidate, 1, 80, 20, 0, 0);
        reportAtPeriod3B = IEtherFiOracle.OracleReport(1, 0, 2048 - 1, 1, 2 * 1024 - 1, 1, validatorsToApprove, validatorsToExit, exitedValidators, exitTimestamps, slashedValidators, withdrawalRequestsToInvalidate, 1, 80, 20, 0, 0);
        reportAtPeriod4 = IEtherFiOracle.OracleReport(1, 2 * 1024, 1024 * 3 - 1, 2 * 1024, 3 * 1024 - 1, 0, validatorsToApprove, validatorsToExit, exitedValidators, exitTimestamps, slashedValidators, withdrawalRequestsToInvalidate, 1, 80, 20, 0, 0);
        reportAtSlot3071 = IEtherFiOracle.OracleReport(1, 2048, 3072 - 1, 2048, 3072 - 1, 1, validatorsToApprove, validatorsToExit, exitedValidators, exitTimestamps, slashedValidators, withdrawalRequestsToInvalidate, 1, 80, 20, 0, 0);
        reportAtSlot4287 = IEtherFiOracle.OracleReport(1, 3264, 4288 - 1, 3264, 4288 - 1, 1, validatorsToApprove, validatorsToExit, exitedValidators, exitTimestamps, slashedValidators, withdrawalRequestsToInvalidate, 1, 80, 20, 0, 0);
    }

    function _merkleSetup() internal {
    }


    function _initializeMembershipTiers() internal {
        uint40 requiredPointsForTier = 0;
        vm.startPrank(alice);
        for (uint256 i = 0; i < 5; i++) {
            requiredPointsForTier += uint40(28 * 24 * i);
            uint24 weight = uint24(i + 1);
            membershipManagerInstance.addNewTier(requiredPointsForTier, weight);
        }
        vm.stopPrank();
    }

    function _initializePeople() internal {
        for (uint256 i = 1000; i < 1000 + 36; i++) {
            address actor = vm.addr(i);
            actors.push(actor);
            whitelistIndices.push(whiteListedAddresses.length);
            whiteListedAddresses.push(keccak256(abi.encodePacked(actor)));
        }
    }

    function _setUpNodeOperatorWhitelist() internal {
        nodeOperatorManagerInstance.addToWhitelist(0xCd5EBC2dD4Cb3dc52ac66CEEcc72c838B40A5931);
        nodeOperatorManagerInstance.addToWhitelist(0x9154a74AAfF2F586FB0a884AeAb7A64521c64bCf);
        nodeOperatorManagerInstance.addToWhitelist(0xCDca97f61d8EE53878cf602FF6BC2f260f10240B);
        nodeOperatorManagerInstance.addToWhitelist(alice);
        nodeOperatorManagerInstance.addToWhitelist(bob);
        nodeOperatorManagerInstance.addToWhitelist(chad);
        nodeOperatorManagerInstance.addToWhitelist(dan);
        nodeOperatorManagerInstance.addToWhitelist(elvis);
        nodeOperatorManagerInstance.addToWhitelist(greg);
        nodeOperatorManagerInstance.addToWhitelist(address(liquidityPoolInstance));
        nodeOperatorManagerInstance.addToWhitelist(owner);
        nodeOperatorManagerInstance.addToWhitelist(henry);
    }

    function _merkleSetupMigration() internal {
    }

    function _perform_eigenlayer_upgrade() public {
        vm.warp(block.timestamp + 12 days);

        vm.prank(eigenLayerTimelock.admin());
        eigenLayerTimelock.executeTransaction(
            0x369e6F597e22EaB55fFb173C6d9cD234BD699111,
            0,
            "",
            hex"6a76120200000000000000000000000040a2accbd92bca938b02010e17a5b8929b49130d0000000000000000000000000000000000000000000000000000000000000000000000000000000000000000000000000000000000000000000000000000014000000000000000000000000000000000000000000000000000000000000000010000000000000000000000000000000000000000000000000000000000000000000000000000000000000000000000000000000000000000000000000000000000000000000000000000000000000000000000000000000000000000000000000000000000000000000000000000000000000000000000000000000000000000000000000000000000000000000000000000000000000000000000000000000000000000000000000000000000000000000000000000000000000000000007a000000000000000000000000000000000000000000000000000000000000006248d80ff0a000000000000000000000000000000000000000000000000000000000000002000000000000000000000000000000000000000000000000000000000000005d3008b9566ada63b64d1e1dcf1418b43fd1433b724440000000000000000000000000000000000000000000000000000000000000000000000000000000000000000000000000000000000000000000000000000004499a88ec400000000000000000000000039053d51b77dc0d36036fc1fcc8cb819df8ef37a0000000000000000000000001784be6401339fc0fedf7e9379409f5c1bfe9dda008b9566ada63b64d1e1dcf1418b43fd1433b724440000000000000000000000000000000000000000000000000000000000000000000000000000000000000000000000000000000000000000000000000000004499a88ec4000000000000000000000000d92145c07f8ed1d392c1b88017934e301cc1c3cd000000000000000000000000f3234220163a757edf1e11a8a085638d9b236614008b9566ada63b64d1e1dcf1418b43fd1433b724440000000000000000000000000000000000000000000000000000000000000000000000000000000000000000000000000000000000000000000000000000004499a88ec4000000000000000000000000858646372cc42e1a627fce94aa7a7033e7cf075a00000000000000000000000070f44c13944d49a236e3cd7a94f48f5dab6c619b008b9566ada63b64d1e1dcf1418b43fd1433b724440000000000000000000000000000000000000000000000000000000000000000000000000000000000000000000000000000000000000000000000000000004499a88ec40000000000000000000000007fe7e9cc0f274d2435ad5d56d5fa73e47f6a23d80000000000000000000000004bb6731b02314d40abbffbc4540f508874014226008b9566ada63b64d1e1dcf1418b43fd1433b724440000000000000000000000000000000000000000000000000000000000000000000000000000000000000000000000000000000000000000000000000000004499a88ec400000000000000000000000091e677b07f7af907ec9a428aafa9fc14a0d3a338000000000000000000000000e4297e3dadbc7d99e26a2954820f514cb50c5762005a2a4f2f3c18f09179b6703e63d9edd165909073000000000000000000000000000000000000000000000000000000000000000000000000000000000000000000000000000000000000000000000000000000243659cfe60000000000000000000000008ba40da60f0827d027f029acee62609f0527a2550039053d51b77dc0d36036fc1fcc8cb819df8ef37a00000000000000000000000000000000000000000000000000000000000000000000000000000000000000000000000000000000000000000000000000000024635bbd10000000000000000000000000000000000000000000000000000000000000c4e00091e677b07f7af907ec9a428aafa9fc14a0d3a33800000000000000000000000000000000000000000000000000000000000000000000000000000000000000000000000000000000000000000000000000000024c1de3aef000000000000000000000000343907185b71adf0eba9567538314396aa9854420091e677b07f7af907ec9a428aafa9fc14a0d3a33800000000000000000000000000000000000000000000000000000000000000000000000000000000000000000000000000000000000000000000000000000024463db0380000000000000000000000000000000000000000000000000000000065f1b0570039053d51b77dc0d36036fc1fcc8cb819df8ef37a00000000000000000000000000000000000000000000000000000000000000000000000000000000000000000000000000000000000000000000000000000024fabc1cbc00000000000000000000000000000000000000000000000000000000000000000091e677b07f7af907ec9a428aafa9fc14a0d3a33800000000000000000000000000000000000000000000000000000000000000000000000000000000000000000000000000000000000000000000000000000024fabc1cbc000000000000000000000000000000000000000000000000000000000000000000000000000000000000000000000000000000000000000000000000000000000000000000000000000000000000000000000000000000000000000000000000000000000000000041000000000000000000000000a6db1a8c5a981d1536266d2a393c5f8ddb210eaf00000000000000000000000000000000000000000000000000000000000000000100000000000000000000000000000000000000000000000000000000000000",
            1712559600
        );
    }

    function _perform_etherfi_upgrade() public {
        vm.warp(block.timestamp + 4 days);

        vm.startPrank(0xcdd57D11476c22d265722F68390b036f3DA48c21);

        // Liquifier, initialize, register dummy

        address[] memory targets = new address[](4);
        targets[0] = 0x9FFDF407cDe9a93c47611799DA23924Af3EF764F;
        targets[1] = 0x9FFDF407cDe9a93c47611799DA23924Af3EF764F;
        targets[2] = 0x9FFDF407cDe9a93c47611799DA23924Af3EF764F;
        targets[3] = 0x9FFDF407cDe9a93c47611799DA23924Af3EF764F;
        // targets[4] = 0x9FFDF407cDe9a93c47611799DA23924Af3EF764F;

        bytes[] memory payloads = new bytes[](4);
        payloads[0] = hex"3659CFE600000000000000000000000061E2CA79CA3D90FD1440976A6C9641431B3F296A";
        payloads[1] = hex"B218FF8F000000000000000000000000D789870BEA40D056A4D26055D0BEFCC8755DA146";
        payloads[2] = hex"F3820F2700000000000000000000000083998E169026136760BE6AF93E776C2F352D4B28000000000000000000000000000000000000000000000000000000000000000000000000000000000000000000000000000000000000000000000000000000010000000000000000000000000000000000000000000000000000000000000000000000000000000000000000000000000000000000000000000000000000000100000000000000000000000000000000000000000000000000000000000000010000000000000000000000000000000000000000000000000000000000000001";
        payloads[3] = hex"F3820F270000000000000000000000000295E0CE709723FB25A28B8F67C54A488BA5AE46000000000000000000000000000000000000000000000000000000000000000000000000000000000000000000000000000000000000000000000000000000010000000000000000000000000000000000000000000000000000000000000000000000000000000000000000000000000000000000000000000000000000000100000000000000000000000000000000000000000000000000000000000000010000000000000000000000000000000000000000000000000000000000000001";
        // LINEA // payloads[3] = hex"F3820F2700000000000000000000000061FF310AC15A517A846DA08AC9F9ABF2A0F9A2BF000000000000000000000000000000000000000000000000000000000000000000000000000000000000000000000000000000000000000000000000000000010000000000000000000000000000000000000000000000000000000000000000000000000000000000000000000000000000000000000000000000000000000100000000000000000000000000000000000000000000000000000000000000010000000000000000000000000000000000000000000000000000000000000001";

        uint256[] memory values = new uint256[](4);
        values[0] = 0;
        values[1] = 0;
        values[2] = 0;
        values[3] = 0;
        // values[4] = 0;

        for (uint256 i = 0; i < targets.length; i++) {
            etherFiTimelockInstance.execute(
                targets[i],
                values[i],
                payloads[i],
                0x0,
                0x0
            );
        }
        vm.stopPrank();
    }

    function _upgradeMembershipManagerFromV0ToV1() internal {
        assertEq(membershipManagerInstance.getImplementation(), address(membershipManagerImplementation));
        membershipManagerV1Implementation = new MembershipManager();
        vm.startPrank(owner);
        membershipManagerInstance.upgradeTo(address(membershipManagerV1Implementation));
        membershipManagerV1Instance = MembershipManager(payable(membershipManagerProxy));
        assertEq(membershipManagerV1Instance.getImplementation(), address(membershipManagerV1Implementation));

        membershipManagerV1Instance.initializeOnUpgrade(address(etherFiAdminInstance), 0.3 ether, 30);
        vm.stopPrank();
    }

    function _getDepositRoot() internal view returns (bytes32) {
        bytes32 onchainDepositRoot = depositContractEth2.get_deposit_root();
        return onchainDepositRoot;
    }

    function _transferTo(address _recipient, uint256 _amount) internal {
        vm.deal(owner, address(owner).balance + _amount);
        vm.prank(owner);
        (bool sent,) = payable(_recipient).call{value: _amount}("");
        assertEq(sent, true);
    }

    // effect: current slot x, moveClock y slots, you are at x + y
    function _moveClock(int256 numSlots) internal {
        assertEq(numSlots >= 0, true);
        vm.roll(block.number + uint256(numSlots));
        vm.warp(genesisSlotTimestamp + 12 * block.number);
    }

    function _initializeEtherFiAdmin() internal {
        vm.startPrank(owner);

        etherFiAdminInstance.updatePauser(alice, true);
        etherFiAdminInstance.updateAdmin(alice, true);
        etherFiOracleInstance.updateAdmin(alice, true);

        address admin = address(etherFiAdminInstance);
        stakingManagerInstance.updateAdmin(admin, true); 
        liquidityPoolInstance.updateAdmin(admin, true);
        membershipManagerInstance.updateAdmin(admin, true);
        withdrawRequestNFTInstance.updateAdmin(admin, true);
        etherFiOracleInstance.updateAdmin(admin, true);

        vm.stopPrank();
    }

    function _approveNodeOperators() internal {
        address[] memory users = new address[](5);
        users[0] = address(alice);
        users[1] = address(bob);
        users[2] = address(bob);
        users[3] = address(owner);
        users[4] = address(elvis);

        ILiquidityPool.SourceOfFunds[] memory approvedTags = new ILiquidityPool.SourceOfFunds[](5);
        approvedTags[0] = ILiquidityPool.SourceOfFunds.EETH;
        approvedTags[1] = ILiquidityPool.SourceOfFunds.ETHER_FAN;
        approvedTags[2] = ILiquidityPool.SourceOfFunds.EETH;
        approvedTags[3] = ILiquidityPool.SourceOfFunds.EETH;
        approvedTags[4] = ILiquidityPool.SourceOfFunds.EETH;

        bool[] memory approvals = new bool[](5);
        approvals[0] = true;
        approvals[1] = true;
        approvals[2] = true;
        approvals[3] = true;
        approvals[4] = true;

        nodeOperatorManagerInstance.batchUpdateOperatorsApprovedTags(users, approvedTags, approvals);

        address[] memory aliceUser = new address[](1);
        aliceUser[0] = address(alice);

        ILiquidityPool.SourceOfFunds[] memory aliceApprovedTags = new ILiquidityPool.SourceOfFunds[](1);
        aliceApprovedTags[0] = ILiquidityPool.SourceOfFunds.ETHER_FAN;

        bool[] memory aliceApprovals = new bool[](1);
        aliceApprovals[0] = true;
        nodeOperatorManagerInstance.batchUpdateOperatorsApprovedTags(aliceUser, aliceApprovedTags, aliceApprovals);

    }

    function _initReportBlockStamp(IEtherFiOracle.OracleReport memory _report) internal view {
        (uint32 slotFrom, uint32 slotTo, uint32 blockFrom) = etherFiOracleInstance.blockStampForNextReport();
        _report.refSlotFrom = slotFrom;
        _report.refSlotTo = slotTo;
        _report.refBlockFrom = blockFrom;
        _report.refBlockTo = slotTo; //
    }

    function _executeAdminTasks(IEtherFiOracle.OracleReport memory _report) internal {
        _executeAdminTasks(_report, "");
    }

    function _executeAdminTasks(IEtherFiOracle.OracleReport memory _report, string memory _revertMessage) internal {
        bytes[] memory emptyBytes = new bytes[](0);
        _executeAdminTasks(_report, emptyBytes, emptyBytes, _revertMessage);
    }

    function _executeAdminTasks(IEtherFiOracle.OracleReport memory _report, bytes[] memory _pubKey, bytes[] memory /*_signature*/, string memory _revertMessage) internal {        
        _initReportBlockStamp(_report);
        
        uint32 currentSlot = etherFiOracleInstance.computeSlotAtTimestamp(block.timestamp);
        uint32 currentEpoch = (currentSlot / 32);
        uint32 reportEpoch = (_report.refSlotTo / 32) + 3;
        if (currentEpoch < reportEpoch) { // ensure report is finalized
            uint32 numSlotsToMove = 32 * (reportEpoch - currentEpoch);
            _moveClock(int256(int32(numSlotsToMove)));
        }

        etherFiOracleInstance.verifyReport(_report);

        vm.prank(alice);
        etherFiOracleInstance.submitReport(_report);
        vm.prank(bob);
        etherFiOracleInstance.submitReport(_report);

        int256 offset = int256(int16(etherFiAdminInstance.postReportWaitTimeInSlots()));
        if (offset > 2 * 32) {
            offset -= 2 * 32;
        }
        if (offset > 0) {
            _moveClock(offset);
        }

        if (bytes(_revertMessage).length > 0) {
            vm.expectRevert(bytes(_revertMessage));
        }

        vm.prank(alice);
        etherFiAdminInstance.executeTasks(_report, _pubKey, _pubKey);
    }

    function _emptyOracleReport() internal view returns (IEtherFiOracle.OracleReport memory report) {
        uint256[] memory emptyVals = new uint256[](0);
        uint32[] memory emptyVals32 = new uint32[](0);
        uint32 consensusVersion = etherFiOracleInstance.consensusVersion();
        report = IEtherFiOracle.OracleReport(consensusVersion, 0, 0, 0, 0, 0, emptyVals, emptyVals, emptyVals, emptyVals32, emptyVals, emptyVals, 0, 0, 0, 0, 0);
    }

    function calculatePermitDigest(address _owner, address spender, uint256 value, uint256 nonce, uint256 deadline, bytes32 domainSeparator) public pure returns (bytes32) {
        bytes32 permitTypehash = keccak256("Permit(address owner,address spender,uint256 value,uint256 nonce,uint256 deadline)");
        bytes32 digest = keccak256(
            abi.encodePacked(
                hex"1901",
                domainSeparator,
                keccak256(abi.encode(permitTypehash, _owner, spender, value, nonce, deadline))
            )
        );
        return digest;
    }

    function createPermitInput(uint256 privKey, address spender, uint256 value, uint256 nonce, uint256 deadline, bytes32 domianSeparator) public returns (ILiquidityPool.PermitInput memory) {
        address _owner = vm.addr(privKey);
        bytes32 digest = calculatePermitDigest(_owner, spender, value, nonce, deadline, domianSeparator);
        (uint8 v, bytes32 r, bytes32 s) = vm.sign(privKey, digest);
        ILiquidityPool.PermitInput memory permitInput = ILiquidityPool.PermitInput({
            value: value,
            deadline: deadline,
            v: v,
            r: r,
            s: s
        });
        return permitInput;
    }

    function registerAsBnftHolder(address _user) internal {
        (bool registered, uint32 index) = liquidityPoolInstance.bnftHoldersIndexes(_user);
        if (!registered) liquidityPoolInstance.registerAsBnftHolder(_user);
    }

    function setUpBnftHolders() internal {
        vm.startPrank(alice);
        registerAsBnftHolder(alice);
        registerAsBnftHolder(greg);
        registerAsBnftHolder(bob);
        registerAsBnftHolder(owner);
        registerAsBnftHolder(shonee);
        registerAsBnftHolder(dan);
        registerAsBnftHolder(elvis);
        registerAsBnftHolder(henry);
        vm.stopPrank();

        vm.deal(alice, 100000 ether);
        vm.deal(greg, 100000 ether);
        vm.deal(bob, 100000 ether);
        vm.deal(owner, 100000 ether);
        vm.deal(shonee, 100000 ether);
        vm.deal(dan, 100000 ether);
        vm.deal(elvis, 100000 ether);
        vm.deal(henry, 100000 ether);
        vm.deal(chad, 100000 ether);

        (bool registered, uint32 index) = liquidityPoolInstance.bnftHoldersIndexes(alice);
        assertEq(registered, true);
        assertEq(index, 0);

        (registered, index) = liquidityPoolInstance.bnftHoldersIndexes(henry);
        assertEq(registered, true);
        assertEq(index, 7);
    }

    function depositAndRegisterValidator(bool restaked) public returns (uint256) {
        _transferTo(elvis, 0.1 ether);

        vm.startPrank(elvis);
        // if we call this multiple times in a test, don't blow up
        try  nodeOperatorManagerInstance.registerNodeOperator("fake_ipfs_hash", 10) {
        } catch {}

        // create a new bid
        uint256[] memory createdBids = auctionInstance.createBid{value: 0.1 ether}(1, 0.1 ether);
        vm.stopPrank();

        return _depositAndRegisterValidator(createdBids[0], restaked);
    }

    function _depositAndRegisterValidator(uint256 bidId, bool restaked) internal returns (uint256) {
        vm.deal(alice, 33 ether);
        uint256[] memory createdBids = new uint256[](1);
        createdBids[0] = bidId;

        // deposit against that bid with restaking enabled
        vm.prank(address(liquidityPoolInstance));
        stakingManagerInstance.batchDepositWithBidIds(createdBids, 1, alice, alice, alice, ILiquidityPool.SourceOfFunds.EETH, restaked, 0);

        (IStakingManager.DepositData[] memory depositDataArray,,,) = _prepareForValidatorRegistration(createdBids);
        vm.deal(address(liquidityPoolInstance), 1 ether);
        vm.prank(address(liquidityPoolInstance));
        stakingManagerInstance.batchRegisterValidators{value: 1 ether}(zeroRoot, createdBids, alice, alice, depositDataArray, alice);

        return bidId;
    }

    function launch_validator() internal returns (uint256[] memory) {
        return launch_validator(2, 0, false, alice);
    }

    function launch_validator(uint256 _numValidators, uint256 _validatorIdToCoUseWithdrawalSafe, bool _isLpBnftHolder) internal returns (uint256[] memory) {
        return launch_validator(_numValidators, _validatorIdToCoUseWithdrawalSafe, _isLpBnftHolder, alice, alice);
    }

    function launch_validator(uint256 _numValidators, uint256 _validatorIdToCoUseWithdrawalSafe, bool _isLpBnftHolder, address _bnftStaker) internal returns (uint256[] memory) {
        return launch_validator(_numValidators, _validatorIdToCoUseWithdrawalSafe, _isLpBnftHolder, _bnftStaker, alice);
    }

    function launch_validator(uint256 _numValidators, uint256 _validatorIdToCoUseWithdrawalSafe, bool _isLpBnftHolder, address _bnftStaker, address _nodeOperator) internal returns (uint256[] memory) {
        bytes32 rootForApproval;

        // IEtherFiOracle.OracleReport memory report = _emptyOracleReport();
        // report.numValidatorsToSpinUp = uint32(_numValidators);
        // _executeAdminTasks(report);

        vm.deal(owner, 10000 ether);
        vm.deal(alice, 10000 ether);
        vm.deal(bob, 10000 ether);
        vm.deal(_bnftStaker, 10000 ether);

        address admin;
        if (block.chainid == 1) {
            admin = 0x2aCA71020De61bb532008049e1Bd41E451aE8AdC;
        } else if (block.chainid == 17000) {
            admin = 0xD0d7F8a5a86d8271ff87ff24145Cf40CEa9F7A39;
        } else {
            admin = alice;
        }
        vm.startPrank(admin);
        registerAsBnftHolder(_nodeOperator);
        liquidityPoolInstance.updateBnftMode(_isLpBnftHolder);
        vm.stopPrank();

        vm.prank(admin);
        auctionInstance.disableWhitelist();

        vm.startPrank(_nodeOperator);
        if (!nodeOperatorManagerInstance.registered(_nodeOperator)) {
            nodeOperatorManagerInstance.registerNodeOperator(
                _ipfsHash,
                10000
            );
        }
        vm.stopPrank();

        vm.startPrank(admin);
        {
            address[] memory users = new address[](2);
            ILiquidityPool.SourceOfFunds[] memory approvedTags = new ILiquidityPool.SourceOfFunds[](2);
            bool[] memory approvals = new bool[](2);
            users[0] = _nodeOperator;
            users[1] = _nodeOperator;
            approvedTags[0] = ILiquidityPool.SourceOfFunds.EETH;
            approvedTags[1] = ILiquidityPool.SourceOfFunds.ETHER_FAN;
            approvals[0] = true;
            approvals[1] = true;
            nodeOperatorManagerInstance.batchUpdateOperatorsApprovedTags(users, approvedTags, approvals);
        }
        vm.stopPrank();

        vm.startPrank(_nodeOperator);
        uint256[] memory bidIds = auctionInstance.createBid{value: 0.1 ether * _numValidators}(_numValidators, 0.1 ether);
        vm.stopPrank();

        startHoax(bob);
        if (_isLpBnftHolder) {
            liquidityPoolInstance.deposit{value: 32 ether * _numValidators}();
        } else {
            liquidityPoolInstance.deposit{value: 30 ether * _numValidators}();
        }
        vm.stopPrank();

        vm.prank(_bnftStaker);
        uint256[] memory newValidators;
        if (_isLpBnftHolder) {
            newValidators = liquidityPoolInstance.batchDepositWithLiquidityPoolAsBnftHolder(bidIds, _numValidators, _validatorIdToCoUseWithdrawalSafe);
        } else {
            newValidators = liquidityPoolInstance.batchDepositAsBnftHolder{value: 2 ether * _numValidators}(bidIds, _numValidators, _validatorIdToCoUseWithdrawalSafe);
        }

        IStakingManager.DepositData[] memory depositDataArray = new IStakingManager.DepositData[](_numValidators);

        bytes32[] memory depositDataRootsForApproval = new bytes32[](_numValidators);
        bytes[] memory pubKey = new bytes[](_numValidators);
        bytes[] memory sig = new bytes[](_numValidators);

        for (uint256 i = 0; i < newValidators.length; i++) {
            address safe = managerInstance.getWithdrawalSafeAddress(
                newValidators[i]
            );
            root = depGen.generateDepositRoot(
                hex"8f9c0aab19ee7586d3d470f132842396af606947a0589382483308fdffdaf544078c3be24210677a9c471ce70b3b4c2c",
                hex"877bee8d83cac8bf46c89ce50215da0b5e370d282bb6c8599aabdbc780c33833687df5e1f5b5c2de8a6cd20b6572c8b0130b1744310a998e1079e3286ff03e18e4f94de8cdebecf3aaac3277b742adb8b0eea074e619c20d13a1dda6cba6e3df",
                managerInstance.generateWithdrawalCredentials(safe),
                1 ether
            );

            rootForApproval = depGen.generateDepositRoot(
                hex"8f9c0aab19ee7586d3d470f132842396af606947a0589382483308fdffdaf544078c3be24210677a9c471ce70b3b4c2c",
                hex"ad899d85dcfcc2506a8749020752f81353dd87e623b2982b7bbfbbdd7964790eab4e06e226917cba1253f063d64a7e5407d8542776631b96c4cea78e0968833b36d4e0ae0b94de46718f905ca6d9b8279e1044a41875640f8cb34dc3f6e4de65",
                managerInstance.generateWithdrawalCredentials(safe),
                31 ether
            );

            depositDataRootsForApproval[i] = rootForApproval;

            depositDataArray[i] = IStakingManager.DepositData({
                publicKey: hex"8f9c0aab19ee7586d3d470f132842396af606947a0589382483308fdffdaf544078c3be24210677a9c471ce70b3b4c2c",
                signature: hex"877bee8d83cac8bf46c89ce50215da0b5e370d282bb6c8599aabdbc780c33833687df5e1f5b5c2de8a6cd20b6572c8b0130b1744310a998e1079e3286ff03e18e4f94de8cdebecf3aaac3277b742adb8b0eea074e619c20d13a1dda6cba6e3df",
                depositDataRoot: root,
                ipfsHashForEncryptedValidatorKey: "test_ipfs"
            });

            sig[i] = hex"ad899d85dcfcc2506a8749020752f81353dd87e623b2982b7bbfbbdd7964790eab4e06e226917cba1253f063d64a7e5407d8542776631b96c4cea78e0968833b36d4e0ae0b94de46718f905ca6d9b8279e1044a41875640f8cb34dc3f6e4de65";
            pubKey[i] = hex"8f9c0aab19ee7586d3d470f132842396af606947a0589382483308fdffdaf544078c3be24210677a9c471ce70b3b4c2c";
        }

        vm.startPrank(_bnftStaker);
        bytes32 depositRoot = zeroRoot;
        if (_isLpBnftHolder) {
            liquidityPoolInstance.batchRegisterWithLiquidityPoolAsBnftHolder(depositRoot, newValidators, depositDataArray, depositDataRootsForApproval, sig);
        } else {
            liquidityPoolInstance.batchRegisterAsBnftHolder(depositRoot, newValidators, depositDataArray, depositDataRootsForApproval, sig);
        }
        vm.stopPrank();

        vm.startPrank(admin);
        liquidityPoolInstance.batchApproveRegistration(newValidators, pubKey, sig);
        vm.stopPrank();
    
        return newValidators;
    }

    function _finalizeWithdrawalRequest(uint256 _requestId) internal {
        vm.startPrank(alice);
        withdrawRequestNFTInstance.finalizeRequests(_requestId);
        uint128 amount = withdrawRequestNFTInstance.getRequest(_requestId).amountOfEEth;
        vm.stopPrank();

        if (withdrawRequestNFTInstance.isValid(_requestId)) {
            vm.prank(address(etherFiAdminInstance));
            liquidityPoolInstance.addEthAmountLockedForWithdrawal(amount);
        }
    }

    function _upgrade_multiple_validators_per_safe() internal {
        vm.warp(block.timestamp + 3 days);

        vm.startPrank(0xcdd57D11476c22d265722F68390b036f3DA48c21);
        // ├─ emit TimelockTransaction(target: 0x308861A430be4cce5502d0A12724771Fc6DaF216, value: 0, data: 0x3659cfe6000000000000000000000000d27a57bb8f9b7ec7862df87f5143146c161f5a8b, predecessor: 0x0000000000000000000000000000000000000000000000000000000000000000, salt: 0x0000000000000000000000000000000000000000000000000000000000000000, delay: 259200 [2.592e5])
        {
            etherFiTimelockInstance.execute(
                address(0x308861A430be4cce5502d0A12724771Fc6DaF216),
                0,
                hex"3659cfe6000000000000000000000000605f17e88027e25e18c95be0d8011ac969426399",
                0x0,
                0x0
            );
        }

        // ├─ emit TimelockTransaction(target: 0x25e821b7197B146F7713C3b89B6A4D83516B912d, value: 0, data: 0x3659cfe6000000000000000000000000b27d4e7b8ff1ef21751b50f3821d99719ad5868f, predecessor: 0x0000000000000000000000000000000000000000000000000000000000000000, salt: 0x0000000000000000000000000000000000000000000000000000000000000000, delay: 259200 [2.592e5])
        {
            etherFiTimelockInstance.execute(
                address(0x25e821b7197B146F7713C3b89B6A4D83516B912d),
                0,
                hex"3659cfe6000000000000000000000000b27d4e7b8ff1ef21751b50f3821d99719ad5868f",
                0x0,
                0x0
            );
        }
        
        // ├─ emit TimelockTransaction(target: 0x7B5ae07E2AF1C861BcC4736D23f5f66A61E0cA5e, value: 0, data: 0x3659cfe6000000000000000000000000afb82ce44fd8a3431a64742bcd3547eeda1afea7, predecessor: 0x0000000000000000000000000000000000000000000000000000000000000000, salt: 0x0000000000000000000000000000000000000000000000000000000000000000, delay: 259200 [2.592e5])
        {
            etherFiTimelockInstance.execute(
                address(0x7B5ae07E2AF1C861BcC4736D23f5f66A61E0cA5e),
                0,
                hex"3659cfe6000000000000000000000000afb82ce44fd8a3431a64742bcd3547eeda1afea7",
                0x0,
                0x0
            );
        }
        
        // ├─ emit TimelockTransaction(target: 0x8B71140AD2e5d1E7018d2a7f8a288BD3CD38916F, value: 0, data: 0x3659cfe6000000000000000000000000d90c5624a52a3bd4ad006d578b00c3ecf8725fda, predecessor: 0x0000000000000000000000000000000000000000000000000000000000000000, salt: 0x0000000000000000000000000000000000000000000000000000000000000000, delay: 259200 [2.592e5])
        {
            etherFiTimelockInstance.execute(
                address(0x8B71140AD2e5d1E7018d2a7f8a288BD3CD38916F),
                0,
                hex"3659cfe6000000000000000000000000d90c5624a52a3bd4ad006d578b00c3ecf8725fda",
                0x0,
                0x0
            );
        }

        // ├─ emit TimelockTransaction(target: 0x25e821b7197B146F7713C3b89B6A4D83516B912d, value: 0, data: 0x4937097400000000000000000000000052bbf281fbcfa7cf3e9101a52af5dcb32754e3c0, predecessor: 0x0000000000000000000000000000000000000000000000000000000000000000, salt: 0x0000000000000000000000000000000000000000000000000000000000000000, delay: 259200 [2.592e5])
        {
            etherFiTimelockInstance.execute(
                address(0x25e821b7197B146F7713C3b89B6A4D83516B912d),
                0,
                hex"4937097400000000000000000000000052bbf281fbcfa7cf3e9101a52af5dcb32754e3c0",
                0x0,
                0x0
            );
        }
        
        // ├─ emit TimelockTransaction(target: 0x8B71140AD2e5d1E7018d2a7f8a288BD3CD38916F, value: 0, data: 0xde5faecc00000000000000000000000039053d51b77dc0d36036fc1fcc8cb819df8ef37a, predecessor: 0x0000000000000000000000000000000000000000000000000000000000000000, salt: 0x0000000000000000000000000000000000000000000000000000000000000000, delay: 259200 [2.592e5])
        {
            etherFiTimelockInstance.execute(
                address(0x8B71140AD2e5d1E7018d2a7f8a288BD3CD38916F),
                0,
                hex"de5faecc00000000000000000000000039053d51b77dc0d36036fc1fcc8cb819df8ef37a",
                0x0,
                0x0
            );
        }
        vm.stopPrank();
    }

    function _upgrade_etherfi_node_contract() internal {
        EtherFiNode etherFiNode = new EtherFiNode();
        address newImpl = address(etherFiNode);
        vm.prank(stakingManagerInstance.owner());
        stakingManagerInstance.upgradeEtherFiNode(newImpl);
    }

    function _upgrade_etherfi_nodes_manager_contract() internal {
        address newImpl = address(new EtherFiNodesManager());
        vm.prank(managerInstance.owner());
        managerInstance.upgradeTo(newImpl);
    }

    function _upgrade_staking_manager_contract() internal {
        address newImpl = address(new StakingManager());
        vm.prank(stakingManagerInstance.owner());
        stakingManagerInstance.upgradeTo(newImpl);
    }

    function _upgrade_liquidity_pool_contract() internal {
        address newImpl = address(new LiquidityPool());
        vm.prank(liquidityPoolInstance.owner());
        liquidityPoolInstance.upgradeTo(newImpl);
    }

    function _upgrade_liquifier() internal {
        address newImpl = address(new Liquifier());
        vm.prank(liquifierInstance.owner());
        liquifierInstance.upgradeTo(newImpl);
    }

    function _to_uint256_array(uint256 _value) internal pure returns (uint256[] memory) {
        uint256[] memory array = new uint256[](1);
        array[0] = _value;
        return array;
    }

    // Given two uint256 params (a, b, c),
    // Check if |a-b| <= c
    function _assertWithinRange(uint256 a, uint256 b, uint256 c) internal pure returns (bool) {
        if (a > b) {
            return a - b <= c;
        } else {
            return b - a <= c;
        }
    }

    function _finalizeLidoWithdrawals(uint256[] memory reqIds) internal {
        bytes32 FINALIZE_ROLE = liquifierInstance.lidoWithdrawalQueue().FINALIZE_ROLE();
        address finalize_role = liquifierInstance.lidoWithdrawalQueue().getRoleMember(FINALIZE_ROLE, 0);

        // The redemption is approved by the Lido
        vm.startPrank(finalize_role);
        uint256 currentRate = stEth.getTotalPooledEther() * 1e27 / stEth.getTotalShares();
        (uint256 ethToLock, uint256 sharesToBurn) = liquifierInstance.lidoWithdrawalQueue().prefinalize(reqIds, currentRate);
        liquifierInstance.lidoWithdrawalQueue().finalize(reqIds[reqIds.length-1], currentRate);
        vm.stopPrank();

        // The ether.fi admin claims the finalized withdrawal, which sends the ETH to the liquifier contract
        vm.startPrank(alice);
        uint256 lastCheckPointIndex = liquifierInstance.lidoWithdrawalQueue().getLastCheckpointIndex();
        uint256[] memory hints = liquifierInstance.lidoWithdrawalQueue().findCheckpointHints(reqIds, 1, lastCheckPointIndex);
        liquifierInstance.stEthClaimWithdrawals(reqIds, hints);

        // The ether.fi admin withdraws the ETH from the liquifier contract to the liquidity pool contract
        liquifierInstance.withdrawEther();
        vm.stopPrank();
    }

    function _prepareForDepositData(uint256[] memory _validatorIds, uint256 _depositAmount) internal returns (IStakingManager.DepositData[] memory) {
        IStakingManager.DepositData[] memory depositDataArray = new IStakingManager.DepositData[](_validatorIds.length);
        bytes[] memory pubKey = new bytes[](_validatorIds.length);

        for (uint256 i = 0; i < _validatorIds.length; i++) {
            address etherFiNode = managerInstance.etherfiNodeAddress(_validatorIds[i]);
            pubKey[i] = hex"8f9c0aab19ee7586d3d470f132842396af606947a0589382483308fdffdaf544078c3be24210677a9c471ce70b3b4c2c";
            bytes32 root = depGen.generateDepositRoot(
                pubKey[i],
                hex"877bee8d83cac8bf46c89ce50215da0b5e370d282bb6c8599aabdbc780c33833687df5e1f5b5c2de8a6cd20b6572c8b0130b1744310a998e1079e3286ff03e18e4f94de8cdebecf3aaac3277b742adb8b0eea074e619c20d13a1dda6cba6e3df",
                managerInstance.generateWithdrawalCredentials(etherFiNode),
                _depositAmount
            );

            depositDataArray[i] = IStakingManager.DepositData({
                publicKey: pubKey[i],
                signature: hex"877bee8d83cac8bf46c89ce50215da0b5e370d282bb6c8599aabdbc780c33833687df5e1f5b5c2de8a6cd20b6572c8b0130b1744310a998e1079e3286ff03e18e4f94de8cdebecf3aaac3277b742adb8b0eea074e619c20d13a1dda6cba6e3df",
                depositDataRoot: root,
                ipfsHashForEncryptedValidatorKey: "test_ipfs"
            });
        }

        return depositDataArray;
    }

    function _prepareForValidatorRegistration(uint256[] memory _validatorIds) internal returns (IStakingManager.DepositData[] memory, bytes32[] memory, bytes[] memory, bytes[] memory pubKey) {
        IStakingManager.DepositData[] memory depositDataArray = new IStakingManager.DepositData[](_validatorIds.length);
        bytes32[] memory depositDataRootsForApproval = new bytes32[](_validatorIds.length);
        bytes[] memory sig = new bytes[](_validatorIds.length);
        bytes[] memory pubKey = new bytes[](_validatorIds.length);

        for (uint256 i = 0; i < _validatorIds.length; i++) {
            pubKey[i] = hex"8f9c0aab19ee7586d3d470f132842396af606947a0589382483308fdffdaf544078c3be24210677a9c471ce70b3b4c2c";
            bytes32 root = depGen.generateDepositRoot(
                pubKey[i],
                hex"877bee8d83cac8bf46c89ce50215da0b5e370d282bb6c8599aabdbc780c33833687df5e1f5b5c2de8a6cd20b6572c8b0130b1744310a998e1079e3286ff03e18e4f94de8cdebecf3aaac3277b742adb8b0eea074e619c20d13a1dda6cba6e3df",
                managerInstance.getWithdrawalCredentials(_validatorIds[i]),
                1 ether
            );
            depositDataArray[i] = IStakingManager.DepositData({
                publicKey: pubKey[i],
                signature: hex"877bee8d83cac8bf46c89ce50215da0b5e370d282bb6c8599aabdbc780c33833687df5e1f5b5c2de8a6cd20b6572c8b0130b1744310a998e1079e3286ff03e18e4f94de8cdebecf3aaac3277b742adb8b0eea074e619c20d13a1dda6cba6e3df",
                depositDataRoot: root,
                ipfsHashForEncryptedValidatorKey: "test_ipfs"
            });

            depositDataRootsForApproval[i] = depGen.generateDepositRoot(
                pubKey[i],
                hex"ad899d85dcfcc2506a8749020752f81353dd87e623b2982b7bbfbbdd7964790eab4e06e226917cba1253f063d64a7e5407d8542776631b96c4cea78e0968833b36d4e0ae0b94de46718f905ca6d9b8279e1044a41875640f8cb34dc3f6e4de65",
                managerInstance.getWithdrawalCredentials(_validatorIds[i]),
                31 ether
            );

            sig[i] = hex"ad899d85dcfcc2506a8749020752f81353dd87e623b2982b7bbfbbdd7964790eab4e06e226917cba1253f063d64a7e5407d8542776631b96c4cea78e0968833b36d4e0ae0b94de46718f905ca6d9b8279e1044a41875640f8cb34dc3f6e4de65";
        
        }

        return (depositDataArray, depositDataRootsForApproval, sig, pubKey);
    }

    function _execute_timelock(address target, bytes memory data, bool _schedule, bool _log_schedule, bool _execute, bool _log_execute) internal {
        vm.startPrank(0xcdd57D11476c22d265722F68390b036f3DA48c21);
        
        if (_schedule) etherFiTimelockInstance.schedule(target, 0, data, bytes32(0), bytes32(0), etherFiTimelockInstance.getMinDelay());
        if (_log_schedule) _output_schedule_txn(target, data, bytes32(0), bytes32(0), etherFiTimelockInstance.getMinDelay());

        vm.warp(block.timestamp + etherFiTimelockInstance.getMinDelay());

        if (_execute) etherFiTimelockInstance.execute(target, 0, data, bytes32(0), bytes32(0));
        if (_log_execute) _output_execute_timelock_txn(target, data, bytes32(0), bytes32(0));

        vm.warp(block.timestamp + 1);
        vm.stopPrank();
    }

    function _20240428_updateDepositCap() internal {
        {
            _execute_timelock(
                0x9FFDF407cDe9a93c47611799DA23924Af3EF764F, 
                hex"3BEB551700000000000000000000000083998E169026136760BE6AF93E776C2F352D4B280000000000000000000000000000000000000000000000000000000000000FA00000000000000000000000000000000000000000000000000000000000004E20", 
                false,
                false,
                true,
                false
            );
        }
        {
            _execute_timelock(
                0x9FFDF407cDe9a93c47611799DA23924Af3EF764F, 
                hex"3BEB5517000000000000000000000000DC400F3DA3EA5DF0B7B6C127AE2E54CE55644CF30000000000000000000000000000000000000000000000000000000000000FA00000000000000000000000000000000000000000000000000000000000004E20", 
                false,
                false,
                true,
                false
            );
        }
    }


    function _output_schedule_txn(address target, bytes memory data, bytes32 predecessor, bytes32 salt, uint256 delay) internal {
        bytes memory txn_data = abi.encodeWithSelector(TimelockController.schedule.selector, target, 0, data, predecessor, salt, delay);
        emit Transaction(address(etherFiTimelockInstance), 0, txn_data);

        string memory obj_k = "timelock_txn";
        stdJson.serialize(obj_k, "to", address(etherFiTimelockInstance));
        stdJson.serialize(obj_k, "value", uint256(0));
        string memory output = stdJson.serialize(obj_k, "data", txn_data);

        string memory prefix = string.concat(vm.toString(block.number), string.concat(".", vm.toString(block.timestamp)));
        string memory output_path = string.concat(string("./release/logs/txns/"), string.concat(prefix, string(".json"))); // releast/logs/$(block_number)_{$(block_timestamp)}json
        stdJson.write(output, output_path);
    }

    function _output_execute_timelock_txn(address target, bytes memory data, bytes32 predecessor, bytes32 salt) internal {
        bytes memory txn_data = abi.encodeWithSelector(TimelockController.execute.selector, target, 0, data, predecessor, salt);
        emit Transaction(address(etherFiTimelockInstance), 0, txn_data);

        string memory obj_k = "timelock_txn";
        stdJson.serialize(obj_k, "to", address(etherFiTimelockInstance));
        stdJson.serialize(obj_k, "value", uint256(0));
        string memory output = stdJson.serialize(obj_k, "data", txn_data);

        string memory prefix = string.concat(vm.toString(block.number), string.concat(".", vm.toString(block.timestamp)));
        string memory output_path = string.concat(string("./release/logs/txns/"), string.concat(prefix, string(".json"))); // releast/logs/$(block_number)_{$(block_timestamp)}json
        stdJson.write(output, output_path);
    }
}<|MERGE_RESOLUTION|>--- conflicted
+++ resolved
@@ -711,7 +711,6 @@
         _initializePeople();
         _initializeEtherFiAdmin();
 
-<<<<<<< HEAD
     }
 
     function setupRoleRegistry() public {
@@ -747,16 +746,17 @@
         roleRegistry.grantRole(roleRegistry.PROTOCOL_PAUSER(), address(etherFiAdminInstance));
         roleRegistry.grantRole(roleRegistry.PROTOCOL_UNPAUSER(), address(etherFiAdminInstance));
         vm.stopPrank();
-=======
-        admin = alice;
+
+        vm.startPrank(owner);
+        eETHImplementation = new EETH();
+        eETHInstance.upgradeTo(address(eETHImplementation));
 
         // weETH and Liquidity Pool must be on eETH to function as expected
-        vm.prank(owner);
         address[] memory whitelist = new address[](2);
         whitelist[0] = address(weEthInstance);
         whitelist[1] = address(liquidityPoolInstance);
         eETHInstance.setWhitelistedSpender(whitelist, true);
->>>>>>> 2527217d
+        vm.stopPrank();
     }
 
     function _initOracleReportsforTesting() internal {
