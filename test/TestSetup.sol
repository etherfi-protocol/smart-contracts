--- conflicted
+++ resolved
@@ -406,11 +406,7 @@
         etherFiTimelockInstance = EtherFiTimelock(payable(addressProviderInstance.getContractAddress("EtherFiTimelock")));
         etherFiAdminInstance = EtherFiAdmin(payable(addressProviderInstance.getContractAddress("EtherFiAdmin")));
         etherFiOracleInstance = EtherFiOracle(payable(addressProviderInstance.getContractAddress("EtherFiOracle")));
-<<<<<<< HEAD
         setupRoleRegistry();
-=======
-        roleRegistry = RoleRegistry(0x1d3Af47C1607A2EF33033693A9989D1d1013BB50);
->>>>>>> 824bcf8a
     }
 
     function setUpLiquifier(uint8 forkEnum) internal {
@@ -622,12 +618,9 @@
         roleRegistry.grantRole(keccak256("PROTOCOL_ADMIN"), owner);
         
         liquidityPoolInstance.initialize(address(eETHInstance), address(stakingManagerInstance), address(etherFiNodeManagerProxy), address(membershipManagerInstance), address(TNFTInstance), address(etherFiAdminProxy), address(withdrawRequestNFTInstance));
-<<<<<<< HEAD
+        liquidityPoolInstance.initializeOnUpgradeWithRedemptionManager(address(etherFiRedemptionManagerInstance));
+
         liquidityPoolInstance.initializeRoleRegistry(address(roleRegistryInstance));
-=======
-        liquidityPoolInstance.initializeOnUpgradeWithRedemptionManager(address(etherFiRedemptionManagerInstance));
-
->>>>>>> 824bcf8a
         membershipNftInstance.initialize("https://etherfi-cdn/{id}.json", address(membershipManagerInstance));
         withdrawRequestNFTInstance.initialize(payable(address(liquidityPoolInstance)), payable(address(eETHInstance)), payable(address(membershipManagerInstance)));
         membershipManagerInstance.initialize(
