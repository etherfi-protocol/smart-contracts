--- conflicted
+++ resolved
@@ -56,14 +56,10 @@
 import "../script/Create2Factory.sol";
 import "../src/RoleRegistry.sol";
 import "../src/EtherFiRewardsRouter.sol";
-<<<<<<< HEAD
-
-contract TestSetup is Test, ContractCodeChecker, ArrayTestHelper, DepositDataGeneration {
-=======
+
 import "../src/CumulativeMerkleRewardsDistributor.sol";
 
 contract TestSetup is Test, ContractCodeChecker {
->>>>>>> e3688afc
 
     event Schedule(address target, uint256 value, bytes data, bytes32 predecessor, bytes32 salt, uint256 delay);
     event Execute(address target, uint256 value, bytes data, bytes32 predecessor, bytes32 salt);
@@ -124,11 +120,7 @@
     UUPSProxy public etherFiAdminProxy;
     UUPSProxy public cumulativeMerkleRewardsDistributorProxy;
     UUPSProxy public roleRegistryProxy;
-<<<<<<< HEAD
-
-=======
-    DepositDataGeneration public depGen;
->>>>>>> e3688afc
+
     IDepositContract public depositContractEth2;
 
     DepositContract public mockDepositContractEth2;
