pragma solidity ^0.8.13;

import "forge-std/Test.sol";
import "forge-std/console.sol";

// import "@openzeppelin-upgradeable/contracts/interfaces/IERC20.sol";

import "../src/interfaces/IStakingManager.sol";
import "../src/interfaces/IEtherFiNode.sol";
import "../src/interfaces/ILiquidityPool.sol";
import "../src/interfaces/ILiquifier.sol";
import "../src/EtherFiNodesManager.sol";
import "../src/StakingManager.sol";
import "../src/NodeOperatorManager.sol";
import "../src/archive/RegulationsManager.sol";
import "../src/AuctionManager.sol";
import "../src/archive/ProtocolRevenueManager.sol";
import "../src/BNFT.sol";
import "../src/TNFT.sol";
import "../src/Treasury.sol";
import "../src/EtherFiNode.sol";
import "../src/LiquidityPool.sol";
import "../src/Liquifier.sol";
import "../src/EETH.sol";
import "../src/WeETH.sol";
import "../src/MembershipManager.sol";
import "../src/MembershipNFT.sol";
import "../src/EarlyAdopterPool.sol";
import "../src/TVLOracle.sol";
import "../src/UUPSProxy.sol";
import "../src/WithdrawRequestNFT.sol";
import "../src/NFTExchange.sol";
import "../src/helpers/AddressProvider.sol";
import "./DepositDataGeneration.sol";
import "./DepositContract.sol";
import "./Attacker.sol";
import "../lib/murky/src/Merkle.sol";
import "./TestERC20.sol";

import "../src/archive/MembershipManagerV0.sol";
import "../src/EtherFiOracle.sol";
import "../src/EtherFiAdmin.sol";
import "../src/EtherFiTimelock.sol";

contract TestSetup is Test {
    uint256 public constant kwei = 10 ** 3;
    uint256 public slippageLimit = 50;

    TestERC20 public rETH;
    TestERC20 public wstETH;
    TestERC20 public sfrxEth;
    TestERC20 public cbEthTestERC;

    ICurvePool public cbEth_Eth_Pool;
    ICurvePool public wbEth_Eth_Pool;
    ICurvePool public stEth_Eth_Pool;

    IcbETH public cbEth;
    IwBETH public wbEth;
    ILido public stEth;
    IStrategy public cbEthStrategy;
    IStrategy public wbEthStrategy;
    IStrategy public stEthStrategy;
    IEigenLayerStrategyManager public eigenLayerStrategyManager;

    ILidoWithdrawalQueue public lidoWithdrawalQueue;

    UUPSProxy public auctionManagerProxy;
    UUPSProxy public stakingManagerProxy;
    UUPSProxy public etherFiNodeManagerProxy;
    UUPSProxy public protocolRevenueManagerProxy;
    UUPSProxy public TNFTProxy;
    UUPSProxy public BNFTProxy;
    UUPSProxy public liquidityPoolProxy;
    UUPSProxy public liquifierProxy;
    UUPSProxy public eETHProxy;
    UUPSProxy public regulationsManagerProxy;
    UUPSProxy public weETHProxy;
    UUPSProxy public nodeOperatorManagerProxy;
    UUPSProxy public membershipManagerProxy;
    UUPSProxy public membershipNftProxy;
    UUPSProxy public nftExchangeProxy;
    UUPSProxy public withdrawRequestNFTProxy;
    UUPSProxy public etherFiOracleProxy;
    UUPSProxy public etherFiAdminProxy;

    DepositDataGeneration public depGen;
    IDepositContract public depositContractEth2;

    DepositContract public mockDepositContractEth2;

    StakingManager public stakingManagerInstance;
    StakingManager public stakingManagerImplementation;

    AuctionManager public auctionImplementation;
    AuctionManager public auctionInstance;

    ProtocolRevenueManager public protocolRevenueManagerInstance;
    ProtocolRevenueManager public protocolRevenueManagerImplementation;

    EtherFiNodesManager public managerInstance;
    EtherFiNodesManager public managerImplementation;

    RegulationsManager public regulationsManagerInstance;
    RegulationsManager public regulationsManagerImplementation;

    EarlyAdopterPool public earlyAdopterPoolInstance;
    AddressProvider public addressProviderInstance;

    TNFT public TNFTImplementation;
    TNFT public TNFTInstance;

    BNFT public BNFTImplementation;
    BNFT public BNFTInstance;

    LiquidityPool public liquidityPoolImplementation;
    LiquidityPool public liquidityPoolInstance;

    Liquifier public liquifierImplementation;
    Liquifier public liquifierInstance;

    EETH public eETHImplementation;
    EETH public eETHInstance;

    WeETH public weEthImplementation;
    WeETH public weEthInstance;

    MembershipManagerV0 public membershipManagerImplementation;
    MembershipManagerV0 public membershipManagerInstance;

    MembershipManager public membershipManagerV1Implementation;
    MembershipManager public membershipManagerV1Instance;

    MembershipNFT public membershipNftImplementation;
    MembershipNFT public membershipNftInstance;

    WithdrawRequestNFT public withdrawRequestNFTImplementation;
    WithdrawRequestNFT public withdrawRequestNFTInstance;

    NFTExchange public nftExchangeImplementation;
    NFTExchange public nftExchangeInstance;

    NodeOperatorManager public nodeOperatorManagerImplementation;
    NodeOperatorManager public nodeOperatorManagerInstance;

    EtherFiOracle public etherFiOracleImplementation;
    EtherFiOracle public etherFiOracleInstance;

    EtherFiAdmin public etherFiAdminImplementation;
    EtherFiAdmin public etherFiAdminInstance;

    EtherFiNode public node;
    Treasury public treasuryInstance;

    Attacker public attacker;
    RevertAttacker public revertAttacker;
    GasDrainAttacker public gasDrainAttacker;
    NoAttacker public noAttacker;

    TVLOracle tvlOracle;

    EtherFiTimelock public etherFiTimelockInstance;

    Merkle merkle;
    bytes32 root;

    Merkle merkleMigration;
    bytes32 rootMigration;

    Merkle merkleMigration2;
    bytes32 rootMigration2;

    uint64[] public requiredEapPointsPerEapDeposit;

    bytes32 termsAndConditionsHash = keccak256("TERMS AND CONDITIONS");

    bytes32[] public whiteListedAddresses;
    bytes32[] public dataForVerification;
    bytes32[] public dataForVerification2;

    IStakingManager.DepositData public test_data;
    IStakingManager.DepositData public test_data_2;

    address owner = vm.addr(1);
    address alice = vm.addr(2);
    address bob = vm.addr(3);
    address chad = vm.addr(4);
    address dan = vm.addr(5);
    address elvis = vm.addr(6);
    address greg = vm.addr(7);
    address henry = vm.addr(8);
    address liquidityPool = vm.addr(9);
    address shonee = vm.addr(1200);
    address jess = vm.addr(1201);

    address admin;

    address[] public actors;
    address[] public bnftHoldersArray;
    uint256[] public whitelistIndices;

    bytes aliceIPFSHash = "AliceIPFS";
    bytes _ipfsHash = "ipfsHash";

    bytes32 zeroRoot = 0x0000000000000000000000000000000000000000000000000000000000000000;
    bytes32[] zeroProof;

    IEtherFiOracle.OracleReport reportAtPeriod2A;
    IEtherFiOracle.OracleReport reportAtPeriod2B;
    IEtherFiOracle.OracleReport reportAtPeriod2C;
    IEtherFiOracle.OracleReport reportAtPeriod3;
    IEtherFiOracle.OracleReport reportAtPeriod3A;
    IEtherFiOracle.OracleReport reportAtPeriod3B;
    IEtherFiOracle.OracleReport reportAtPeriod4;
    IEtherFiOracle.OracleReport reportAtSlot3071;
    IEtherFiOracle.OracleReport reportAtSlot4287;

    int256 slotsPerEpoch = 32;
    int256 secondsPerSlot = 12;
    uint32 genesisSlotTimestamp;

    // enum for fork options
    uint8 TESTNET_FORK = 1;
    uint8 MAINNET_FORK = 2;

    struct TimelockTransactionInput {
        address target;
        uint256 value;
        bytes data;
        bytes32 predecessor;
        bytes32 salt;
        uint256 delay;
    }


    // initialize a fork in which fresh contracts are deployed
    // and initialized to the same state as the unit tests.
    function initializeTestingFork(uint8 forkEnum) public {

        if (forkEnum == MAINNET_FORK) {
            vm.selectFork(vm.createFork(vm.envString("MAINNET_RPC_URL")));
        } else if (forkEnum == TESTNET_FORK) {
            vm.selectFork(vm.createFork(vm.envString("GOERLI_RPC_URL")));
        } else {
            revert("Unimplemented fork");
        }

        setUpTests();
    }

    // initialize a fork which inherits the exact contracts, addresses, and state of
    // the associated network. This allows you to realistically test new transactions against
    // testnet or mainnet.
    function initializeRealisticFork(uint8 forkEnum) public {

        if (forkEnum == MAINNET_FORK) {
            vm.selectFork(vm.createFork(vm.envString("MAINNET_RPC_URL")));
            addressProviderInstance = AddressProvider(address(0x8487c5F8550E3C3e7734Fe7DCF77DB2B72E4A848));
<<<<<<< HEAD
            owner = addressProviderInstance.getContractAddress("EtherFiTimelock");
=======
            owner = addressProviderInstance.owner();
            admin = 0x2aCA71020De61bb532008049e1Bd41E451aE8AdC;
>>>>>>> 0a478ec7
        } else if (forkEnum == TESTNET_FORK) {
            vm.selectFork(vm.createFork(vm.envString("GOERLI_RPC_URL")));
            addressProviderInstance = AddressProvider(address(0x6E429db4E1a77bCe9B6F9EDCC4e84ea689c1C97e));
            owner = 0xD0d7F8a5a86d8271ff87ff24145Cf40CEa9F7A39;
            admin = 0xD0d7F8a5a86d8271ff87ff24145Cf40CEa9F7A39;
        } else {
            revert("Unimplemented fork");
        }

        depGen = new DepositDataGeneration();

        //  grab all addresses from address manager and override global testing variables
        regulationsManagerInstance = RegulationsManager(addressProviderInstance.getContractAddress("RegulationsManager"));
        managerInstance = EtherFiNodesManager(payable(addressProviderInstance.getContractAddress("EtherFiNodesManager")));
        liquidityPoolInstance = LiquidityPool(payable(addressProviderInstance.getContractAddress("LiquidityPool")));
        eETHInstance = EETH(addressProviderInstance.getContractAddress("EETH"));
        weEthInstance = WeETH(addressProviderInstance.getContractAddress("WeETH"));
        membershipManagerV1Instance = MembershipManager(payable(addressProviderInstance.getContractAddress("MembershipManager")));
        membershipNftInstance = MembershipNFT(addressProviderInstance.getContractAddress("MembershipNFT"));
        nftExchangeInstance = NFTExchange(addressProviderInstance.getContractAddress("NFTExchange"));
        auctionInstance = AuctionManager(addressProviderInstance.getContractAddress("AuctionManager"));
        stakingManagerInstance = StakingManager(addressProviderInstance.getContractAddress("StakingManager"));
        TNFTInstance = TNFT(addressProviderInstance.getContractAddress("TNFT"));
        BNFTInstance = BNFT(addressProviderInstance.getContractAddress("BNFT"));
        treasuryInstance = Treasury(payable(addressProviderInstance.getContractAddress("Treasury")));
        nodeOperatorManagerInstance = NodeOperatorManager(addressProviderInstance.getContractAddress("NodeOperatorManager"));
        node = EtherFiNode(payable(addressProviderInstance.getContractAddress("EtherFiNode")));
        earlyAdopterPoolInstance = EarlyAdopterPool(payable(addressProviderInstance.getContractAddress("EarlyAdopterPool")));
        withdrawRequestNFTInstance = WithdrawRequestNFT(addressProviderInstance.getContractAddress("WithdrawRequestNFT"));
<<<<<<< HEAD
        liquifierInstance = Liquifier(payable(addressProviderInstance.getContractAddress("Liquifier")));
=======
        etherFiTimelockInstance = EtherFiTimelock(payable(addressProviderInstance.getContractAddress("EtherFiTimelock")));
        liquifierInstance = Liquifier(payable(addressProviderInstance.getContractAddress("Liquifier")));

        assert(address(regulationsManagerInstance) != address(0x0));
        assert(address(managerInstance) != address(0x0));
        assert(address(liquidityPoolInstance) != address(0x0));
        assert(address(eETHInstance) != address(0x0));
        assert(address(weEthInstance) != address(0x0));
        assert(address(membershipManagerV1Instance) != address(0x0));
        assert(address(membershipNftInstance) != address(0x0));
        assert(address(nftExchangeInstance) != address(0x0));
        assert(address(auctionInstance) != address(0x0));
        assert(address(stakingManagerInstance) != address(0x0));
        assert(address(TNFTInstance) != address(0x0));
        assert(address(BNFTInstance) != address(0x0));
        assert(address(treasuryInstance) != address(0x0));
        assert(address(nodeOperatorManagerInstance) != address(0x0));
        assert(address(node) != address(0x0));
        assert(address(earlyAdopterPoolInstance) != address(0x0));
        assert(address(etherFiTimelockInstance) != address(0x0));

     // TODO: doesn't currently exist on mainnet. But re-add this check after deploy
     //   assert(address(withdrawRequestNFTInstance) != address(0x0));
    }
>>>>>>> 0a478ec7

    function setUpLiquifier(uint8 forkEnum) internal {
        
        vm.startPrank(owner);
            
        if (forkEnum == MAINNET_FORK) {
<<<<<<< HEAD
=======
            liquifierImplementation = new Liquifier();
            liquifierProxy = new UUPSProxy(address(liquifierImplementation), "");
            liquifierInstance = Liquifier(payable(liquifierProxy));

>>>>>>> 0a478ec7
            cbEth_Eth_Pool = ICurvePool(0x5FAE7E604FC3e24fd43A72867ceBaC94c65b404A);
            wbEth_Eth_Pool = ICurvePool(0xBfAb6FA95E0091ed66058ad493189D2cB29385E6);
            stEth_Eth_Pool = ICurvePool(0xDC24316b9AE028F1497c275EB9192a3Ea0f67022);
            cbEth = IcbETH(0xBe9895146f7AF43049ca1c1AE358B0541Ea49704);
            wbEth = IwBETH(0xa2E3356610840701BDf5611a53974510Ae27E2e1);
            stEth = ILido(0xae7ab96520DE3A18E5e111B5EaAb095312D7fE84);
            cbEthStrategy = IStrategy(0x54945180dB7943c0ed0FEE7EdaB2Bd24620256bc);
            wbEthStrategy = IStrategy(0x7CA911E83dabf90C90dD3De5411a10F1A6112184);
            stEthStrategy = IStrategy(0x93c4b944D05dfe6df7645A86cd2206016c51564D);
            eigenLayerStrategyManager = IEigenLayerStrategyManager(0x858646372CC42E1A627fcE94aa7A7033e7CF075A);
            lidoWithdrawalQueue = ILidoWithdrawalQueue(0x889edC2eDab5f40e902b864aD4d7AdE8E412F9B1);
            
            liquifierInstance.upgradeTo(address(new Liquifier()));
            liquifierInstance.initializeOnUpgrade(0x1b81D678ffb9C0263b24A97847620C99d213eB14);
            liquifierInstance.updateAdmin(alice, true);
        } else if (forkEnum == TESTNET_FORK) {

        }

        vm.stopPrank();
    }

    function setUpTests() internal {
        vm.startPrank(owner);

        mockDepositContractEth2 = new DepositContract();
        depositContractEth2 = IDepositContract(address(mockDepositContractEth2));

        // Deploy Contracts and Proxies
        treasuryInstance = new Treasury();

        nodeOperatorManagerImplementation = new NodeOperatorManager();
        nodeOperatorManagerProxy = new UUPSProxy(address(nodeOperatorManagerImplementation), "");
        nodeOperatorManagerInstance = NodeOperatorManager(address(nodeOperatorManagerProxy));
        nodeOperatorManagerInstance.initialize();
        nodeOperatorManagerInstance.updateAdmin(alice, true);

        auctionImplementation = new AuctionManager();
        auctionManagerProxy = new UUPSProxy(address(auctionImplementation), "");
        auctionInstance = AuctionManager(address(auctionManagerProxy));
        auctionInstance.initialize(address(nodeOperatorManagerInstance));
        auctionInstance.updateAdmin(alice, true);

        stakingManagerImplementation = new StakingManager();
        stakingManagerProxy = new UUPSProxy(address(stakingManagerImplementation), "");
        stakingManagerInstance = StakingManager(address(stakingManagerProxy));
        stakingManagerInstance.initialize(address(auctionInstance), address(mockDepositContractEth2));
        stakingManagerInstance.updateAdmin(alice, true);

        TNFTImplementation = new TNFT();
        TNFTProxy = new UUPSProxy(address(TNFTImplementation), "");
        TNFTInstance = TNFT(address(TNFTProxy));
        TNFTInstance.initialize(address(stakingManagerInstance));

        BNFTImplementation = new BNFT();
        BNFTProxy = new UUPSProxy(address(BNFTImplementation), "");
        BNFTInstance = BNFT(address(BNFTProxy));
        BNFTInstance.initialize(address(stakingManagerInstance));

        protocolRevenueManagerImplementation = new ProtocolRevenueManager();
        protocolRevenueManagerProxy = new UUPSProxy(address(protocolRevenueManagerImplementation), "");
        protocolRevenueManagerInstance = ProtocolRevenueManager(payable(address(protocolRevenueManagerProxy)));
        protocolRevenueManagerInstance.initialize();
        protocolRevenueManagerInstance.updateAdmin(alice);

        managerImplementation = new EtherFiNodesManager();
        etherFiNodeManagerProxy = new UUPSProxy(address(managerImplementation), "");
        managerInstance = EtherFiNodesManager(payable(address(etherFiNodeManagerProxy)));
        managerInstance.initialize(
            address(treasuryInstance),
            address(auctionInstance),
            address(stakingManagerInstance),
            address(TNFTInstance),
            address(BNFTInstance)
        );
        managerInstance.updateAdmin(alice, true);

        TNFTInstance.initializeOnUpgrade(address(managerInstance));
        BNFTInstance.initializeOnUpgrade(address(managerInstance));

        regulationsManagerImplementation = new RegulationsManager();
        vm.expectRevert("Initializable: contract is already initialized");
        regulationsManagerImplementation.initialize();

        regulationsManagerProxy = new UUPSProxy(address(regulationsManagerImplementation), "");
        regulationsManagerInstance = RegulationsManager(address(regulationsManagerProxy));
        regulationsManagerInstance.initialize();
        regulationsManagerInstance.updateAdmin(alice, true);

        node = new EtherFiNode();

        rETH = new TestERC20("Rocket Pool ETH", "rETH");
        rETH.mint(alice, 10e18);
        rETH.mint(bob, 10e18);
        cbEthTestERC = new TestERC20("Staked ETH", "wstETH");
        cbEthTestERC.mint(alice, 10e18);
        cbEthTestERC.mint(bob, 10e18);
        wstETH = new TestERC20("Coinbase ETH", "cbEthTestERC");
        wstETH.mint(alice, 10e18);
        wstETH.mint(bob, 10e18);
        sfrxEth = new TestERC20("Frax ETH", "sfrxEth");
        sfrxEth.mint(alice, 10e18);
        sfrxEth.mint(bob, 10e18);

        earlyAdopterPoolInstance = new EarlyAdopterPool(
            address(rETH),
            address(wstETH),
            address(sfrxEth),
            address(cbEthTestERC)
        );

        addressProviderInstance = new AddressProvider(address(owner));

        liquidityPoolImplementation = new LiquidityPool();
        liquidityPoolProxy = new UUPSProxy(address(liquidityPoolImplementation),"");
        liquidityPoolInstance = LiquidityPool(payable(address(liquidityPoolProxy)));

        liquifierImplementation = new Liquifier();
        liquifierProxy = new UUPSProxy(address(liquifierImplementation), "");
        liquifierInstance = Liquifier(payable(liquifierProxy));

        // TODO - not sure what `name` and `versiona` are for
        eETHImplementation = new EETH();
        vm.expectRevert("Initializable: contract is already initialized");
        eETHImplementation.initialize(payable(address(liquidityPoolInstance)));

        eETHProxy = new UUPSProxy(address(eETHImplementation), "");
        eETHInstance = EETH(address(eETHProxy));

        vm.expectRevert("No zero addresses");
        eETHInstance.initialize(payable(address(0)));
        eETHInstance.initialize(payable(address(liquidityPoolInstance)));

        weEthImplementation = new WeETH();
        vm.expectRevert("Initializable: contract is already initialized");
        weEthImplementation.initialize(payable(address(liquidityPoolInstance)), address(eETHInstance));

        weETHProxy = new UUPSProxy(address(weEthImplementation), "");
        weEthInstance = WeETH(address(weETHProxy));
        vm.expectRevert("No zero addresses");
        weEthInstance.initialize(address(0), address(eETHInstance));
        vm.expectRevert("No zero addresses");
        weEthInstance.initialize(payable(address(liquidityPoolInstance)), address(0));
        weEthInstance.initialize(payable(address(liquidityPoolInstance)), address(eETHInstance));
        vm.stopPrank();

        vm.prank(alice);
        regulationsManagerInstance.initializeNewWhitelist(termsAndConditionsHash);
        vm.startPrank(owner);

        membershipNftImplementation = new MembershipNFT();
        membershipNftProxy = new UUPSProxy(address(membershipNftImplementation), "");
        membershipNftInstance = MembershipNFT(payable(membershipNftProxy));

        withdrawRequestNFTImplementation = new WithdrawRequestNFT();
        withdrawRequestNFTProxy = new UUPSProxy(address(withdrawRequestNFTImplementation), "");
        withdrawRequestNFTInstance = WithdrawRequestNFT(payable(withdrawRequestNFTProxy));


        membershipManagerImplementation = new MembershipManagerV0();
        membershipManagerProxy = new UUPSProxy(address(membershipManagerImplementation), "");
        membershipManagerInstance = MembershipManagerV0(payable(membershipManagerProxy));

        etherFiAdminImplementation = new EtherFiAdmin();
        etherFiAdminProxy = new UUPSProxy(address(etherFiAdminImplementation), "");
        etherFiAdminInstance = EtherFiAdmin(payable(etherFiAdminProxy));

        etherFiOracleImplementation = new EtherFiOracle();
        etherFiOracleProxy = new UUPSProxy(address(etherFiOracleImplementation), "");
        etherFiOracleInstance = EtherFiOracle(payable(etherFiOracleProxy));


        liquidityPoolInstance.initialize(address(eETHInstance), address(stakingManagerInstance), address(etherFiNodeManagerProxy), address(membershipManagerInstance), address(TNFTInstance), address(etherFiAdminProxy), address(withdrawRequestNFTInstance));
        membershipNftInstance.initialize("https://etherfi-cdn/{id}.json", address(membershipManagerInstance));
        withdrawRequestNFTInstance.initialize(payable(address(liquidityPoolInstance)), payable(address(eETHInstance)), payable(address(membershipManagerInstance)));
        membershipManagerInstance.initialize(
            address(eETHInstance),
            address(liquidityPoolInstance),
            address(membershipNftInstance),
            address(treasuryInstance),
            address(protocolRevenueManagerInstance)
        );
        // liquifierInstance.initialize(
        //     address(treasuryInstance),
        //     address(liquidityPoolInstance),
        //     address(0),
        //     address(0),
        //     address(0),
        //     address(0),
        //     address(0),
        //     address(0),
        //     address(0),
        //     address(0),
        //     0
        // );

        membershipManagerInstance.updateAdmin(alice, true);
        membershipNftInstance.updateAdmin(alice, true);
        withdrawRequestNFTInstance.updateAdmin(alice, true);
        liquidityPoolInstance.updateAdmin(alice, true);
        // liquifierInstance.updateAdmin(alice, true);

        // special case for forked tests utilizing oracle
        // can't use env variable because then it would apply to all tests including non-forked ones
        if (block.chainid == 1) {
            genesisSlotTimestamp = 1606824023;
        } else if (block.chainid == 5) {
            // goerli
            genesisSlotTimestamp = uint32(1616508000);
        } else {
            genesisSlotTimestamp = 0;
        }
        etherFiOracleInstance.initialize(2, 1024, 0, 32, 12, genesisSlotTimestamp);

        etherFiOracleInstance.addCommitteeMember(alice);
        etherFiOracleInstance.addCommitteeMember(bob);

        vm.stopPrank();

        vm.startPrank(alice);
        managerInstance.setStakingRewardsSplit(50_000, 50_000, 815_625, 84_375);
        managerInstance.setNonExitPenalty(300, 1 ether);
        membershipManagerInstance.setTopUpCooltimePeriod(28 days);
        vm.stopPrank();
        
        vm.startPrank(owner);

        tvlOracle = new TVLOracle(alice);

        nftExchangeImplementation = new NFTExchange();
        nftExchangeProxy = new UUPSProxy(address(nftExchangeImplementation), "");
        nftExchangeInstance = NFTExchange(payable(nftExchangeProxy));
        nftExchangeInstance.initialize(address(TNFTInstance), address(membershipNftInstance), address(managerInstance));
        nftExchangeInstance.updateAdmin(alice);

        etherFiAdminInstance.initialize(
            address(etherFiOracleInstance),
            address(stakingManagerInstance),
            address(auctionInstance),
            address(managerInstance),
            address(liquidityPoolInstance),
            address(membershipManagerInstance),
            address(withdrawRequestNFTInstance),
            10000,
            0
        );

        etherFiOracleInstance.setEtherFiAdmin(address(etherFiAdminInstance));
        liquidityPoolInstance.initializeOnUpgrade(address(auctionManagerProxy), address(liquifierInstance));
        stakingManagerInstance.initializeOnUpgrade(address(nodeOperatorManagerInstance), address(etherFiAdminInstance));
        auctionInstance.initializeOnUpgrade(address(membershipManagerInstance), 1 ether, address(etherFiAdminInstance), address(nodeOperatorManagerInstance));
        membershipNftInstance.initializeOnUpgrade(address(liquidityPoolInstance));


        // configure eigenlayer dependency differently for mainnet vs goerli because we rely
        // on the contracts already deployed by eigenlayer on those chains
        if (block.chainid == 1) {
            managerInstance.initializeOnUpgrade(address(etherFiAdminInstance), 0x91E677b07F7AF907ec9a428aafA9fc14a0d3A338, 0x7Fe7E9CC0F274d2435AD5d56D5fa73E47F6A23D8, 5);
            managerInstance.initializeOnUpgrade2(0x39053D51B77DC0d36036Fc1fCc8Cb819df8Ef37A);
        } else {
            managerInstance.initializeOnUpgrade(address(etherFiAdminInstance), 0xa286b84C96aF280a49Fe1F40B9627C2A2827df41, 0x89581561f1F98584F88b0d57c2180fb89225388f, 5);
            managerInstance.initializeOnUpgrade2(0x1b7b8F6b258f95Cf9596EabB9aa18B62940Eb0a8);
        }

        _initOracleReportsforTesting();
        vm.stopPrank();

        vm.startPrank(alice);
        liquidityPoolInstance.unPauseContract();
        liquidityPoolInstance.updateWhitelistStatus(false);
        vm.stopPrank();

        // Setup dependencies
        vm.startPrank(alice);
        _approveNodeOperators();
        _setUpNodeOperatorWhitelist();
        vm.stopPrank();

        _merkleSetup();

        vm.startPrank(owner);
        _merkleSetupMigration();

        vm.startPrank(owner);
        _merkleSetupMigration2();

        nodeOperatorManagerInstance.setAuctionContractAddress(address(auctionInstance));

        auctionInstance.setStakingManagerContractAddress(address(stakingManagerInstance));

        protocolRevenueManagerInstance.setAuctionManagerAddress(address(auctionInstance));
        protocolRevenueManagerInstance.setEtherFiNodesManagerAddress(address(managerInstance));

        stakingManagerInstance.setEtherFiNodesManagerAddress(address(managerInstance));
        stakingManagerInstance.setLiquidityPoolAddress(address(liquidityPoolInstance));
        stakingManagerInstance.registerEtherFiNodeImplementationContract(address(node));
        stakingManagerInstance.registerTNFTContract(address(TNFTInstance));
        stakingManagerInstance.registerBNFTContract(address(BNFTInstance));

        vm.stopPrank();

        vm.startPrank(owner);

        depGen = new DepositDataGeneration();

        attacker = new Attacker(address(liquidityPoolInstance));
        revertAttacker = new RevertAttacker();
        gasDrainAttacker = new GasDrainAttacker();
        noAttacker = new NoAttacker();

        vm.stopPrank();

        vm.prank(alice);
        managerInstance.setEnableNodeRecycling(true);

        _initializeMembershipTiers();
        _initializePeople();
        _initializeEtherFiAdmin();

        admin = alice;
    }

    function _initOracleReportsforTesting() internal {
        uint256[] memory validatorsToApprove = new uint256[](0);
        uint256[] memory validatorsToExit = new uint256[](0);
        uint256[] memory exitedValidators = new uint256[](0);
        uint32[] memory  exitTimestamps = new uint32[](0);
        uint256[] memory slashedValidators = new uint256[](0);
        uint256[] memory withdrawalRequestsToInvalidate = new uint256[](0);
        reportAtPeriod2A = IEtherFiOracle.OracleReport(1, 0, 1024 - 1, 0, 1024 - 1, 1, validatorsToApprove, validatorsToExit, exitedValidators, exitTimestamps, slashedValidators, withdrawalRequestsToInvalidate, 1, 80, 20, 0, 0);
        reportAtPeriod2B = IEtherFiOracle.OracleReport(1, 0, 1024 - 1, 0, 1024 - 1, 1, validatorsToApprove, validatorsToExit, exitedValidators, exitTimestamps, slashedValidators, withdrawalRequestsToInvalidate, 1, 81, 19, 0, 0);
        reportAtPeriod2C = IEtherFiOracle.OracleReport(2, 0, 1024 - 1, 0, 1024 - 1, 1, validatorsToApprove, validatorsToExit, exitedValidators, exitTimestamps, slashedValidators, withdrawalRequestsToInvalidate, 1, 79, 21, 0, 0);
        reportAtPeriod3 = IEtherFiOracle.OracleReport(1, 0, 2048 - 1, 0, 2048 - 1, 1, validatorsToApprove, validatorsToExit, exitedValidators, exitTimestamps, slashedValidators, withdrawalRequestsToInvalidate, 1, 80, 20, 0, 0);
        reportAtPeriod3A = IEtherFiOracle.OracleReport(1, 0, 2048 - 1, 0, 3 * 1024 - 1, 1, validatorsToApprove, validatorsToExit, exitedValidators, exitTimestamps, slashedValidators, withdrawalRequestsToInvalidate, 1, 80, 20, 0, 0);
        reportAtPeriod3B = IEtherFiOracle.OracleReport(1, 0, 2048 - 1, 1, 2 * 1024 - 1, 1, validatorsToApprove, validatorsToExit, exitedValidators, exitTimestamps, slashedValidators, withdrawalRequestsToInvalidate, 1, 80, 20, 0, 0);
        reportAtPeriod4 = IEtherFiOracle.OracleReport(1, 2 * 1024, 1024 * 3 - 1, 2 * 1024, 3 * 1024 - 1, 0, validatorsToApprove, validatorsToExit, exitedValidators, exitTimestamps, slashedValidators, withdrawalRequestsToInvalidate, 1, 80, 20, 0, 0);
        reportAtSlot3071 = IEtherFiOracle.OracleReport(1, 2048, 3072 - 1, 2048, 3072 - 1, 1, validatorsToApprove, validatorsToExit, exitedValidators, exitTimestamps, slashedValidators, withdrawalRequestsToInvalidate, 1, 80, 20, 0, 0);
        reportAtSlot4287 = IEtherFiOracle.OracleReport(1, 3264, 4288 - 1, 3264, 4288 - 1, 1, validatorsToApprove, validatorsToExit, exitedValidators, exitTimestamps, slashedValidators, withdrawalRequestsToInvalidate, 1, 80, 20, 0, 0);
    }

    function _merkleSetup() internal {
        merkle = new Merkle();

        whiteListedAddresses.push(keccak256(abi.encodePacked(0xCd5EBC2dD4Cb3dc52ac66CEEcc72c838B40A5931)));
        whiteListedAddresses.push(keccak256(abi.encodePacked(0x9154a74AAfF2F586FB0a884AeAb7A64521c64bCf)));
        whiteListedAddresses.push(keccak256(abi.encodePacked(0xCDca97f61d8EE53878cf602FF6BC2f260f10240B)));

        whiteListedAddresses.push(keccak256(abi.encodePacked(alice)));

        whiteListedAddresses.push(keccak256(abi.encodePacked(bob)));

        whiteListedAddresses.push(keccak256(abi.encodePacked(chad)));

        whiteListedAddresses.push(keccak256(abi.encodePacked(dan)));

        whiteListedAddresses.push(keccak256(abi.encodePacked(elvis)));

        whiteListedAddresses.push(keccak256(abi.encodePacked(greg)));

        whiteListedAddresses.push(keccak256(abi.encodePacked(address(liquidityPoolInstance))));

        whiteListedAddresses.push(keccak256(abi.encodePacked(owner)));
        //Needed a whitelisted address that hasn't been registered as a node operator
        whiteListedAddresses.push(keccak256(abi.encodePacked(shonee)));

        root = merkle.getRoot(whiteListedAddresses);
    }

    function getWhitelistMerkleProof(uint256 index) internal view returns (bytes32[] memory) {
        return merkle.getProof(whiteListedAddresses, index);
    }

    function _initializeMembershipTiers() internal {
        uint40 requiredPointsForTier = 0;
        vm.startPrank(alice);
        for (uint256 i = 0; i < 5; i++) {
            requiredPointsForTier += uint40(28 * 24 * i);
            uint24 weight = uint24(i + 1);
            membershipManagerInstance.addNewTier(requiredPointsForTier, weight);
        }
        vm.stopPrank();
    }

    function _initializePeople() internal {
        for (uint256 i = 1000; i < 1000 + 36; i++) {
            address actor = vm.addr(i);
            actors.push(actor);
            whitelistIndices.push(whiteListedAddresses.length);
            whiteListedAddresses.push(keccak256(abi.encodePacked(actor)));
        }
    }

    function _setUpNodeOperatorWhitelist() internal {
        nodeOperatorManagerInstance.addToWhitelist(0xCd5EBC2dD4Cb3dc52ac66CEEcc72c838B40A5931);
        nodeOperatorManagerInstance.addToWhitelist(0x9154a74AAfF2F586FB0a884AeAb7A64521c64bCf);
        nodeOperatorManagerInstance.addToWhitelist(0xCDca97f61d8EE53878cf602FF6BC2f260f10240B);
        nodeOperatorManagerInstance.addToWhitelist(alice);
        nodeOperatorManagerInstance.addToWhitelist(bob);
        nodeOperatorManagerInstance.addToWhitelist(chad);
        nodeOperatorManagerInstance.addToWhitelist(dan);
        nodeOperatorManagerInstance.addToWhitelist(elvis);
        nodeOperatorManagerInstance.addToWhitelist(greg);
        nodeOperatorManagerInstance.addToWhitelist(address(liquidityPoolInstance));
        nodeOperatorManagerInstance.addToWhitelist(owner);
        nodeOperatorManagerInstance.addToWhitelist(henry);
    }

    function _merkleSetupMigration() internal {
        merkleMigration = new Merkle();
        dataForVerification.push(
            keccak256(
                abi.encodePacked(alice, uint256(0), uint256(10), uint256(0), uint256(0), uint256(0), uint256(400))
            )
        );
        dataForVerification.push(
            keccak256(
                abi.encodePacked(
                    0xCd5EBC2dD4Cb3dc52ac66CEEcc72c838B40A5931,
                    uint256(0.2 ether),
                    uint256(0),
                    uint256(0),
                    uint256(0),
                    uint256(0),
                    uint256(652_000_000_000)
                )
            )
        );
        dataForVerification.push(
            keccak256(
                abi.encodePacked(chad, uint256(0), uint256(10), uint256(0), uint256(50), uint256(0), uint256(9464))
            )
        );
        dataForVerification.push(
            keccak256(
                abi.encodePacked(bob, uint256(0.1 ether), uint256(0), uint256(0), uint256(0), uint256(0), uint256(400))
            )
        );
        dataForVerification.push(
            keccak256(
                abi.encodePacked(dan, uint256(0.1 ether), uint256(0), uint256(0), uint256(0), uint256(0), uint256(800))
            )
        );
        rootMigration = merkleMigration.getRoot(dataForVerification);
        requiredEapPointsPerEapDeposit.push(0);
        requiredEapPointsPerEapDeposit.push(0); // we want all EAP users to be at least Silver
        requiredEapPointsPerEapDeposit.push(100);
        requiredEapPointsPerEapDeposit.push(400);
        vm.stopPrank();

        vm.prank(alice);
        membershipNftInstance.setUpForEap(rootMigration, requiredEapPointsPerEapDeposit);
    }

    function _merkleSetupMigration2() internal {
        merkleMigration2 = new Merkle();
        dataForVerification2.push(
            keccak256(
                abi.encodePacked(
                    alice,
                    uint256(1 ether),
                    uint256(103680),
                    uint32(16970393 - 10) // 10 blocks before the last gold
                )
            )
        );
        dataForVerification2.push(keccak256(abi.encodePacked(bob, uint256(2 ether), uint256(141738), uint32(0))));
        dataForVerification2.push(keccak256(abi.encodePacked(chad, uint256(2 ether), uint256(139294), uint32(0))));
        dataForVerification2.push(keccak256(abi.encodePacked(dan, uint256(1 ether), uint256(96768), uint32(0))));

        rootMigration2 = merkleMigration2.getRoot(dataForVerification2);
    }

    function _upgradeMembershipManagerFromV0ToV1() internal {
        assertEq(membershipManagerInstance.getImplementation(), address(membershipManagerImplementation));
        membershipManagerV1Implementation = new MembershipManager();
        vm.startPrank(owner);
        membershipManagerInstance.upgradeTo(address(membershipManagerV1Implementation));
        membershipManagerV1Instance = MembershipManager(payable(membershipManagerProxy));
        assertEq(membershipManagerV1Instance.getImplementation(), address(membershipManagerV1Implementation));

        membershipManagerV1Instance.initializeOnUpgrade(address(etherFiAdminInstance), 0.3 ether, 30);
        vm.stopPrank();
    }

    function _getDepositRoot() internal view returns (bytes32) {
        bytes32 onchainDepositRoot = depositContractEth2.get_deposit_root();
        return onchainDepositRoot;
    }

    function _transferTo(address _recipient, uint256 _amount) internal {
        vm.deal(owner, address(owner).balance + _amount);
        vm.prank(owner);
        (bool sent,) = payable(_recipient).call{value: _amount}("");
        assertEq(sent, true);
    }

    // effect: current slot x, moveClock y slots, you are at x + y
    function _moveClock(int256 numSlots) internal {
        assertEq(numSlots >= 0, true);
        vm.roll(block.number + uint256(numSlots));
        vm.warp(genesisSlotTimestamp + 12 * block.number);
    }

    function _initializeEtherFiAdmin() internal {
        vm.startPrank(owner);

        etherFiAdminInstance.updatePauser(alice, true);
        etherFiAdminInstance.updateAdmin(alice, true);
        etherFiOracleInstance.updateAdmin(alice, true);

        address admin = address(etherFiAdminInstance);
        stakingManagerInstance.updateAdmin(admin, true); 
        liquidityPoolInstance.updateAdmin(admin, true);
        membershipManagerInstance.updateAdmin(admin, true);
        withdrawRequestNFTInstance.updateAdmin(admin, true);
        etherFiOracleInstance.updateAdmin(admin, true);

        vm.stopPrank();
    }

    function _approveNodeOperators() internal {
        address[] memory users = new address[](4);
        users[0] = address(alice);
        users[1] = address(bob);
        users[2] = address(bob);
        users[3] = address(owner);

        ILiquidityPool.SourceOfFunds[] memory approvedTags = new ILiquidityPool.SourceOfFunds[](4);
        approvedTags[0] = ILiquidityPool.SourceOfFunds.EETH;
        approvedTags[1] = ILiquidityPool.SourceOfFunds.ETHER_FAN;
        approvedTags[2] = ILiquidityPool.SourceOfFunds.EETH;
        approvedTags[3] = ILiquidityPool.SourceOfFunds.EETH;

        bool[] memory approvals = new bool[](4);
        approvals[0] = true;
        approvals[1] = true;
        approvals[2] = true;
        approvals[3] = true;

        nodeOperatorManagerInstance.batchUpdateOperatorsApprovedTags(users, approvedTags, approvals);

        address[] memory aliceUser = new address[](1);
        aliceUser[0] = address(alice);

        ILiquidityPool.SourceOfFunds[] memory aliceApprovedTags = new ILiquidityPool.SourceOfFunds[](1);
        aliceApprovedTags[0] = ILiquidityPool.SourceOfFunds.ETHER_FAN;

        bool[] memory aliceApprovals = new bool[](1);
        aliceApprovals[0] = true;
        nodeOperatorManagerInstance.batchUpdateOperatorsApprovedTags(aliceUser, aliceApprovedTags, aliceApprovals);

    }

    function _initReportBlockStamp(IEtherFiOracle.OracleReport memory _report) internal view {
        (uint32 slotFrom, uint32 slotTo, uint32 blockFrom) = etherFiOracleInstance.blockStampForNextReport();
        _report.refSlotFrom = slotFrom;
        _report.refSlotTo = slotTo;
        _report.refBlockFrom = blockFrom;
        _report.refBlockTo = slotTo; //
    }

    function _executeAdminTasks(IEtherFiOracle.OracleReport memory _report) internal {
        _executeAdminTasks(_report, "");
    }

    function _executeAdminTasks(IEtherFiOracle.OracleReport memory _report, string memory _revertMessage) internal {
        bytes[] memory emptyBytes = new bytes[](0);
        _executeAdminTasks(_report, emptyBytes, emptyBytes, _revertMessage);
    }

    function _executeAdminTasks(IEtherFiOracle.OracleReport memory _report, bytes[] memory _pubKey, bytes[] memory /*_signature*/, string memory _revertMessage) internal {        
        _initReportBlockStamp(_report);
        
        uint32 currentSlot = etherFiOracleInstance.computeSlotAtTimestamp(block.timestamp);
        uint32 currentEpoch = (currentSlot / 32);
        uint32 reportEpoch = (_report.refSlotTo / 32) + 3;
        if (currentEpoch < reportEpoch) { // ensure report is finalized
            uint32 numSlotsToMove = 32 * (reportEpoch - currentEpoch);
            _moveClock(int256(int32(numSlotsToMove)));
        }

        etherFiOracleInstance.verifyReport(_report);

        vm.prank(alice);
        etherFiOracleInstance.submitReport(_report);
        vm.prank(bob);
        etherFiOracleInstance.submitReport(_report);

        int256 offset = int256(int16(etherFiAdminInstance.postReportWaitTimeInSlots()));
        if (offset > 2 * 32) {
            offset -= 2 * 32;
        }
        if (offset > 0) {
            _moveClock(offset);
        }

        if (bytes(_revertMessage).length > 0) {
            vm.expectRevert(bytes(_revertMessage));
        }

        vm.prank(alice);
        etherFiAdminInstance.executeTasks(_report, _pubKey, _pubKey);
    }

    function _emptyOracleReport() internal view returns (IEtherFiOracle.OracleReport memory report) {
        uint256[] memory emptyVals = new uint256[](0);
        uint32[] memory emptyVals32 = new uint32[](0);
        uint32 consensusVersion = etherFiOracleInstance.consensusVersion();
        report = IEtherFiOracle.OracleReport(consensusVersion, 0, 0, 0, 0, 0, emptyVals, emptyVals, emptyVals, emptyVals32, emptyVals, emptyVals, 0, 0, 0, 0, 0);
    }

    function calculatePermitDigest(address _owner, address spender, uint256 value, uint256 nonce, uint256 deadline, bytes32 domainSeparator) public pure returns (bytes32) {
        bytes32 permitTypehash = keccak256("Permit(address owner,address spender,uint256 value,uint256 nonce,uint256 deadline)");
        bytes32 digest = keccak256(
            abi.encodePacked(
                hex"1901",
                domainSeparator,
                keccak256(abi.encode(permitTypehash, _owner, spender, value, nonce, deadline))
            )
        );
        return digest;
    }

    function createPermitInput(uint256 privKey, address spender, uint256 value, uint256 nonce, uint256 deadline, bytes32 domianSeparator) public returns (ILiquidityPool.PermitInput memory) {
        address _owner = vm.addr(privKey);
        bytes32 digest = calculatePermitDigest(_owner, spender, value, nonce, deadline, domianSeparator);
        (uint8 v, bytes32 r, bytes32 s) = vm.sign(privKey, digest);
        ILiquidityPool.PermitInput memory permitInput = ILiquidityPool.PermitInput({
            value: value,
            deadline: deadline,
            v: v,
            r: r,
            s: s
        });
        return permitInput;
    }

    function registerAsBnftHolder(address _user) internal {
        (bool registered, uint32 index) = liquidityPoolInstance.bnftHoldersIndexes(_user);
        if (!registered) liquidityPoolInstance.registerAsBnftHolder(_user);
    }

    function setUpBnftHolders() internal {
        vm.startPrank(alice);
        registerAsBnftHolder(alice);
        registerAsBnftHolder(greg);
        registerAsBnftHolder(bob);
        registerAsBnftHolder(owner);
        registerAsBnftHolder(shonee);
        registerAsBnftHolder(dan);
        registerAsBnftHolder(elvis);
        registerAsBnftHolder(henry);
        vm.stopPrank();

        vm.deal(alice, 100000 ether);
        vm.deal(greg, 100000 ether);
        vm.deal(bob, 100000 ether);
        vm.deal(owner, 100000 ether);
        vm.deal(shonee, 100000 ether);
        vm.deal(dan, 100000 ether);
        vm.deal(elvis, 100000 ether);
        vm.deal(henry, 100000 ether);
        vm.deal(chad, 100000 ether);

        (bool registered, uint32 index) = liquidityPoolInstance.bnftHoldersIndexes(alice);
        assertEq(registered, true);
        assertEq(index, 0);

        (registered, index) = liquidityPoolInstance.bnftHoldersIndexes(henry);
        assertEq(registered, true);
        assertEq(index, 7);
    }

    function depositAndRegisterValidator(bool restaked) public returns (uint256) {
        vm.deal(alice, 33 ether);
        vm.startPrank(alice);

        // if we call this multiple times in a test, don't blow up
        try  nodeOperatorManagerInstance.registerNodeOperator("fake_ipfs_hash", 10) {
        } catch {}

        // create a new bid
        uint256[] memory createdBids = auctionInstance.createBid{value: 0.1 ether}(1, 0.1 ether);

        // deposit against that bid with restaking enabled
        stakingManagerInstance.batchDepositWithBidIds{value: 32 ether * createdBids.length}(createdBids, restaked);

        // Register the validator and send deposited eth to depositContract/Beaconchain
        // signatures are not checked but roots need to match
        bytes32 depositRoot = depGen.generateDepositRoot(
            hex"8f9c0aab19ee7586d3d470f132842396af606947a0589382483308fdffdaf544078c3be24210677a9c471ce70b3b4c2c",
            hex"877bee8d83cac8bf46c89ce50215da0b5e370d282bb6c8599aabdbc780c33833687df5e1f5b5c2de8a6cd20b6572c8b0130b1744310a998e1079e3286ff03e18e4f94de8cdebecf3aaac3277b742adb8b0eea074e619c20d13a1dda6cba6e3df",
            managerInstance.getWithdrawalCredentials(createdBids[0]),
            32 ether
        );
        IStakingManager.DepositData memory depositData = IStakingManager
            .DepositData({
                publicKey: hex"8f9c0aab19ee7586d3d470f132842396af606947a0589382483308fdffdaf544078c3be24210677a9c471ce70b3b4c2c",
                signature: hex"877bee8d83cac8bf46c89ce50215da0b5e370d282bb6c8599aabdbc780c33833687df5e1f5b5c2de8a6cd20b6572c8b0130b1744310a998e1079e3286ff03e18e4f94de8cdebecf3aaac3277b742adb8b0eea074e619c20d13a1dda6cba6e3df",
                depositDataRoot: depositRoot,
                ipfsHashForEncryptedValidatorKey: "validator_unit_tests"
        });
        IStakingManager.DepositData[] memory depositDatas = new IStakingManager.DepositData[](1);
        depositDatas[0] = depositData;
        stakingManagerInstance.batchRegisterValidators(zeroRoot, createdBids, depositDatas);

        vm.stopPrank();
        return createdBids[0];
    }

    function launch_validator() internal returns (uint256[] memory) {
        return launch_validator(2, 0, false, alice);
    }

    function launch_validator(uint256 _numValidators, uint256 _validatorIdToCoUseWithdrawalSafe, bool _isLpBnftHolder) internal returns (uint256[] memory) {
        return launch_validator(_numValidators, _validatorIdToCoUseWithdrawalSafe, _isLpBnftHolder, alice, alice);
    }

    function launch_validator(uint256 _numValidators, uint256 _validatorIdToCoUseWithdrawalSafe, bool _isLpBnftHolder, address _bnftStaker) internal returns (uint256[] memory) {
        return launch_validator(_numValidators, _validatorIdToCoUseWithdrawalSafe, _isLpBnftHolder, _bnftStaker, alice);
    }

    function launch_validator(uint256 _numValidators, uint256 _validatorIdToCoUseWithdrawalSafe, bool _isLpBnftHolder, address _bnftStaker, address _nodeOperator) internal returns (uint256[] memory) {
        bytes32 rootForApproval;

        // IEtherFiOracle.OracleReport memory report = _emptyOracleReport();
        // report.numValidatorsToSpinUp = uint32(_numValidators);
        // _executeAdminTasks(report);

        vm.deal(owner, 10000 ether);
        vm.deal(alice, 10000 ether);
        vm.deal(bob, 10000 ether);
        vm.deal(_bnftStaker, 10000 ether);

        address admin;
        if (block.chainid == 1) {
            admin = 0x2aCA71020De61bb532008049e1Bd41E451aE8AdC;
        } else {
            admin = alice;
        }
        vm.startPrank(admin);
        registerAsBnftHolder(_nodeOperator);
        liquidityPoolInstance.updateBnftMode(_isLpBnftHolder);
        vm.stopPrank();

        vm.prank(admin);
        auctionInstance.disableWhitelist();

        vm.startPrank(_nodeOperator);
        if (!nodeOperatorManagerInstance.registered(_nodeOperator)) {
            nodeOperatorManagerInstance.registerNodeOperator(
                _ipfsHash,
                10000
            );
        }
        vm.stopPrank();

        vm.startPrank(admin);
        {
            address[] memory users = new address[](2);
            ILiquidityPool.SourceOfFunds[] memory approvedTags = new ILiquidityPool.SourceOfFunds[](2);
            bool[] memory approvals = new bool[](2);
            users[0] = _nodeOperator;
            users[1] = _nodeOperator;
            approvedTags[0] = ILiquidityPool.SourceOfFunds.EETH;
            approvedTags[1] = ILiquidityPool.SourceOfFunds.ETHER_FAN;
            approvals[0] = true;
            approvals[1] = true;
            nodeOperatorManagerInstance.batchUpdateOperatorsApprovedTags(users, approvedTags, approvals);
        }
        vm.stopPrank();

        vm.startPrank(_nodeOperator);
        uint256[] memory bidIds = auctionInstance.createBid{value: 0.1 ether * _numValidators}(_numValidators, 0.1 ether);
        vm.stopPrank();

        startHoax(bob);
        if (_isLpBnftHolder) {
            liquidityPoolInstance.deposit{value: 32 ether * _numValidators}();
        } else {
            liquidityPoolInstance.deposit{value: 30 ether * _numValidators}();
        }
        vm.stopPrank();

        vm.prank(_bnftStaker);
        uint256[] memory newValidators;
        if (_isLpBnftHolder) {
            newValidators = liquidityPoolInstance.batchDepositWithLiquidityPoolAsBnftHolder(bidIds, _numValidators, _validatorIdToCoUseWithdrawalSafe);
        } else {
            newValidators = liquidityPoolInstance.batchDepositAsBnftHolder{value: 2 ether * _numValidators}(bidIds, _numValidators, _validatorIdToCoUseWithdrawalSafe);
        }

        IStakingManager.DepositData[] memory depositDataArray = new IStakingManager.DepositData[](_numValidators);

        bytes32[] memory depositDataRootsForApproval = new bytes32[](_numValidators);
        bytes[] memory pubKey = new bytes[](_numValidators);
        bytes[] memory sig = new bytes[](_numValidators);

        for (uint256 i = 0; i < newValidators.length; i++) {
            address safe = managerInstance.getWithdrawalSafeAddress(
                newValidators[i]
            );
            root = depGen.generateDepositRoot(
                hex"8f9c0aab19ee7586d3d470f132842396af606947a0589382483308fdffdaf544078c3be24210677a9c471ce70b3b4c2c",
                hex"877bee8d83cac8bf46c89ce50215da0b5e370d282bb6c8599aabdbc780c33833687df5e1f5b5c2de8a6cd20b6572c8b0130b1744310a998e1079e3286ff03e18e4f94de8cdebecf3aaac3277b742adb8b0eea074e619c20d13a1dda6cba6e3df",
                managerInstance.generateWithdrawalCredentials(safe),
                1 ether
            );

            rootForApproval = depGen.generateDepositRoot(
                hex"8f9c0aab19ee7586d3d470f132842396af606947a0589382483308fdffdaf544078c3be24210677a9c471ce70b3b4c2c",
                hex"ad899d85dcfcc2506a8749020752f81353dd87e623b2982b7bbfbbdd7964790eab4e06e226917cba1253f063d64a7e5407d8542776631b96c4cea78e0968833b36d4e0ae0b94de46718f905ca6d9b8279e1044a41875640f8cb34dc3f6e4de65",
                managerInstance.generateWithdrawalCredentials(safe),
                31 ether
            );

            depositDataRootsForApproval[i] = rootForApproval;

            depositDataArray[i] = IStakingManager.DepositData({
                publicKey: hex"8f9c0aab19ee7586d3d470f132842396af606947a0589382483308fdffdaf544078c3be24210677a9c471ce70b3b4c2c",
                signature: hex"877bee8d83cac8bf46c89ce50215da0b5e370d282bb6c8599aabdbc780c33833687df5e1f5b5c2de8a6cd20b6572c8b0130b1744310a998e1079e3286ff03e18e4f94de8cdebecf3aaac3277b742adb8b0eea074e619c20d13a1dda6cba6e3df",
                depositDataRoot: root,
                ipfsHashForEncryptedValidatorKey: "test_ipfs"
            });

            sig[i] = hex"ad899d85dcfcc2506a8749020752f81353dd87e623b2982b7bbfbbdd7964790eab4e06e226917cba1253f063d64a7e5407d8542776631b96c4cea78e0968833b36d4e0ae0b94de46718f905ca6d9b8279e1044a41875640f8cb34dc3f6e4de65";
            pubKey[i] = hex"8f9c0aab19ee7586d3d470f132842396af606947a0589382483308fdffdaf544078c3be24210677a9c471ce70b3b4c2c";
        }

        vm.startPrank(_bnftStaker);
        bytes32 depositRoot = zeroRoot;
        if (_isLpBnftHolder) {
            liquidityPoolInstance.batchRegisterWithLiquidityPoolAsBnftHolder(depositRoot, newValidators, depositDataArray, depositDataRootsForApproval, sig);
        } else {
            liquidityPoolInstance.batchRegisterAsBnftHolder(depositRoot, newValidators, depositDataArray, depositDataRootsForApproval, sig);
        }
        vm.stopPrank();

        vm.startPrank(admin);
        liquidityPoolInstance.batchApproveRegistration(newValidators, pubKey, sig);
        vm.stopPrank();
    
        return newValidators;
    }

    function _finalizeWithdrawalRequest(uint256 _requestId) internal {
        vm.startPrank(alice);
        withdrawRequestNFTInstance.finalizeRequests(_requestId);
        uint128 amount = withdrawRequestNFTInstance.getRequest(_requestId).amountOfEEth;
        vm.stopPrank();

        vm.prank(address(etherFiAdminInstance));
        liquidityPoolInstance.addEthAmountLockedForWithdrawal(amount);
    }

    function _upgrade_multiple_validators_per_safe() internal {
        vm.warp(block.timestamp + 3 days);

        vm.startPrank(0xcdd57D11476c22d265722F68390b036f3DA48c21);
        // ├─ emit TimelockTransaction(target: 0x308861A430be4cce5502d0A12724771Fc6DaF216, value: 0, data: 0x3659cfe6000000000000000000000000d27a57bb8f9b7ec7862df87f5143146c161f5a8b, predecessor: 0x0000000000000000000000000000000000000000000000000000000000000000, salt: 0x0000000000000000000000000000000000000000000000000000000000000000, delay: 259200 [2.592e5])
        {
            etherFiTimelockInstance.execute(
                address(0x308861A430be4cce5502d0A12724771Fc6DaF216),
                0,
                hex"3659cfe6000000000000000000000000605f17e88027e25e18c95be0d8011ac969426399",
                0x0,
                0x0
            );
        }

        // ├─ emit TimelockTransaction(target: 0x25e821b7197B146F7713C3b89B6A4D83516B912d, value: 0, data: 0x3659cfe6000000000000000000000000b27d4e7b8ff1ef21751b50f3821d99719ad5868f, predecessor: 0x0000000000000000000000000000000000000000000000000000000000000000, salt: 0x0000000000000000000000000000000000000000000000000000000000000000, delay: 259200 [2.592e5])
        {
            etherFiTimelockInstance.execute(
                address(0x25e821b7197B146F7713C3b89B6A4D83516B912d),
                0,
                hex"3659cfe6000000000000000000000000b27d4e7b8ff1ef21751b50f3821d99719ad5868f",
                0x0,
                0x0
            );
        }
        
        // ├─ emit TimelockTransaction(target: 0x7B5ae07E2AF1C861BcC4736D23f5f66A61E0cA5e, value: 0, data: 0x3659cfe6000000000000000000000000afb82ce44fd8a3431a64742bcd3547eeda1afea7, predecessor: 0x0000000000000000000000000000000000000000000000000000000000000000, salt: 0x0000000000000000000000000000000000000000000000000000000000000000, delay: 259200 [2.592e5])
        {
            etherFiTimelockInstance.execute(
                address(0x7B5ae07E2AF1C861BcC4736D23f5f66A61E0cA5e),
                0,
                hex"3659cfe6000000000000000000000000afb82ce44fd8a3431a64742bcd3547eeda1afea7",
                0x0,
                0x0
            );
        }
        
        // ├─ emit TimelockTransaction(target: 0x8B71140AD2e5d1E7018d2a7f8a288BD3CD38916F, value: 0, data: 0x3659cfe6000000000000000000000000d90c5624a52a3bd4ad006d578b00c3ecf8725fda, predecessor: 0x0000000000000000000000000000000000000000000000000000000000000000, salt: 0x0000000000000000000000000000000000000000000000000000000000000000, delay: 259200 [2.592e5])
        {
            etherFiTimelockInstance.execute(
                address(0x8B71140AD2e5d1E7018d2a7f8a288BD3CD38916F),
                0,
                hex"3659cfe6000000000000000000000000d90c5624a52a3bd4ad006d578b00c3ecf8725fda",
                0x0,
                0x0
            );
        }

        // ├─ emit TimelockTransaction(target: 0x25e821b7197B146F7713C3b89B6A4D83516B912d, value: 0, data: 0x4937097400000000000000000000000052bbf281fbcfa7cf3e9101a52af5dcb32754e3c0, predecessor: 0x0000000000000000000000000000000000000000000000000000000000000000, salt: 0x0000000000000000000000000000000000000000000000000000000000000000, delay: 259200 [2.592e5])
        {
            etherFiTimelockInstance.execute(
                address(0x25e821b7197B146F7713C3b89B6A4D83516B912d),
                0,
                hex"4937097400000000000000000000000052bbf281fbcfa7cf3e9101a52af5dcb32754e3c0",
                0x0,
                0x0
            );
        }
        
        // ├─ emit TimelockTransaction(target: 0x8B71140AD2e5d1E7018d2a7f8a288BD3CD38916F, value: 0, data: 0xde5faecc00000000000000000000000039053d51b77dc0d36036fc1fcc8cb819df8ef37a, predecessor: 0x0000000000000000000000000000000000000000000000000000000000000000, salt: 0x0000000000000000000000000000000000000000000000000000000000000000, delay: 259200 [2.592e5])
        {
            etherFiTimelockInstance.execute(
                address(0x8B71140AD2e5d1E7018d2a7f8a288BD3CD38916F),
                0,
                hex"de5faecc00000000000000000000000039053d51b77dc0d36036fc1fcc8cb819df8ef37a",
                0x0,
                0x0
            );
        }
        vm.stopPrank();
    }

    function _upgrade_etherfi_node_contract() internal {
        EtherFiNode etherFiNode = new EtherFiNode();
        address newImpl = address(etherFiNode);
        vm.prank(stakingManagerInstance.owner());
        stakingManagerInstance.upgradeEtherFiNode(newImpl);
    }

    function _upgrade_etherfi_nodes_manager_contract() internal {
        address newImpl = address(new EtherFiNodesManager());
        vm.prank(managerInstance.owner());
        managerInstance.upgradeTo(newImpl);
    }

    function _upgrade_staking_manager_contract() internal {
        address newImpl = address(new StakingManager());
        vm.prank(stakingManagerInstance.owner());
        stakingManagerInstance.upgradeTo(newImpl);

        assert(stakingManagerInstance.isFullStakeEnabled() == false);
    }

    function _upgrade_liquidity_pool_contract() internal {
        address newImpl = address(new LiquidityPool());
        vm.prank(liquidityPoolInstance.owner());
        liquidityPoolInstance.upgradeTo(newImpl);
    }

    function _to_uint256_array(uint256 _value) internal pure returns (uint256[] memory) {
        uint256[] memory array = new uint256[](1);
        array[0] = _value;
        return array;
    }

    // Given two uint256 params (a, b, c),
    // Check if |a-b| <= c
    function _assertWithinRange(uint256 a, uint256 b, uint256 c) internal pure returns (bool) {
        if (a > b) {
            return a - b <= c;
        } else {
            return b - a <= c;
        }
    }

    function _finalizeLidoWithdrawals(uint256[] memory reqIds) internal {
        bytes32 FINALIZE_ROLE = liquifierInstance.lidoWithdrawalQueue().FINALIZE_ROLE();
        address finalize_role = liquifierInstance.lidoWithdrawalQueue().getRoleMember(FINALIZE_ROLE, 0);

        // The redemption is approved by the Lido
        vm.startPrank(finalize_role);
        uint256 currentRate = stEth.getTotalPooledEther() * 1e27 / stEth.getTotalShares();
        (uint256 ethToLock, uint256 sharesToBurn) = liquifierInstance.lidoWithdrawalQueue().prefinalize(reqIds, currentRate);
        liquifierInstance.lidoWithdrawalQueue().finalize(reqIds[reqIds.length-1], currentRate);
        vm.stopPrank();

        // The ether.fi admin claims the finalized withdrawal, which sends the ETH to the liquifier contract
        vm.startPrank(alice);
        uint256 lastCheckPointIndex = liquifierInstance.lidoWithdrawalQueue().getLastCheckpointIndex();
        uint256[] memory hints = liquifierInstance.lidoWithdrawalQueue().findCheckpointHints(reqIds, 1, lastCheckPointIndex);
        liquifierInstance.stEthClaimWithdrawals(reqIds, hints);

        // The ether.fi admin withdraws the ETH from the liquifier contract to the liquidity pool contract
        liquifierInstance.withdrawEther();
        vm.stopPrank();
    }

    function _prepareForDepositData(uint256[] memory _validatorIds, uint256 _depositAmount) internal returns (IStakingManager.DepositData[] memory) {
        IStakingManager.DepositData[] memory depositDataArray = new IStakingManager.DepositData[](_validatorIds.length);
        bytes[] memory pubKey = new bytes[](_validatorIds.length);

        for (uint256 i = 0; i < _validatorIds.length; i++) {
            address etherFiNode = managerInstance.etherfiNodeAddress(_validatorIds[i]);
            pubKey[i] = hex"8f9c0aab19ee7586d3d470f132842396af606947a0589382483308fdffdaf544078c3be24210677a9c471ce70b3b4c2c";
            bytes32 root = depGen.generateDepositRoot(
                pubKey[i],
                hex"877bee8d83cac8bf46c89ce50215da0b5e370d282bb6c8599aabdbc780c33833687df5e1f5b5c2de8a6cd20b6572c8b0130b1744310a998e1079e3286ff03e18e4f94de8cdebecf3aaac3277b742adb8b0eea074e619c20d13a1dda6cba6e3df",
                managerInstance.generateWithdrawalCredentials(etherFiNode),
                _depositAmount
            );

            depositDataArray[i] = IStakingManager.DepositData({
                publicKey: pubKey[i],
                signature: hex"877bee8d83cac8bf46c89ce50215da0b5e370d282bb6c8599aabdbc780c33833687df5e1f5b5c2de8a6cd20b6572c8b0130b1744310a998e1079e3286ff03e18e4f94de8cdebecf3aaac3277b742adb8b0eea074e619c20d13a1dda6cba6e3df",
                depositDataRoot: root,
                ipfsHashForEncryptedValidatorKey: "test_ipfs"
            });
        }

        return depositDataArray;
    }

    function _prepareForValidatorRegistration(uint256[] memory _validatorIds) internal returns (IStakingManager.DepositData[] memory, bytes32[] memory, bytes[] memory, bytes[] memory pubKey) {
        IStakingManager.DepositData[] memory depositDataArray = new IStakingManager.DepositData[](_validatorIds.length);
        bytes32[] memory depositDataRootsForApproval = new bytes32[](_validatorIds.length);
        bytes[] memory sig = new bytes[](_validatorIds.length);
        bytes[] memory pubKey = new bytes[](_validatorIds.length);

        for (uint256 i = 0; i < _validatorIds.length; i++) {
            address etherFiNode = managerInstance.etherfiNodeAddress(_validatorIds[i]);
            pubKey[i] = hex"8f9c0aab19ee7586d3d470f132842396af606947a0589382483308fdffdaf544078c3be24210677a9c471ce70b3b4c2c";
            bytes32 root = depGen.generateDepositRoot(
                pubKey[i],
                hex"877bee8d83cac8bf46c89ce50215da0b5e370d282bb6c8599aabdbc780c33833687df5e1f5b5c2de8a6cd20b6572c8b0130b1744310a998e1079e3286ff03e18e4f94de8cdebecf3aaac3277b742adb8b0eea074e619c20d13a1dda6cba6e3df",
                managerInstance.generateWithdrawalCredentials(etherFiNode),
                1 ether
            );
            depositDataArray[i] = IStakingManager.DepositData({
                publicKey: pubKey[i],
                signature: hex"877bee8d83cac8bf46c89ce50215da0b5e370d282bb6c8599aabdbc780c33833687df5e1f5b5c2de8a6cd20b6572c8b0130b1744310a998e1079e3286ff03e18e4f94de8cdebecf3aaac3277b742adb8b0eea074e619c20d13a1dda6cba6e3df",
                depositDataRoot: root,
                ipfsHashForEncryptedValidatorKey: "test_ipfs"
            });

            depositDataRootsForApproval[i] = depGen.generateDepositRoot(
                pubKey[i],
                hex"ad899d85dcfcc2506a8749020752f81353dd87e623b2982b7bbfbbdd7964790eab4e06e226917cba1253f063d64a7e5407d8542776631b96c4cea78e0968833b36d4e0ae0b94de46718f905ca6d9b8279e1044a41875640f8cb34dc3f6e4de65",
                managerInstance.generateWithdrawalCredentials(etherFiNode),
                31 ether
            );

            sig[i] = hex"ad899d85dcfcc2506a8749020752f81353dd87e623b2982b7bbfbbdd7964790eab4e06e226917cba1253f063d64a7e5407d8542776631b96c4cea78e0968833b36d4e0ae0b94de46718f905ca6d9b8279e1044a41875640f8cb34dc3f6e4de65";
        
        }

        return (depositDataArray, depositDataRootsForApproval, sig, pubKey);
    }
}<|MERGE_RESOLUTION|>--- conflicted
+++ resolved
@@ -256,12 +256,8 @@
         if (forkEnum == MAINNET_FORK) {
             vm.selectFork(vm.createFork(vm.envString("MAINNET_RPC_URL")));
             addressProviderInstance = AddressProvider(address(0x8487c5F8550E3C3e7734Fe7DCF77DB2B72E4A848));
-<<<<<<< HEAD
             owner = addressProviderInstance.getContractAddress("EtherFiTimelock");
-=======
-            owner = addressProviderInstance.owner();
             admin = 0x2aCA71020De61bb532008049e1Bd41E451aE8AdC;
->>>>>>> 0a478ec7
         } else if (forkEnum == TESTNET_FORK) {
             vm.selectFork(vm.createFork(vm.envString("GOERLI_RPC_URL")));
             addressProviderInstance = AddressProvider(address(0x6E429db4E1a77bCe9B6F9EDCC4e84ea689c1C97e));
@@ -291,9 +287,7 @@
         node = EtherFiNode(payable(addressProviderInstance.getContractAddress("EtherFiNode")));
         earlyAdopterPoolInstance = EarlyAdopterPool(payable(addressProviderInstance.getContractAddress("EarlyAdopterPool")));
         withdrawRequestNFTInstance = WithdrawRequestNFT(addressProviderInstance.getContractAddress("WithdrawRequestNFT"));
-<<<<<<< HEAD
-        liquifierInstance = Liquifier(payable(addressProviderInstance.getContractAddress("Liquifier")));
-=======
+
         etherFiTimelockInstance = EtherFiTimelock(payable(addressProviderInstance.getContractAddress("EtherFiTimelock")));
         liquifierInstance = Liquifier(payable(addressProviderInstance.getContractAddress("Liquifier")));
 
@@ -318,20 +312,12 @@
      // TODO: doesn't currently exist on mainnet. But re-add this check after deploy
      //   assert(address(withdrawRequestNFTInstance) != address(0x0));
     }
->>>>>>> 0a478ec7
 
     function setUpLiquifier(uint8 forkEnum) internal {
         
         vm.startPrank(owner);
             
         if (forkEnum == MAINNET_FORK) {
-<<<<<<< HEAD
-=======
-            liquifierImplementation = new Liquifier();
-            liquifierProxy = new UUPSProxy(address(liquifierImplementation), "");
-            liquifierInstance = Liquifier(payable(liquifierProxy));
-
->>>>>>> 0a478ec7
             cbEth_Eth_Pool = ICurvePool(0x5FAE7E604FC3e24fd43A72867ceBaC94c65b404A);
             wbEth_Eth_Pool = ICurvePool(0xBfAb6FA95E0091ed66058ad493189D2cB29385E6);
             stEth_Eth_Pool = ICurvePool(0xDC24316b9AE028F1497c275EB9192a3Ea0f67022);
