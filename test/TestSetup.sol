--- conflicted
+++ resolved
@@ -330,12 +330,7 @@
         if (forkEnum == MAINNET_FORK) {
             if (blockNo == 0) {
                 vm.selectFork(vm.createFork(vm.envString("MAINNET_RPC_URL")));
-<<<<<<< HEAD
             } else {
-=======
-            }
-            else {
->>>>>>> dbe40de9
                 vm.selectFork(vm.createFork(vm.envString("MAINNET_RPC_URL"), blockNo));
             }
             addressProviderInstance = AddressProvider(address(0x8487c5F8550E3C3e7734Fe7DCF77DB2B72E4A848));
@@ -407,25 +402,16 @@
         etherFiTimelockInstance = EtherFiTimelock(payable(addressProviderInstance.getContractAddress("EtherFiTimelock")));
         etherFiAdminInstance = EtherFiAdmin(payable(addressProviderInstance.getContractAddress("EtherFiAdmin")));
         etherFiOracleInstance = EtherFiOracle(payable(addressProviderInstance.getContractAddress("EtherFiOracle")));
-<<<<<<< HEAD
-
-=======
->>>>>>> dbe40de9
+
     }
 
     function setUpLiquifier(uint8 forkEnum) internal {
         // intialize `pauser` and `roleRegistry` for testing against V2.5
         vm.startPrank(owner);
-<<<<<<< HEAD
-
-        if (liquifierInstance.paused()) {
-            liquifierInstance.unPauseContract();
-=======
             
         if (forkEnum == MAINNET_FORK || forkEnum == TESTNET_FORK) {            
             liquifierInstance.upgradeTo(address(new Liquifier()));
-            liquifierInstance.updateAdmin(alice, true);
->>>>>>> dbe40de9
+            // liquifierInstance.updateAdmin(alice, true);
         }
 
         address impl = address(new BucketRateLimiter());
@@ -439,17 +425,15 @@
 
         setupRoleRegistry();
 
-<<<<<<< HEAD
         vm.warp(block.timestamp + 1 days);
-    }
-
-=======
+
+        // liquifierInstance.initializeRateLimiter(address(bucketRateLimiter));
+
         deployEtherFiRestaker();
-
-        vm.stopPrank();
     }
 
     function deployEtherFiRestaker() internal {
+        vm.startPrank(owner);
         etherFiRestakerImplementation = new EtherFiRestaker();
         etherFiRestakerProxy = new UUPSProxy(address(etherFiRestakerImplementation), "");
         etherFiRestakerInstance = EtherFiRestaker(payable(etherFiRestakerProxy));
@@ -458,8 +442,8 @@
         etherFiRestakerInstance.updateAdmin(alice, true);
 
         liquifierInstance.initializeOnUpgrade(address(etherFiRestakerInstance));
-    }
->>>>>>> dbe40de9
+        vm.stopPrank();
+    }
 
     function setUpTests() internal {
         vm.startPrank(owner);
@@ -761,16 +745,7 @@
         _initializePeople();
         _initializeEtherFiAdmin();
 
-<<<<<<< HEAD
-        // weETH and Liquidity Pool must be on eETH to function as expected
-        vm.prank(owner);
-        address[] memory whitelist = new address[](2);
-        whitelist[0] = address(weEthInstance);
-        whitelist[1] = address(liquidityPoolInstance);
-        eETHInstance.setWhitelistedSpender(whitelist, true);
-=======
         admin = alice;
->>>>>>> dbe40de9
     }
 
     function setupRoleRegistry() public {
@@ -843,17 +818,6 @@
         roleRegistry.grantRole(liquifierInstance.LIQUIFIER_ADMIN_ROLE(), alice);
         roleRegistry.grantRole(liquidityPoolInstance.LIQUIDITY_POOL_ADMIN_ROLE(), chad);
         vm.stopPrank();
-
-        vm.startPrank(owner);
-        eETHImplementation = new EETH();
-        eETHInstance.upgradeTo(address(eETHImplementation));
-
-        // weETH and Liquidity Pool must be on eETH to function as expected
-        address[] memory whitelist = new address[](2);
-        whitelist[0] = address(weEthInstance);
-        whitelist[1] = address(liquidityPoolInstance);
-        eETHInstance.setWhitelistedSpender(whitelist, true);
-        vm.stopPrank();
     }
 
     function _initOracleReportsforTesting() internal {
@@ -1474,8 +1438,6 @@
         }
     }
 
-<<<<<<< HEAD
-=======
     function _finalizeLidoWithdrawals(uint256[] memory reqIds) internal {
         bytes32 FINALIZE_ROLE = liquifierInstance.lidoWithdrawalQueue().FINALIZE_ROLE();
         address finalize_role = liquifierInstance.lidoWithdrawalQueue().getRoleMember(FINALIZE_ROLE, 0);
@@ -1498,7 +1460,6 @@
         vm.stopPrank();
     }
 
->>>>>>> dbe40de9
     function _prepareForDepositData(uint256[] memory _validatorIds, uint256 _depositAmount) internal returns (IStakingManager.DepositData[] memory) {
         IStakingManager.DepositData[] memory depositDataArray = new IStakingManager.DepositData[](_validatorIds.length);
         bytes[] memory pubKey = new bytes[](_validatorIds.length);
