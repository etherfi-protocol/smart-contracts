--- conflicted
+++ resolved
@@ -59,11 +59,7 @@
 
 import "../src/CumulativeMerkleRewardsDistributor.sol";
 
-<<<<<<< HEAD
 contract TestSetup is Test, ContractCodeChecker, DepositDataGeneration, ArrayTestHelper {
-=======
-contract TestSetup is Test, ContractCodeChecker, DepositDataGeneration {
->>>>>>> 3d00d110
 
     event Schedule(address target, uint256 value, bytes data, bytes32 predecessor, bytes32 salt, uint256 delay);
     event Execute(address target, uint256 value, bytes data, bytes32 predecessor, bytes32 salt);
