--- conflicted
+++ resolved
@@ -269,7 +269,6 @@
             eigenLayerStrategyManager = IEigenLayerStrategyManager(0x858646372CC42E1A627fcE94aa7A7033e7CF075A);
             eigenLayerEigenPodManager = IEigenPodManager(0x91E677b07F7AF907ec9a428aafA9fc14a0d3A338);
             eigenLayerDelegationManager = IDelegationManager(0x39053D51B77DC0d36036Fc1fCc8Cb819df8Ef37A);
-            eigenLayerDelayedWithdrawalRouter = IDelayedWithdrawalRouter(0x7Fe7E9CC0F274d2435AD5d56D5fa73E47F6A23D8);
             eigenLayerTimelock = ITimelock(0xA6Db1A8C5a981d1536266D2a393c5F8dDb210EAF);
 
         } else if (forkEnum == TESTNET_FORK) {
@@ -390,23 +389,13 @@
         bucketRateLimiter = BucketRateLimiter(address(new UUPSProxy(impl, "")));
         bucketRateLimiter.initialize();
         bucketRateLimiter.updateConsumer(address(liquifierInstance));
-<<<<<<< HEAD
 
         bucketRateLimiter.setCapacity(40 ether);
         bucketRateLimiter.setRefillRatePerSecond(1 ether);
 
         vm.warp(block.timestamp + 1 days);
 
-        liquifierInstance.initializeRateLimiter(address(bucketRateLimiter));
-=======
-
-        bucketRateLimiter.setCapacity(40 ether);
-        bucketRateLimiter.setRefillRatePerSecond(1 ether);
-
-        vm.warp(block.timestamp + 1 days);
-
         // liquifierInstance.initializeRateLimiter(address(bucketRateLimiter));
->>>>>>> 2527217d
 
         vm.stopPrank();
     }
@@ -457,7 +446,14 @@
         managerImplementation = new EtherFiNodesManager();
         etherFiNodeManagerProxy = new UUPSProxy(address(managerImplementation), "");
         managerInstance = EtherFiNodesManager(payable(address(etherFiNodeManagerProxy)));
-        
+        managerInstance.initialize(
+            address(treasuryInstance),
+            address(auctionInstance),
+            address(stakingManagerInstance),
+            address(TNFTInstance),
+            address(BNFTInstance)
+        );
+        managerInstance.updateAdmin(alice, true);
 
         TNFTInstance.initializeOnUpgrade(address(managerInstance));
         BNFTInstance.initializeOnUpgrade(address(managerInstance));
@@ -578,20 +574,6 @@
             3600
         );
 
-        managerInstance.initialize(
-            address(treasuryInstance),
-            address(auctionInstance),
-            address(stakingManagerInstance),
-            address(TNFTInstance),
-            address(BNFTInstance),
-            address(eigenLayerEigenPodManager),
-            address(eigenLayerDelayedWithdrawalRouter),
-            address(eigenLayerDelegationManager)
-        );
-        managerInstance.updateAdmin(address(etherFiAdminInstance), true);
-        managerInstance.updateAdmin(alice, true);
-
-
         membershipManagerInstance.updateAdmin(alice, true);
         membershipNftInstance.updateAdmin(alice, true);
         withdrawRequestNFTInstance.updateAdmin(alice, true);
@@ -646,7 +628,6 @@
             10000,
             0
         );
-        etherFiAdminInstance.updateAdmin(alice, true);
 
         etherFiOracleInstance.setEtherFiAdmin(address(etherFiAdminInstance));
         liquidityPoolInstance.initializeOnUpgrade(address(auctionManagerProxy), address(liquifierInstance));
@@ -660,15 +641,17 @@
         bool restakingBnftDeposits;
         if (block.chainid == 1) {
             restakingBnftDeposits = true;
-            eigenLayerStrategyManager = IEigenLayerStrategyManager(0x858646372CC42E1A627fcE94aa7A7033e7CF075A);
-            eigenLayerEigenPodManager = IEigenPodManager(0x91E677b07F7AF907ec9a428aafA9fc14a0d3A338);
-            eigenLayerDelegationManager = IDelegationManager(0x39053D51B77DC0d36036Fc1fCc8Cb819df8Ef37A);
-            eigenLayerTimelock = ITimelock(0xA6Db1A8C5a981d1536266D2a393c5F8dDb210EAF);
+            managerInstance.initializeOnUpgrade(address(etherFiAdminInstance), 0x91E677b07F7AF907ec9a428aafA9fc14a0d3A338, 0x7Fe7E9CC0F274d2435AD5d56D5fa73E47F6A23D8, 5);
+            managerInstance.initializeOnUpgrade2(0x39053D51B77DC0d36036Fc1fCc8Cb819df8Ef37A);
         } else if (block.chainid == 17000) {
             restakingBnftDeposits = false;
             eigenLayerEigenPodManager = IEigenPodManager(0x30770d7E3e71112d7A6b7259542D1f680a70e315);
+            managerInstance.initializeOnUpgrade(address(etherFiAdminInstance), 0x30770d7E3e71112d7A6b7259542D1f680a70e315, 0x642c646053eaf2254f088e9019ACD73d9AE0FA32, 5);
+            managerInstance.initializeOnUpgrade2(0xA44151489861Fe9e3055d95adC98FbD462B948e7);
         } else {
             restakingBnftDeposits = false;
+            managerInstance.initializeOnUpgrade(address(etherFiAdminInstance), address(0), address(0), 5);
+            managerInstance.initializeOnUpgrade2(address(0));
         }
 
         _initOracleReportsforTesting();
@@ -709,6 +692,9 @@
         noAttacker = new NoAttacker();
 
         vm.stopPrank();
+
+        vm.prank(alice);
+        managerInstance.setEnableNodeRecycling(true);
 
         _initializeMembershipTiers();
         _initializePeople();
@@ -1399,11 +1385,12 @@
         bytes[] memory pubKey = new bytes[](_validatorIds.length);
 
         for (uint256 i = 0; i < _validatorIds.length; i++) {
+            address etherFiNode = managerInstance.etherfiNodeAddress(_validatorIds[i]);
             pubKey[i] = hex"8f9c0aab19ee7586d3d470f132842396af606947a0589382483308fdffdaf544078c3be24210677a9c471ce70b3b4c2c";
             bytes32 root = depGen.generateDepositRoot(
                 pubKey[i],
                 hex"877bee8d83cac8bf46c89ce50215da0b5e370d282bb6c8599aabdbc780c33833687df5e1f5b5c2de8a6cd20b6572c8b0130b1744310a998e1079e3286ff03e18e4f94de8cdebecf3aaac3277b742adb8b0eea074e619c20d13a1dda6cba6e3df",
-                managerInstance.getWithdrawalCredentials(_validatorIds[i]),
+                managerInstance.generateWithdrawalCredentials(etherFiNode),
                 1 ether
             );
             depositDataArray[i] = IStakingManager.DepositData({
@@ -1416,7 +1403,7 @@
             depositDataRootsForApproval[i] = depGen.generateDepositRoot(
                 pubKey[i],
                 hex"ad899d85dcfcc2506a8749020752f81353dd87e623b2982b7bbfbbdd7964790eab4e06e226917cba1253f063d64a7e5407d8542776631b96c4cea78e0968833b36d4e0ae0b94de46718f905ca6d9b8279e1044a41875640f8cb34dc3f6e4de65",
-                managerInstance.getWithdrawalCredentials(_validatorIds[i]),
+                managerInstance.generateWithdrawalCredentials(etherFiNode),
                 31 ether
             );
 
