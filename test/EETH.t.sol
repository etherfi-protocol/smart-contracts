pragma solidity ^0.8.13;

import "./TestSetup.sol";

contract EETHTest is TestSetup {

    event Transfer(address indexed from, address indexed to, uint256 value);
    event Approval(address indexed owner, address indexed spender, uint256 value);

    function setUp() public {
       
        setUpTests();
    }

    function test_EETHInitializedCorrectly() public {
        assertEq(eETHInstance.totalShares(), 0);
        assertEq(eETHInstance.name(), "ether.fi ETH");
        assertEq(eETHInstance.symbol(), "eETH");
        assertEq(eETHInstance.decimals(), 18);
        assertEq(eETHInstance.totalSupply(), 0);
        assertEq(eETHInstance.balanceOf(alice), 0);
        assertEq(eETHInstance.balanceOf(bob), 0);
        assertEq(eETHInstance.allowance(alice, bob), 0);
        assertEq(eETHInstance.allowance(alice, address(liquidityPoolInstance)), 0);
        assertEq(eETHInstance.shares(alice), 0);
        assertEq(eETHInstance.shares(bob), 0);
        assertEq(eETHInstance.getImplementation(), address(eETHImplementation));
    }

    function test_MintShares() public {
        vm.prank(address(liquidityPoolInstance));
        eETHInstance.mintShares(alice, 100);

        assertEq(eETHInstance.shares(alice), 100);
        assertEq(eETHInstance.totalShares(), 100);

        assertEq(eETHInstance.balanceOf(alice), 0);
        assertEq(eETHInstance.totalSupply(), 0);

        vm.expectRevert("Only pool contract function");
        vm.prank(alice);
        eETHInstance.mintShares(alice, 100);
    }

    function test_BurnShares() public {
        vm.prank(address(liquidityPoolInstance));
        eETHInstance.mintShares(alice, 100);

        assertEq(eETHInstance.shares(alice), 100);
        assertEq(eETHInstance.totalShares(), 100);

        vm.prank(address(liquidityPoolInstance));
        eETHInstance.burnShares(alice, 25);

        assertEq(eETHInstance.shares(alice), 75);
        assertEq(eETHInstance.totalShares(), 75);
    }

    function test_EEthRebase() public {
        assertEq(liquidityPoolInstance.getTotalPooledEther(), 0 ether);

        // Total pooled ether = 10
        startHoax(alice);
        liquidityPoolInstance.deposit{value: 10 ether}();
        vm.stopPrank();

        assertEq(liquidityPoolInstance.getTotalPooledEther(), 10 ether);
        assertEq(eETHInstance.totalSupply(), 10 ether);
        assertEq(eETHInstance.totalShares(), 10 ether);
        assertEq(eETHInstance.shares(alice), 10 ether);

        // Total pooled ether = 20
        vm.prank(address(membershipManagerInstance));
        liquidityPoolInstance.rebase(10 ether);
        _transferTo(address(liquidityPoolInstance), 10 ether);

        assertEq(liquidityPoolInstance.getTotalPooledEther(), 20 ether);
        assertEq(eETHInstance.totalSupply(), 20 ether);
        assertEq(eETHInstance.totalShares(), 10 ether);
        assertEq(eETHInstance.shares(alice), 10 ether);

        // ALice total claimable Ether
        /// (20 * 10) / 10
        assertEq(liquidityPoolInstance.getTotalEtherClaimOf(alice), 20 ether);

        startHoax(bob);
        liquidityPoolInstance.deposit{value: 5 ether}();
        vm.stopPrank();

        assertEq(liquidityPoolInstance.getTotalPooledEther(), 25 ether);
        assertEq(eETHInstance.totalSupply(), 25 ether);

        // Bob Shares = (5 * 10) / (25 - 5) = 2,5
        assertEq(eETHInstance.shares(bob), 2.5 ether);
        assertEq(eETHInstance.totalShares(), 12.5 ether);

        // Bob claimable Ether
        /// (25 * 2,5) / 12,5 = 5 ether

        //ALice Claimable Ether
        /// (25 * 10) / 12,5 = 20 ether
        assertEq(liquidityPoolInstance.getTotalEtherClaimOf(alice), 20 ether);
        assertEq(liquidityPoolInstance.getTotalEtherClaimOf(bob), 5 ether);

        assertEq(eETHInstance.balanceOf(alice), 20 ether);
        assertEq(eETHInstance.balanceOf(bob), 5 ether);

        // Staking Rewards sent to liquidity pool
        /// vm.deal sets the balance of whoever its called on
        /// In this case 10 ether is added as reward 
        vm.prank(address(membershipManagerInstance));
        liquidityPoolInstance.rebase(10 ether);
        _transferTo(address(liquidityPoolInstance), 10 ether);

        assertEq(liquidityPoolInstance.getTotalPooledEther(), 35 ether);
        assertEq(eETHInstance.totalSupply(), 35 ether);

        // Bob claimable Ether
        /// (35 * 2,5) / 12,5 = 7 ether
        assertEq(liquidityPoolInstance.getTotalEtherClaimOf(bob), 7 ether);

        // Alice Claimable Ether
        /// (35 * 10) / 12,5 = 20 ether
        assertEq(liquidityPoolInstance.getTotalEtherClaimOf(alice), 28 ether);

        assertEq(eETHInstance.balanceOf(alice), 28 ether);
        assertEq(eETHInstance.balanceOf(bob), 7 ether);
    }

    function test_TransferWithAmount() public {
        startHoax(alice);
        liquidityPoolInstance.deposit{value: 1 ether}();
        vm.stopPrank();

        assertEq(eETHInstance.balanceOf(alice), 1 ether);
        assertEq(eETHInstance.balanceOf(bob), 0 ether);
        assertEq(eETHInstance.shares(alice), 1 ether);
        assertEq(eETHInstance.shares(bob), 0);

        vm.expectEmit(true, true, false, true);
        emit Transfer(alice, bob, 0.5 ether);
        vm.prank(alice);
        eETHInstance.transfer(bob, 0.5 ether);

        assertEq(eETHInstance.balanceOf(alice), 0.5 ether);
        assertEq(eETHInstance.balanceOf(bob), 0.5 ether);
        assertEq(eETHInstance.shares(alice), 0.5 ether);
        assertEq(eETHInstance.shares(bob), 0.5 ether);

        vm.expectRevert("TRANSFER_FROM_THE_ZERO_ADDRESS");
        vm.prank(address(0));
        eETHInstance.transfer(bob, 0.5 ether);

        vm.expectRevert("TRANSFER_TO_THE_ZERO_ADDRESS");
        vm.prank(alice);
        eETHInstance.transfer(address(0), 0.5 ether);

        vm.expectRevert("TRANSFER_AMOUNT_EXCEEDS_BALANCE");
        vm.prank(alice);
        eETHInstance.transfer(bob, 1 ether);
    }

    function test_TransferWithZero() public {
        startHoax(alice);
        liquidityPoolInstance.deposit{value: 1 ether}();
        vm.stopPrank();

        assertEq(eETHInstance.balanceOf(alice), 1 ether);
        assertEq(eETHInstance.balanceOf(bob), 0 ether);
        assertEq(eETHInstance.shares(alice), 1 ether);
        assertEq(eETHInstance.shares(bob), 0);

        vm.expectEmit(true, true, false, true);
        emit Transfer(alice, bob, 0);
        vm.prank(alice);
        eETHInstance.transfer(bob, 0);

        assertEq(eETHInstance.balanceOf(alice), 1 ether);
        assertEq(eETHInstance.balanceOf(bob), 0 ether);
        assertEq(eETHInstance.shares(alice), 1 ether);
        assertEq(eETHInstance.shares(bob), 0);
    }

    function test_ApproveWithAmount() public {
        assertEq(eETHInstance.allowance(alice, bob), 0);

        vm.expectEmit(true, true, false, true);
        emit Approval(alice, bob, 5 ether);
        vm.prank(alice);
        eETHInstance.approve(bob, 5 ether);

        assertEq(eETHInstance.allowance(alice, bob), 5 ether);

        vm.expectRevert("APPROVE_FROM_ZERO_ADDRESS");
        vm.prank(address(0));
        eETHInstance.approve(bob, 5 ether);

        vm.expectRevert("APPROVE_TO_ZERO_ADDRESS");
        vm.prank(alice);
        eETHInstance.approve(address(0), 5 ether);
    }

    function test_ApproveWithZero() public {
        assertEq(eETHInstance.allowance(alice, bob), 0);

        vm.expectEmit(true, true, false, true);
        emit Approval(alice, bob, 0 ether);
        vm.prank(alice);
        eETHInstance.approve(bob, 0 ether);

        assertEq(eETHInstance.allowance(alice, bob), 0 ether);
    }

    function test_UpdateApprovalAmounts() public {
        assertEq(eETHInstance.allowance(alice, bob), 0);

        vm.startPrank(alice);
        eETHInstance.approve(bob, 5 ether);

        assertEq(eETHInstance.allowance(alice, bob), 5 ether);
        eETHInstance.increaseAllowance(bob, 2 ether);
        assertEq(eETHInstance.allowance(alice, bob), 7 ether);

        eETHInstance.decreaseAllowance(bob, 4 ether);
        assertEq(eETHInstance.allowance(alice, bob), 3 ether);

        vm.expectRevert("ERC20: decreased allowance below zero");
        eETHInstance.decreaseAllowance(bob, 4 ether);
    }

    function test_TransferFromWithAmount() public {
        startHoax(alice);
        liquidityPoolInstance.deposit{value: 1 ether}();
        vm.stopPrank();

        assertEq(eETHInstance.balanceOf(alice), 1 ether);
        assertEq(eETHInstance.balanceOf(bob), 0 ether);
        assertEq(eETHInstance.shares(alice), 1 ether);
        assertEq(eETHInstance.shares(bob), 0);

        vm.expectRevert("TRANSFER_AMOUNT_EXCEEDS_ALLOWANCE");
        vm.prank(bob);
        eETHInstance.transferFrom(alice, bob, 0.5 ether);

        vm.prank(alice);
        eETHInstance.approve(bob, 0.5 ether);
        assertEq(eETHInstance.allowance(alice, bob), 0.5 ether);

        vm.expectEmit(true, true, false, true);
        emit Transfer(alice, bob, 0.5 ether);
        vm.prank(bob);
        eETHInstance.transferFrom(alice, bob, 0.5 ether);

        assertEq(eETHInstance.balanceOf(alice), 0.5 ether);
        assertEq(eETHInstance.balanceOf(bob), 0.5 ether);
        assertEq(eETHInstance.shares(alice), 0.5 ether);
        assertEq(eETHInstance.shares(bob), 0.5 ether);

        assertEq(eETHInstance.allowance(alice, bob), 0 ether);
    }

    function test_TransferFromWithZero() public {
        startHoax(alice);
        liquidityPoolInstance.deposit{value: 1 ether}();
        vm.stopPrank();

        assertEq(eETHInstance.balanceOf(alice), 1 ether);
        assertEq(eETHInstance.balanceOf(bob), 0 ether);
        assertEq(eETHInstance.shares(alice), 1 ether);
        assertEq(eETHInstance.shares(bob), 0);

        vm.prank(alice);
        eETHInstance.approve(bob, 0.5 ether);
        assertEq(eETHInstance.allowance(alice, bob), 0.5 ether);

        vm.expectEmit(true, true, false, true);
        emit Transfer(alice, bob, 0 ether);
        vm.prank(bob);
        eETHInstance.transferFrom(alice, bob, 0 ether);

        assertEq(eETHInstance.balanceOf(alice), 1 ether);
        assertEq(eETHInstance.balanceOf(bob), 0 ether);
        assertEq(eETHInstance.shares(alice), 1 ether);
        assertEq(eETHInstance.shares(bob), 0 ether);

        assertEq(eETHInstance.allowance(alice, bob), 0.5 ether);
    }

<<<<<<< HEAD
    function test_PermitWhitelistEETH() public {
        startHoax(alice);
        liquidityPoolInstance.deposit{value: 1 ether}();
        vm.stopPrank();

        // alice approves bob to spend 1 ether of eETH
        bytes32 permitHash = keccak256(
            abi.encodePacked(
                "\x19\x01",
                eETHInstance.DOMAIN_SEPARATOR(),
                keccak256(abi.encode(
                    keccak256("Permit(address owner,address spender,uint256 value,uint256 nonce,uint256 deadline)"),
                    alice,
                    address(bob),
                    1 ether,
                    eETHInstance.nonces(alice),
                    block.timestamp
                ))
            )
        );
        (uint8 v, bytes32 r, bytes32 s) = vm.sign(2, permitHash);

        vm.expectRevert("eETH: spender not whitelisted");
        eETHInstance.permit(alice, bob, 1 ether, block.timestamp, v, r, s);

        address[] memory whitelist = new address[](1);
        whitelist[0] = bob;
        vm.prank(owner);
        eETHInstance.setWhitelistedSpender(whitelist, true);

        eETHInstance.permit(alice, bob, 1 ether, block.timestamp, v, r, s);
        vm.prank(bob);
        eETHInstance.transferFrom(alice, bob, 1 ether);
    }
=======
>>>>>>> dbe40de9
}<|MERGE_RESOLUTION|>--- conflicted
+++ resolved
@@ -10,21 +10,6 @@
     function setUp() public {
        
         setUpTests();
-    }
-
-    function test_EETHInitializedCorrectly() public {
-        assertEq(eETHInstance.totalShares(), 0);
-        assertEq(eETHInstance.name(), "ether.fi ETH");
-        assertEq(eETHInstance.symbol(), "eETH");
-        assertEq(eETHInstance.decimals(), 18);
-        assertEq(eETHInstance.totalSupply(), 0);
-        assertEq(eETHInstance.balanceOf(alice), 0);
-        assertEq(eETHInstance.balanceOf(bob), 0);
-        assertEq(eETHInstance.allowance(alice, bob), 0);
-        assertEq(eETHInstance.allowance(alice, address(liquidityPoolInstance)), 0);
-        assertEq(eETHInstance.shares(alice), 0);
-        assertEq(eETHInstance.shares(bob), 0);
-        assertEq(eETHInstance.getImplementation(), address(eETHImplementation));
     }
 
     function test_MintShares() public {
@@ -286,41 +271,4 @@
         assertEq(eETHInstance.allowance(alice, bob), 0.5 ether);
     }
 
-<<<<<<< HEAD
-    function test_PermitWhitelistEETH() public {
-        startHoax(alice);
-        liquidityPoolInstance.deposit{value: 1 ether}();
-        vm.stopPrank();
-
-        // alice approves bob to spend 1 ether of eETH
-        bytes32 permitHash = keccak256(
-            abi.encodePacked(
-                "\x19\x01",
-                eETHInstance.DOMAIN_SEPARATOR(),
-                keccak256(abi.encode(
-                    keccak256("Permit(address owner,address spender,uint256 value,uint256 nonce,uint256 deadline)"),
-                    alice,
-                    address(bob),
-                    1 ether,
-                    eETHInstance.nonces(alice),
-                    block.timestamp
-                ))
-            )
-        );
-        (uint8 v, bytes32 r, bytes32 s) = vm.sign(2, permitHash);
-
-        vm.expectRevert("eETH: spender not whitelisted");
-        eETHInstance.permit(alice, bob, 1 ether, block.timestamp, v, r, s);
-
-        address[] memory whitelist = new address[](1);
-        whitelist[0] = bob;
-        vm.prank(owner);
-        eETHInstance.setWhitelistedSpender(whitelist, true);
-
-        eETHInstance.permit(alice, bob, 1 ether, block.timestamp, v, r, s);
-        vm.prank(bob);
-        eETHInstance.transferFrom(alice, bob, 1 ether);
-    }
-=======
->>>>>>> dbe40de9
 }