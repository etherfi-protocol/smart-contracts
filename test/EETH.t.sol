--- conflicted
+++ resolved
@@ -334,28 +334,4 @@
         vm.prank(bob);
         eETHInstance.transferFrom(alice, bob, 1 ether);
     }
-
-<<<<<<< HEAD
-=======
-    function test_TransferBlacklistEETH() public {
-        startHoax(alice);
-        liquidityPoolInstance.deposit{value: 2 ether}();
-        
-        eETHInstance.transfer(bob, 1 ether);
-        vm.stopPrank();
-
-        vm.prank(owner);
-        address[] memory blacklist = new address[](1);
-        blacklist[0] = bob;
-        eETHInstance.setBlacklistedRecipient(blacklist, true);
-
-        vm.prank(alice);
-        vm.expectRevert("eETH: blacklisted address");
-        eETHInstance.transfer(bob, 1 ether);
-
-        vm.prank(bob);
-        vm.expectRevert("eETH: blacklisted address");
-        eETHInstance.transfer(alice, 1 ether);
-    }
->>>>>>> 70f33890
 }