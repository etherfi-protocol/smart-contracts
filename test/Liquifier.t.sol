--- conflicted
+++ resolved
@@ -633,14 +633,7 @@
         initializeRealisticFork(MAINNET_FORK);
         setUpLiquifier(MAINNET_FORK);
         setUpTests();
-<<<<<<< HEAD
-        owner = liquifierInstance.owner();
-        vm.prank(owner);
-        //liquifierInstance.initializeV2dot5(address(roleRegistry));
-
-=======
-        
->>>>>>> ad2a6a54
+        
         vm.startPrank(bob);
         vm.expectRevert(Liquifier.IncorrectRole.selector);
         liquifierInstance.pauseContract();
