// SPDX-License-Identifier: MIT
pragma solidity ^0.8.13;

import "./TestSetup.sol";
import "forge-std/Test.sol";

import "@openzeppelin-upgradeable/contracts/token/ERC20/extensions/ERC20BurnableUpgradeable.sol";

import "../src/eigenlayer-interfaces/IDelegationManager.sol";
import "../src/eigenlayer-interfaces/IStrategyManager.sol";

contract DummyERC20 is ERC20BurnableUpgradeable {
    
    function mint(address to, uint256 amount) public {
        _mint(to, amount);
    }

    function burn(address from, uint256 amount) public {
        _burn(from, amount);
    }
}

interface IWBETH {
    function exchangeRate() external view returns (uint256);
    function deposit(address referral) external payable;
}

contract LiquifierTest is TestSetup {

    uint256 public testnetFork;

    DummyERC20 public dummyToken;
    address public l1SyncPool = address(100000);

    function setUp() public {
    }

    function _setUp(uint8 forkEnum) internal {
        initializeTestingFork(forkEnum);
        setUpLiquifier(forkEnum);

        vm.startPrank(owner);
        liquifierInstance.registerToken(address(stEth), address(stEthStrategy), true, 0, 50, 1000, false); // 50 ether timeBoundCap, 1000 ether total cap
        if (forkEnum == MAINNET_FORK) {
            liquifierInstance.registerToken(address(cbEth), address(cbEthStrategy), true, 0, 50, 1000, false);
            liquifierInstance.registerToken(address(wbEth), address(wbEthStrategy), true, 0, 50, 1000, false);
        }
        vm.stopPrank();

        dummyToken = new DummyERC20();
    }

    function test_rando_deposit_fails() public {
        _setUp(MAINNET_FORK);

        vm.deal(alice, 100 ether);
        vm.startPrank(alice);
        vm.expectRevert("not allowed");
        payable(address(liquifierInstance)).call{value: 10 ether}("");
        vm.stopPrank();
    }

    function test_deposit_above_cap() public {
        _setUp(MAINNET_FORK);
        
        vm.startPrank(0x6D44bfB8432d17882bB6e84652f5C3B36fcC8280);
        cbEth.mint(alice, 100 ether);
        vm.stopPrank();

        vm.deal(alice, 1000 ether);

        assertEq(liquifierInstance.isDepositCapReached(address(stEth), 50 ether), false);
        assertTrue(!liquifierInstance.isDepositCapReached(address(cbEth), 0));
        assertTrue(!liquifierInstance.isDepositCapReached(address(wbEth), 0));

        vm.startPrank(alice);
        stEth.submit{value: 1000 ether}(address(0));
        stEth.approve(address(liquifierInstance), 50 ether);
        liquifierInstance.depositWithERC20(address(stEth), 50 ether, address(0));
        vm.stopPrank();

        _assertWithinRange(liquifierInstance.totalDeposited(address(stEth)), 50 ether, 0.1 ether);
        assertEq(liquifierInstance.isDepositCapReached(address(stEth), 1 ether), true);
        assertTrue(!liquifierInstance.isDepositCapReached(address(cbEth), 1 ether));
        assertTrue(!liquifierInstance.isDepositCapReached(address(wbEth), 1 ether));

        skip(3600);
        assertEq(liquifierInstance.isDepositCapReached(address(stEth), 50 ether), false);

        vm.startPrank(owner);
        liquifierInstance.updateDepositCap(address(stEth), 10, 1000);
        vm.stopPrank();

        vm.startPrank(alice);
        stEth.approve(address(liquifierInstance), 10 ether);
        liquifierInstance.depositWithERC20(address(stEth), 10 ether, address(0));
        _assertWithinRange(liquifierInstance.totalDeposited(address(stEth)), 60 ether, 0.1 ether);

        stEth.approve(address(liquifierInstance), 10 ether);
        vm.expectRevert("CAPPED");
        liquifierInstance.depositWithERC20(address(stEth), 10 ether, address(0));

        vm.startPrank(owner);
        liquifierInstance.updateDepositCap(address(stEth), 10, 1000);
        vm.stopPrank();

        _moveClock(1000);

        assertEq(liquifierInstance.isDepositCapReached(address(stEth), 10 ether), false);

        // Set the total cap to 100 ether
        vm.startPrank(owner);
        liquifierInstance.updateDepositCap(address(stEth), 100, 100);
        vm.stopPrank();

        // CHeck
        _assertWithinRange(liquifierInstance.totalDeposited(address(stEth)), 60 ether, 0.1 ether);
        assertEq(liquifierInstance.isDepositCapReached(address(stEth), 40 ether), false);
        assertEq(liquifierInstance.isDepositCapReached(address(stEth), 40 ether + 1 ether), true);
    }

    function test_deposit_stEth() public {
        _setUp(TESTNET_FORK);
        
        vm.deal(alice, 100 ether);

        vm.startPrank(owner);
        liquifierInstance.updateDepositCap(address(stEth), 50, 1000000);
        vm.stopPrank();

        vm.startPrank(alice);
        stEth.submit{value: 1 ether}(address(0));
        stEth.approve(address(liquifierInstance), 1 ether);
        liquifierInstance.depositWithERC20(address(stEth), 1 ether, address(0));
        vm.stopPrank();

        assertGe(eETHInstance.balanceOf(alice), 1 ether - 0.01 ether);
    }

    function test_deopsit_stEth_and_swap() public {
        _setUp(MAINNET_FORK);

        uint256 lpTvl = liquidityPoolInstance.getTotalPooledEther();
        vm.deal(alice, 100 ether);

        assertEq(eETHInstance.balanceOf(alice), 0);
        assertEq(liquifierInstance.getTotalPooledEther(), 0);

        vm.startPrank(alice);
        stEth.submit{value: 20 ether}(address(0));
        stEth.approve(address(liquifierInstance), 10 ether);
        liquifierInstance.depositWithERC20(address(stEth), 10 ether, address(0));

        assertGe(eETHInstance.balanceOf(alice), 10 ether - 0.1 ether);
        assertGe(liquifierInstance.getTotalPooledEther(), 10 ether - 0.1 ether);
        assertGe(liquidityPoolInstance.getTotalPooledEther(), lpTvl + 10 ether - 0.1 ether);
        assertEq(address(liquifierInstance).balance, 0 ether);

        lpTvl = liquidityPoolInstance.getTotalPooledEther();

        liquifierInstance.swapStEthToEth(1 ether, 1 ether  - 0.01 ether);

        assertGe(liquifierInstance.getTotalPooledEther(), 1 ether - 0.01 ether);
        assertGe(address(liquifierInstance).balance, 1 ether - 0.01 ether);
        _assertWithinRange(liquidityPoolInstance.getTotalPooledEther(), lpTvl, 0.001 ether);

        lpTvl = liquidityPoolInstance.getTotalPooledEther();

        liquifierInstance.withdrawEther();

        assertEq(liquidityPoolInstance.getTotalPooledEther(), lpTvl);
        _assertWithinRange(liquifierInstance.getTotalPooledEther(), 0, 0.000001 ether);
    }

    function test_deopsit_stEth_with_explicit_permit() public {
        _setUp(TESTNET_FORK);

        vm.deal(alice, 100 ether);

        assertEq(eETHInstance.balanceOf(alice), 0);
        assertEq(liquifierInstance.getTotalPooledEther(), 0);

        vm.startPrank(alice);
        
        // Alice minted 2 stETH
        stEth.submit{value: 2 ether}(address(0));

        // But, she noticed that eETH is a much better choice 
        // and decided to convert her stETH to eETH
        
        // Deposit 1 stETH after approvals
        stEth.approve(address(liquifierInstance), 1 ether - 1);
        vm.expectRevert("ALLOWANCE_EXCEEDED");
        liquifierInstance.depositWithERC20(address(stEth), 1 ether, address(0));

        stEth.approve(address(liquifierInstance), 1 ether);
        liquifierInstance.depositWithERC20(address(stEth), 1 ether, address(0));

        // Deposit 1 stETH with the approval signature
        ILiquidityPool.PermitInput memory permitInput = createPermitInput(2, address(liquifierInstance), 1 ether - 1, stEth.nonces(alice), 2**256 - 1, stEth.DOMAIN_SEPARATOR());
        ILiquifier.PermitInput memory permitInput2 = ILiquifier.PermitInput({value: permitInput.value, deadline: permitInput.deadline, v: permitInput.v, r: permitInput.r, s: permitInput.s});
        vm.expectRevert("ALLOWANCE_EXCEEDED");
        liquifierInstance.depositWithERC20WithPermit(address(stEth), 1 ether, address(0), permitInput2);

        permitInput = createPermitInput(2, address(liquifierInstance), 1 ether, stEth.nonces(alice), 2**256 - 1, stEth.DOMAIN_SEPARATOR());
        permitInput2 = ILiquifier.PermitInput({value: permitInput.value, deadline: permitInput.deadline, v: permitInput.v, r: permitInput.r, s: permitInput.s});
        liquifierInstance.depositWithERC20WithPermit(address(stEth), 1 ether, address(0), permitInput2);
    }

    function test_withdrawal_of_non_restaked_stEth() public {
        _setUp(MAINNET_FORK);
        
        uint256 lpTvl = liquidityPoolInstance.getTotalPooledEther();
        uint256 lpBalance = address(liquidityPoolInstance).balance;

        assertEq(eETHInstance.balanceOf(alice), 0);
        assertEq(liquifierInstance.getTotalPooledEther(), 0);

        vm.deal(alice, 100 ether);
        vm.startPrank(alice);        
        stEth.submit{value: 10 ether}(address(0));
        
        ILiquidityPool.PermitInput memory permitInput = createPermitInput(2, address(liquifierInstance), 10 ether, stEth.nonces(alice), 2**256 - 1, stEth.DOMAIN_SEPARATOR());
        ILiquifier.PermitInput memory permitInput2 = ILiquifier.PermitInput({value: permitInput.value, deadline: permitInput.deadline, v: permitInput.v, r: permitInput.r, s: permitInput.s});
        liquifierInstance.depositWithERC20WithPermit(address(stEth), 10 ether, address(0), permitInput2);

        // Aliice has 10 ether eETH
        // Total eETH TVL is 10 ether
        assertGe(eETHInstance.balanceOf(alice), 10 ether - 0.1 ether);
        assertGe(liquifierInstance.getTotalPooledEther(), 10 ether - 0.1 ether);
        assertGe(liquidityPoolInstance.getTotalPooledEther(), lpTvl + 10 ether - 0.1 ether);

        // The protocol admin initiates the redemption process for 3500 stETH
        uint256[] memory reqIds = liquifierInstance.stEthRequestWithdrawal();
        vm.stopPrank();

        assertGe(eETHInstance.balanceOf(alice), 10 ether - 0.1 ether);
        assertGe(liquifierInstance.getTotalPooledEther(), 10 ether - 0.1 ether);
        assertGe(liquidityPoolInstance.getTotalPooledEther(), lpTvl + 10 ether - 0.1 ether);

        bytes32 FINALIZE_ROLE = liquifierInstance.lidoWithdrawalQueue().FINALIZE_ROLE();
        address finalize_role = liquifierInstance.lidoWithdrawalQueue().getRoleMember(FINALIZE_ROLE, 0);

        // The redemption is approved by the Lido
        vm.startPrank(finalize_role);
        uint256 currentRate = stEth.getTotalPooledEther() * 1e27 / stEth.getTotalShares();
        (uint256 ethToLock, uint256 sharesToBurn) = liquifierInstance.lidoWithdrawalQueue().prefinalize(reqIds, currentRate);
        liquifierInstance.lidoWithdrawalQueue().finalize(reqIds[reqIds.length-1], currentRate);
        vm.stopPrank();

        assertGe(eETHInstance.balanceOf(alice), 10 ether - 0.1 ether);
        assertGe(liquifierInstance.getTotalPooledEther(), 10 ether - 0.1 ether);
        assertGe(liquidityPoolInstance.getTotalPooledEther(), lpTvl + 10 ether - 0.1 ether);

        // The ether.fi admin claims the finalized withdrawal, which sends the ETH to the liquifier contract
        vm.startPrank(alice);
        uint256 lastCheckPointIndex = liquifierInstance.lidoWithdrawalQueue().getLastCheckpointIndex();
        uint256[] memory hints = liquifierInstance.lidoWithdrawalQueue().findCheckpointHints(reqIds, 1, lastCheckPointIndex);
        liquifierInstance.stEthClaimWithdrawals(reqIds, hints);

        assertGe(eETHInstance.balanceOf(alice), 10 ether - 0.1 ether);
        assertGe(liquifierInstance.getTotalPooledEther(), 10 ether - 0.1 ether);
        assertGe(liquidityPoolInstance.getTotalPooledEther(), lpTvl + 10 ether - 0.1 ether);
        assertGe(address(liquidityPoolInstance).balance, lpBalance);

        // The ether.fi admin withdraws the ETH from the liquifier contract to the liquidity pool contract
        liquifierInstance.withdrawEther();
        vm.stopPrank();

        // the cycle completes
        assertGe(eETHInstance.balanceOf(alice), 10 ether - 0.1 ether);
        assertEq(liquifierInstance.getTotalPooledEther() / 100, 0);
        assertGe(liquidityPoolInstance.getTotalPooledEther(), lpTvl + 10 ether - 0.1 ether);
        assertGe(address(liquidityPoolInstance).balance + liquifierInstance.getTotalPooledEther(), lpBalance + 10 ether - 0.1 ether);

    }

    // EigenLayer will depreate the delegated withdrawar feature
    // But still, we need to support minting eETH for the already queued ones
    // Improve the test for later
    // TODO: test it after m2 upgrade
    function test_withdrawal_of_restaked_stEth_succeeds() public {
        _setUp(MAINNET_FORK);
        _enable_deposit(address(stEthStrategy));

        uint256 liquifierTVL = liquifierInstance.getTotalPooledEther();
        uint256 lpTvl = liquidityPoolInstance.getTotalPooledEther();

        vm.deal(alice, 100 ether);
        vm.startPrank(alice);        
        stEth.submit{value: 10 ether}(address(0));

        stEth.approve(address(eigenLayerStrategyManager), 10 ether);
        eigenLayerStrategyManager.depositIntoStrategy(stEthStrategy, stEthStrategy.underlyingToken(), 10 ether);

<<<<<<< HEAD
        IDelegationManager.Withdrawal memory queuedWithdrawal = _get_queued_withdrawal_of_restaked_LST_before_m2();
        uint256 fee_charge = 0;
        
=======
        IDelegationManager.Withdrawal memory queuedWithdrawal = _get_queued_withdrawal_of_restaked_LST_before_m2(stEthStrategy);
        uint256 fee_charge = 1 * liquifierInstance.getFeeAmount();

>>>>>>> 1e4672fd
        assertGe(eETHInstance.balanceOf(alice), 10 ether - 0.1 ether);
        assertGe(liquifierInstance.getTotalPooledEther(), 10 ether - 0.1 ether);
        assertEq(stEth.balanceOf(address(liquifierInstance)), 0);
        assertGe(liquidityPoolInstance.getTotalPooledEther(), lpTvl + 10 ether - 0.1 ether);

        lpTvl = liquidityPoolInstance.getTotalPooledEther();
        liquifierTVL = liquifierInstance.getTotalPooledEther();

        _complete_queued_withdrawal_V2(queuedWithdrawal, stEthStrategy);

        assertGe(stEth.balanceOf(address(liquifierInstance)), 10 ether - 0.1 ether);
        assertGe(liquifierInstance.getTotalPooledEther(), 10 ether - 0.1 ether);
        _assertWithinRange(liquifierInstance.getTotalPooledEther(), liquifierTVL, 10);
        _assertWithinRange(liquidityPoolInstance.getTotalPooledEther(), lpTvl, 10);

        uint256[] memory reqIds = liquifierInstance.stEthRequestWithdrawal();
        vm.stopPrank();

        _finalizeLidoWithdrawals(reqIds);

        _assertWithinRange(liquifierInstance.getTotalPooledEther(), liquifierTVL, 10);
        _assertWithinRange(liquidityPoolInstance.getTotalPooledEther(), lpTvl, 10);
    }

    function test_withdrawal_of_restaked_wBETH_succeeds() internal {
        _setUp(MAINNET_FORK);

        _enable_deposit(address(wbEthStrategy));

        vm.deal(alice, 100 ether);
        vm.startPrank(alice);        
        wbEth.deposit{value: 20 ether}(address(0));
        wbEth.approve(address(eigenLayerStrategyManager), 20 ether);
        
        eigenLayerStrategyManager.depositIntoStrategy(wbEthStrategy, wbEthStrategy.underlyingToken(), 10 ether);

        IDelegationManager.Withdrawal memory queuedWithdrawal = _get_queued_withdrawal_of_restaked_LST_before_m2(wbEthStrategy);

        _complete_queued_withdrawal_V2(queuedWithdrawal, wbEthStrategy);

        uint256[] memory reqIds = liquifierInstance.stEthRequestWithdrawal();
        vm.stopPrank();

        _finalizeLidoWithdrawals(reqIds);
    }

    function test_erc20_queued_withdrawal_v2() public {
        _setUp(TESTNET_FORK);

        uint256 liquifierTVL = liquifierInstance.getTotalPooledEther();
        uint256 lpTvl = liquidityPoolInstance.getTotalPooledEther();

        // While this unit test works, after EL m2 upgrade,
        // this flow will be deprecated because setting 'wtihdrawer' != msg.sender won't be allowed within `queueWithdrawals`
        address actor = address(liquifierInstance);

        vm.deal(actor, 100 ether);
        vm.startPrank(actor);        
        stEth.submit{value: 1 ether}(address(0));

        stEth.approve(address(eigenLayerStrategyManager), 1 ether);
        eigenLayerStrategyManager.depositIntoStrategy(stEthStrategy, stEthStrategy.underlyingToken(), 1 ether);


        uint256[] memory strategyIndexes = new uint256[](1);
        IStrategy[] memory strategies = new IStrategy[](1);
        uint256[] memory shares = new uint256[](1);
        strategyIndexes[0] = 0;
        strategies[0] = stEthStrategy;
        shares[0] = stEthStrategy.shares(actor);

        //  Queue withdrawal
        IDelegationManager.QueuedWithdrawalParams[] memory queuedWithdrawalParams = new IDelegationManager.QueuedWithdrawalParams[](1);
        queuedWithdrawalParams[0] = IDelegationManager.QueuedWithdrawalParams({
            strategies: strategies,
            shares: shares,
            withdrawer: actor
        });
        
        IDelegationManager.Withdrawal[] memory queuedWithdrawals = new IDelegationManager.Withdrawal[](1);
        queuedWithdrawals[0] = IDelegationManager.Withdrawal({
            staker: actor,
            delegatedTo: address(0),
            withdrawer: actor,
            nonce: uint96(eigenLayerDelegationManager.cumulativeWithdrawalsQueued(actor)),
            startBlock: uint32(block.number),
            strategies: strategies,
            shares: shares
        });

        bytes32[] memory withdrawalRoots = eigenLayerDelegationManager.queueWithdrawals(queuedWithdrawalParams);
        bytes32 withdrawalRoot = withdrawalRoots[0];

        assertTrue(eigenLayerDelegationManager.pendingWithdrawals(withdrawalRoot));

        liquifierInstance.depositWithQueuedWithdrawal(queuedWithdrawals[0], address(0));
        vm.stopPrank();

        vm.roll(block.number + 7 days);

        IERC20[][] memory tokens = new IERC20[][](1);
        tokens[0] = new IERC20[](1);
        tokens[0][0] = stEthStrategy.underlyingToken();
        uint256[] memory middlewareTimesIndexes = new uint256[](1);
        middlewareTimesIndexes[0] = 0;
        bool[] memory receiveAsTokens = new bool[](1);
        receiveAsTokens[0] = true;

        vm.startPrank(owner);
        liquifierInstance.completeQueuedWithdrawals(queuedWithdrawals, tokens, middlewareTimesIndexes);
        vm.stopPrank();

    }

    function _get_queued_withdrawal_of_restaked_LST_before_m2(IStrategy strategy) internal returns (IDelegationManager.Withdrawal memory) {
        uint256[] memory strategyIndexes = new uint256[](1);
        IStrategy[] memory strategies = new IStrategy[](1);
        uint256[] memory shares = new uint256[](1);
        strategyIndexes[0] = 0;
        strategies[0] = strategy;
        shares[0] = strategy.shares(alice);

        uint32 startBlock = uint32(block.number);
        uint96 nonce = uint96(eigenLayerStrategyManager.numWithdrawalsQueued(alice));

        // Step 1 - Queued withdrawal
        bytes32 withdrawalRoot = eigenLayerStrategyManager.queueWithdrawal(strategyIndexes, strategies, shares, address(liquifierInstance), true);
        assertEq(eigenLayerStrategyManager.withdrawalRootPending(withdrawalRoot), true);
        vm.stopPrank();

        _perform_eigenlayer_upgrade();

        uint256 newNonce = eigenLayerDelegationManager.cumulativeWithdrawalsQueued(alice);

        vm.startPrank(alice);

        // Step 2 - Mint eETH
        IDelegationManager.Withdrawal memory queuedWithdrawal = IDelegationManager.Withdrawal({
            staker: alice,
            delegatedTo: address(0),
            withdrawer: address(liquifierInstance),
            nonce: newNonce,
            startBlock: startBlock,
            strategies: strategies,
            shares: shares
        });

        // Before migration
        vm.expectRevert("WrongQ");
        liquifierInstance.depositWithQueuedWithdrawal(queuedWithdrawal, address(0));

        IStrategyManager.DeprecatedStruct_QueuedWithdrawal[] memory withdrawalsToMigrate = new IStrategyManager.DeprecatedStruct_QueuedWithdrawal[](1);
        withdrawalsToMigrate[0] = IStrategyManager.DeprecatedStruct_QueuedWithdrawal({
            strategies: strategies,
            shares: shares,
            staker: alice,
            withdrawerAndNonce: IStrategyManager.DeprecatedStruct_WithdrawerAndNonce({
                withdrawer: address(liquifierInstance),
                nonce: nonce
            }),
            withdrawalStartBlock: startBlock,
            delegatedAddress: address(0)
        });
        assertEq(eigenLayerStrategyManager.calculateWithdrawalRoot(withdrawalsToMigrate[0]), withdrawalRoot);

        eigenLayerDelegationManager.migrateQueuedWithdrawals(withdrawalsToMigrate);

        IDelegationManager.Withdrawal memory migratedWithdrawal = IDelegationManager.Withdrawal({
            staker: withdrawalsToMigrate[0].staker,
            delegatedTo: withdrawalsToMigrate[0].delegatedAddress,
            withdrawer: withdrawalsToMigrate[0].withdrawerAndNonce.withdrawer,
            nonce: withdrawalsToMigrate[0].withdrawerAndNonce.nonce,
            startBlock: withdrawalsToMigrate[0].withdrawalStartBlock,
            strategies: withdrawalsToMigrate[0].strategies,
            shares: withdrawalsToMigrate[0].shares
        });

        bytes32 newWithdrawalRoot = eigenLayerDelegationManager.calculateWithdrawalRoot(migratedWithdrawal);
        assertEq(eigenLayerDelegationManager.pendingWithdrawals(newWithdrawalRoot), true);

        liquifierInstance.depositWithQueuedWithdrawal(queuedWithdrawal, address(0));

        // multipme mints using the same queued withdrawal fails
        vm.expectRevert("Deposited");
        liquifierInstance.depositWithQueuedWithdrawal(queuedWithdrawal, address(0));

        return queuedWithdrawal;
    }

    function _enable_deposit(address _strategy) internal {
        IEigenLayerStrategyTVLLimits strategyTVLLimits = IEigenLayerStrategyTVLLimits(_strategy);

        address role = strategyTVLLimits.pauserRegistry().unpauser();
        vm.startPrank(role);
        eigenLayerStrategyManager.unpause(0);
        strategyTVLLimits.unpause(0);
        strategyTVLLimits.setTVLLimits(1_000_000_0 ether, 1_000_000_0 ether);
        vm.stopPrank();
    }

    function _complete_queued_withdrawal(IStrategyManager.DeprecatedStruct_QueuedWithdrawal memory queuedWithdrawal, IStrategy strategy) internal {
        vm.roll(block.number + 7 days);

        IStrategyManager.DeprecatedStruct_QueuedWithdrawal[] memory queuedWithdrawals = new IStrategyManager.DeprecatedStruct_QueuedWithdrawal[](1);
        queuedWithdrawals[0] = queuedWithdrawal;
        IERC20[][] memory tokens = new IERC20[][](1);
        tokens[0] = new IERC20[](1);
        tokens[0][0] = strategy.underlyingToken();
        uint256[] memory middlewareTimesIndexes = new uint256[](1);
        middlewareTimesIndexes[0] = 0;
        // liquifierInstance.completeQueuedWithdrawals(queuedWithdrawals, tokens, middlewareTimesIndexes);

        vm.expectRevert();
        // liquifierInstance.completeQueuedWithdrawals(queuedWithdrawals, tokens, middlewareTimesIndexes);
    }

    function _complete_queued_withdrawal_V2(IDelegationManager.Withdrawal memory queuedWithdrawal, IStrategy strategy) internal {
        vm.roll(block.number + 7 days);
        
        IDelegationManager.Withdrawal[] memory queuedWithdrawals = new IDelegationManager.Withdrawal[](1);
        queuedWithdrawals[0] = queuedWithdrawal;
        IERC20[][] memory tokens = new IERC20[][](1);
        tokens[0] = new IERC20[](1);
        tokens[0][0] = strategy.underlyingToken();
        uint256[] memory middlewareTimesIndexes = new uint256[](1);
        middlewareTimesIndexes[0] = 0;
        liquifierInstance.completeQueuedWithdrawals(queuedWithdrawals, tokens, middlewareTimesIndexes);

        vm.expectRevert();
        liquifierInstance.completeQueuedWithdrawals(queuedWithdrawals, tokens, middlewareTimesIndexes);
    }


    function test_pancacke_wbETH_swap() public {
        initializeRealisticFork(MAINNET_FORK);
        setUpLiquifier(MAINNET_FORK);

        uint256 lpTvl = liquidityPoolInstance.getTotalPooledEther();
        uint256 lpBalance = address(liquidityPoolInstance).balance;

        uint256 inputAmount = 650 ether;

        vm.startPrank(alice);

        vm.expectRevert("Too little received");
        liquifierInstance.pancakeSwapForEth(address(wbEth), inputAmount, 500, 2 * inputAmount, 3600);

        uint256 beforeTVL = liquidityPoolInstance.getTotalPooledEther();
        uint256 beforeBalance = address(liquifierInstance).balance;

        uint256 exchangeRate = IWBETH(address(wbEth)).exchangeRate();
        uint256 maxSlippageBp = 100;
        uint256 minOutput = (exchangeRate * inputAmount * (10000 - maxSlippageBp)) / 10000 / 1e18;
        liquifierInstance.pancakeSwapForEth(address(wbEth), inputAmount, 500, minOutput, 3600);

        assertGe(address(liquifierInstance).balance, beforeBalance + minOutput);
        assertEq(liquidityPoolInstance.getTotalPooledEther(), beforeTVL); // does not change till Oracle updates

        vm.stopPrank();
    }

    function test_pancacke_cbETH_swap() public {
        initializeRealisticFork(MAINNET_FORK);
        setUpLiquifier(MAINNET_FORK);

        uint256 lpTvl = liquidityPoolInstance.getTotalPooledEther();
        uint256 lpBalance = address(liquidityPoolInstance).balance;

        uint256 inputAmount = 1 ether;

        vm.startPrank(alice);

        vm.expectRevert("Too little received");
        liquifierInstance.pancakeSwapForEth(address(cbEth), inputAmount, 500, 2 * inputAmount, 3600);

        uint256 beforeTVL = liquidityPoolInstance.getTotalPooledEther();
        uint256 beforeBalance = address(liquifierInstance).balance;

        uint256 exchangeRate = IWBETH(address(cbEth)).exchangeRate();
        uint256 maxSlippageBp = 1000; // 10%
        uint256 minOutput = (exchangeRate * inputAmount * (10000 - maxSlippageBp)) / 10000 / 1e18;
        liquifierInstance.pancakeSwapForEth(address(cbEth), inputAmount, 500, minOutput, 3600);

        assertGe(address(liquifierInstance).balance, beforeBalance + minOutput);
        assertEq(liquidityPoolInstance.getTotalPooledEther(), beforeTVL); // does not change till Oracle updates

        vm.stopPrank();
    }

    function test_case1() public {
        initializeRealisticFork(MAINNET_FORK);
        setUpLiquifier(MAINNET_FORK);

        vm.startPrank(owner);

        liquifierInstance.CASE1();

        vm.expectRevert();
        liquifierInstance.CASE1();

        vm.stopPrank();
    }

    function _setup_L1SyncPool() internal {
        initializeRealisticFork(MAINNET_FORK);
        setUpLiquifier(MAINNET_FORK);

        vm.startPrank(owner);
        dummyToken = new DummyERC20();
        liquifierInstance.initializeL1SyncPool(l1SyncPool);
        liquifierInstance.registerToken(address(dummyToken), address(0), true, 0, 50, 1000, true);
        vm.stopPrank();
    }

    function _fast_sync_from_L2_to_L1(address _token, uint256 _x) internal {
        vm.prank(owner);
        DummyERC20(_token).mint(l1SyncPool, _x);

        vm.startPrank(l1SyncPool);
        DummyERC20(_token).approve(address(liquifierInstance), _x);
        liquifierInstance.depositWithERC20(_token, _x, address(0));
        vm.stopPrank();
    }

    function _slow_sync_form_L2_to_L1(uint256 _x) internal {
        vm.startPrank(l1SyncPool);
        liquifierInstance.unwrapL2Eth{value: _x}(address(dummyToken));
        vm.stopPrank();
    }

    function test_fast_sync_with_random_token_fail() public {
        _setup_L1SyncPool();

        vm.startPrank(owner);
        uint256 _x = 1 ether;
        DummyERC20 randomToken = new DummyERC20();
        randomToken.mint(alice, _x);
        vm.stopPrank();

        vm.startPrank(l1SyncPool);
        dummyToken.approve(address(liquifierInstance), _x);
        vm.expectRevert("NOT_ALLOWED");
        liquifierInstance.depositWithERC20(address(randomToken), _x, address(0));
        vm.stopPrank();
    }

    function test_fast_sync_by_rando_fail() public {
        _setup_L1SyncPool();

        // Alice somehow got the dummy token and tried to deposit it
        uint256 _x = 1 ether;
        vm.prank(owner);
        dummyToken.mint(alice, _x);

        vm.startPrank(alice);
        dummyToken.approve(address(liquifierInstance), _x);
        vm.expectRevert("NOT_ALLOWED");
        liquifierInstance.depositWithERC20(address(dummyToken), _x, address(0));
        vm.stopPrank();
    }

    function test_slow_sync_by_rando_fail() public {
        test_fast_sync();

        uint256 x = 5 ether;
        // for some reasons only 5 ether arrived this time :)
        _transferTo(l1SyncPool, x);

        vm.startPrank(alice);
        vm.expectRevert(Liquifier.IncorrectCaller.selector);
        liquifierInstance.unwrapL2Eth(address(dummyToken));
        vm.stopPrank();
    }

    function test_slow_sync_with_random_token_fail() public {
        test_fast_sync();

        vm.prank(owner);
        DummyERC20 randomToken = new DummyERC20();

        uint256 x = 5 ether;
        // for some reasons only 5 ether arrived this time :)
        _transferTo(l1SyncPool, x);

        vm.startPrank(l1SyncPool);
        vm.expectRevert(Liquifier.NotSupportedToken.selector);
        liquifierInstance.unwrapL2Eth(address(randomToken));
        vm.stopPrank();
    }

    function test_fast_sync() public {
        _setup_L1SyncPool();

        uint256 prevTotalDummy = dummyToken.totalSupply();
        uint256 prevLiquifierBalance = address(liquifierInstance).balance;
        uint256 prevTotalPooledEther = liquifierInstance.getTotalPooledEther();

        // L2 layer notifies that eETH (equivalent to X ETH amount) is minted
        uint256 x = 10 ether;
        _fast_sync_from_L2_to_L1(address(dummyToken), x);

        assertEq(dummyToken.totalSupply(), dummyToken.balanceOf(address(liquifierInstance)));
        assertEq(dummyToken.totalSupply(), prevTotalDummy + x);
        assertEq(address(liquifierInstance).balance, prevLiquifierBalance);
        assertEq(liquifierInstance.getTotalPooledEther(), prevTotalPooledEther + x);
        assertEq(liquifierInstance.getTotalPooledEther(address(dummyToken)), x);
    }

    function test_slow_sync_success() public {
        test_fast_sync();

        uint256 prevTotalDummy = dummyToken.totalSupply();
        uint256 prevLiquifierBalance = address(liquifierInstance).balance;
        uint256 prevTotalPooledEther = liquifierInstance.getTotalPooledEther();

        uint256 x = 5 ether;
        // for some reasons only 5 ether arrived this time :)
        _transferTo(l1SyncPool, x);

        _slow_sync_form_L2_to_L1(x);

        assertEq(dummyToken.totalSupply(), dummyToken.balanceOf(address(liquifierInstance)));
        assertEq(dummyToken.totalSupply(), prevTotalDummy - x);
        assertEq(address(liquifierInstance).balance, prevLiquifierBalance + x);
        assertEq(liquifierInstance.getTotalPooledEther(), prevTotalPooledEther);

        uint256 y = 10 ether;
        _fast_sync_from_L2_to_L1(address(dummyToken), y);
    }

    function test_multiple_l2Eths() public {
        test_fast_sync();

        uint256 prevTotalPooledEther = liquifierInstance.getTotalPooledEther();

        vm.startPrank(owner);
        DummyERC20 dummyToken2 = new DummyERC20();
        liquifierInstance.registerToken(address(dummyToken2), address(0), true, 0, 50, 1000, true);
        vm.stopPrank();

        uint256 x = 5 ether;
        _fast_sync_from_L2_to_L1(address(dummyToken2), x);

        assertEq(liquifierInstance.getTotalPooledEther(), prevTotalPooledEther + liquifierInstance.getTotalPooledEther(address(dummyToken2)));
    }

    function test_add_dummy_token_flag() public {
        initializeRealisticFork(MAINNET_FORK);

        bool isTokenWhitelisted = liquifierInstance.isTokenWhitelisted(address(stEth));
        uint256 timeBoundCap = liquifierInstance.timeBoundCap(address(stEth));
        uint256 totalCap = liquifierInstance.totalCap(address(stEth));
        uint256 totalDeposited = liquifierInstance.totalDeposited(address(stEth));
        uint256 getTotalPooledEther = liquifierInstance.getTotalPooledEther(address(stEth));

        // Do the upgrade
        setUpLiquifier(MAINNET_FORK);

        assertEq(liquifierInstance.isTokenWhitelisted(address(stEth)), isTokenWhitelisted);
        assertEq(liquifierInstance.isL2Eth(address(stEth)), false);
        assertEq(liquifierInstance.timeBoundCap(address(stEth)), timeBoundCap);
        assertEq(liquifierInstance.totalCap(address(stEth)), totalCap);
        assertEq(liquifierInstance.totalDeposited(address(stEth)), totalDeposited);
        assertEq(liquifierInstance.getTotalPooledEther(address(stEth)), getTotalPooledEther);
    }
}<|MERGE_RESOLUTION|>--- conflicted
+++ resolved
@@ -293,15 +293,8 @@
         stEth.approve(address(eigenLayerStrategyManager), 10 ether);
         eigenLayerStrategyManager.depositIntoStrategy(stEthStrategy, stEthStrategy.underlyingToken(), 10 ether);
 
-<<<<<<< HEAD
-        IDelegationManager.Withdrawal memory queuedWithdrawal = _get_queued_withdrawal_of_restaked_LST_before_m2();
-        uint256 fee_charge = 0;
-        
-=======
         IDelegationManager.Withdrawal memory queuedWithdrawal = _get_queued_withdrawal_of_restaked_LST_before_m2(stEthStrategy);
-        uint256 fee_charge = 1 * liquifierInstance.getFeeAmount();
-
->>>>>>> 1e4672fd
+
         assertGe(eETHInstance.balanceOf(alice), 10 ether - 0.1 ether);
         assertGe(liquifierInstance.getTotalPooledEther(), 10 ether - 0.1 ether);
         assertEq(stEth.balanceOf(address(liquifierInstance)), 0);
