// SPDX-License-Identifier: MIT
pragma solidity ^0.8.13;

import "./TestSetup.sol";
import "forge-std/Test.sol";

interface IWBETH {
    function exchangeRate() external view returns (uint256);
    function deposit(address referral) external payable;
}

contract LiquifierTest is TestSetup {

    uint256 public testnetFork;

    function setUp() public {
        setUpTests();

        initializeRealisticFork(MAINNET_FORK);
        setUpLiquifier(MAINNET_FORK);

        vm.startPrank(owner);
        liquifierInstance.unPauseContract();
        liquifierInstance.updateWhitelistedToken(address(stEth), true);
        vm.stopPrank();
    }

    function test_rando_deposit_fails() public {
        vm.deal(alice, 100 ether);
        vm.startPrank(alice);
        vm.expectRevert("not allowed");
        payable(address(liquifierInstance)).call{value: 10 ether}("");
        vm.stopPrank();
    }

    function test_deposit_above_cap() public {
        vm.startPrank(0x6D44bfB8432d17882bB6e84652f5C3B36fcC8280);
        cbEth.mint(alice, 100 ether);
        vm.stopPrank();

        vm.deal(alice, 1000 ether);

        assertEq(liquifierInstance.isDepositCapReached(address(stEth), 50 ether), false);
        assertTrue(!liquifierInstance.isDepositCapReached(address(cbEth), 0));
        assertTrue(!liquifierInstance.isDepositCapReached(address(wbEth), 0));

        vm.startPrank(alice);
        stEth.submit{value: 1000 ether}(address(0));
        stEth.approve(address(liquifierInstance), 50 ether);
        liquifierInstance.depositWithERC20(address(stEth), 50 ether, address(0));
        vm.stopPrank();

        _assertWithinRange(liquifierInstance.totalDeposited(address(stEth)), 50 ether, 0.1 ether);
        assertEq(liquifierInstance.isDepositCapReached(address(stEth), 1 ether), true);
        assertTrue(!liquifierInstance.isDepositCapReached(address(cbEth), 1 ether));
        assertTrue(!liquifierInstance.isDepositCapReached(address(wbEth), 1 ether));

        skip(3600);
        assertEq(liquifierInstance.isDepositCapReached(address(stEth), 50 ether), false);

        vm.startPrank(owner);
        liquifierInstance.updateDepositCap(address(stEth), 10, 1000);
        vm.stopPrank();

        vm.startPrank(alice);
        stEth.approve(address(liquifierInstance), 10 ether);
        liquifierInstance.depositWithERC20(address(stEth), 10 ether, address(0));
        _assertWithinRange(liquifierInstance.totalDeposited(address(stEth)), 60 ether, 0.1 ether);

        stEth.approve(address(liquifierInstance), 10 ether);
        vm.expectRevert("CAPPED");
        liquifierInstance.depositWithERC20(address(stEth), 10 ether, address(0));

        cbEth.approve(address(liquifierInstance), 10 ether);
        liquifierInstance.depositWithERC20(address(cbEth), 10 ether, address(0));

        vm.startPrank(owner);
        liquifierInstance.updateDepositCap(address(stEth), 10, 1000);
        vm.stopPrank();

        _moveClock(1000);

        assertEq(liquifierInstance.isDepositCapReached(address(stEth), 10 ether), false);

        // Set the total cap to 100 ether
        vm.startPrank(owner);
        liquifierInstance.updateDepositCap(address(stEth), 100, 100);
        vm.stopPrank();

        // CHeck
        _assertWithinRange(liquifierInstance.totalDeposited(address(stEth)), 60 ether, 0.1 ether);
        assertEq(liquifierInstance.isDepositCapReached(address(stEth), 40 ether), false);
        assertEq(liquifierInstance.isDepositCapReached(address(stEth), 40 ether + 1 ether), true);
    }

    function test_deposit_stEth() public {
        vm.deal(alice, 100 ether);

        vm.startPrank(owner);
        liquifierInstance.updateDepositCap(address(stEth), 50, 60000);
        vm.stopPrank();

        vm.startPrank(alice);
        stEth.submit{value: 20 ether}(address(0));
        stEth.approve(address(liquifierInstance), 10 ether);
        liquifierInstance.depositWithERC20(address(stEth), 10 ether, address(0));
        vm.stopPrank();

        assertGe(eETHInstance.balanceOf(alice), 10 ether - 0.01 ether);
    }

    function test_deopsit_cbEth() public {
        uint256 lpTvl = liquidityPoolInstance.getTotalPooledEther();

        vm.deal(alice, 100 ether);

        assertEq(eETHInstance.balanceOf(alice), 0);
        assertEq(liquifierInstance.getTotalPooledEther(), 0);

        vm.startPrank(0x6D44bfB8432d17882bB6e84652f5C3B36fcC8280);
        cbEth.mint(alice, 20 ether);
        vm.stopPrank();

        vm.startPrank(alice);
        cbEth.approve(address(liquifierInstance), 10 ether);
        liquifierInstance.depositWithERC20(address(cbEth), 10 ether, address(0));

        assertGe(eETHInstance.balanceOf(alice), 10 ether);
        assertGe(liquifierInstance.getTotalPooledEther(), 10 ether);
        assertGe(liquidityPoolInstance.getTotalPooledEther(), lpTvl + 10 ether);
        assertEq(address(liquifierInstance).balance, 0 ether);

        liquifierInstance.swapCbEthToEth(10 ether, 10 ether);

        assertGe(liquifierInstance.getTotalPooledEther(), 10 ether);
        assertGe(liquidityPoolInstance.getTotalPooledEther(), lpTvl + 10 ether);
        assertGe(address(liquifierInstance).balance, 10 ether);
    }

    function test_deopsit_wBEth() public {
        uint256 lpTvl = liquidityPoolInstance.getTotalPooledEther();
        uint256 lpBalance = address(liquidityPoolInstance).balance;

        vm.deal(alice, 100 ether);

        assertEq(eETHInstance.balanceOf(alice), 0);
        assertEq(liquifierInstance.getTotalPooledEther(), 0);

        vm.startPrank(alice);
        wbEth.deposit{value: 20 ether}(address(0));
        wbEth.approve(address(liquifierInstance), 10 ether);
        liquifierInstance.depositWithERC20(address(wbEth), 10 ether, address(0));

        assertGe(eETHInstance.balanceOf(alice), 10 ether);
        assertGe(liquifierInstance.getTotalPooledEther(), 10 ether);
        assertGe(liquidityPoolInstance.getTotalPooledEther(), lpTvl + 10 ether);
        assertEq(address(liquifierInstance).balance, 0 ether);

        liquifierInstance.swapWbEthToEth(10 ether, 10 ether);

        assertGe(liquifierInstance.getTotalPooledEther(), 10 ether);
        assertGe(liquidityPoolInstance.getTotalPooledEther(), lpTvl + 10 ether);
        assertGe(address(liquifierInstance).balance, 10 ether);
    }

    function test_deopsit_stEth_and_swap() public {
        uint256 lpTvl = liquidityPoolInstance.getTotalPooledEther();
        vm.deal(alice, 100 ether);

        assertEq(eETHInstance.balanceOf(alice), 0);
        assertEq(liquifierInstance.getTotalPooledEther(), 0);

        vm.startPrank(alice);
        stEth.submit{value: 20 ether}(address(0));
        stEth.approve(address(liquifierInstance), 10 ether);
        liquifierInstance.depositWithERC20(address(stEth), 10 ether, address(0));

        assertGe(eETHInstance.balanceOf(alice), 10 ether - 0.1 ether);
        assertGe(liquifierInstance.getTotalPooledEther(), 10 ether - 0.1 ether);
        assertGe(liquidityPoolInstance.getTotalPooledEther(), lpTvl + 10 ether - 0.1 ether);
        assertEq(address(liquifierInstance).balance, 0 ether);

        lpTvl = liquidityPoolInstance.getTotalPooledEther();

        liquifierInstance.swapStEthToEth(1 ether, 1 ether  - 0.01 ether);

        assertGe(liquifierInstance.getTotalPooledEther(), 1 ether - 0.01 ether);
        assertGe(address(liquifierInstance).balance, 1 ether - 0.01 ether);
        _assertWithinRange(liquidityPoolInstance.getTotalPooledEther(), lpTvl, 0.001 ether);

        lpTvl = liquidityPoolInstance.getTotalPooledEther();

        liquifierInstance.withdrawEther();

        assertEq(liquidityPoolInstance.getTotalPooledEther(), lpTvl);
        _assertWithinRange(liquifierInstance.getTotalPooledEther(), 0, 0.000001 ether);
    }

    // function test_deopsit_stEth_with_discount() public {
    //     uint256 lpTvl = liquidityPoolInstance.getTotalPooledEther();
    //     uint256 lpBalance = address(liquidityPoolInstance).balance;

    //     vm.startPrank(owner);
    //     liquifierInstance.updateDiscountInBasisPoints(address(stEth), 5000); // discount by -50%
    //     vm.stopPrank();

    //     vm.deal(alice, 100 ether);

    //     assertEq(eETHInstance.balanceOf(alice), 0);
    //     assertEq(liquifierInstance.getTotalPooledEther(), 0);

    //     vm.startPrank(alice);

    //     stEth.submit{value: 20 ether}(address(0));
    //     stEth.approve(address(liquifierInstance), 20 ether);
    //     liquifierInstance.depositWithERC20(address(stEth), 20 ether, address(0));

    //     assertLe(eETHInstance.balanceOf(alice), 10 ether);
    //     assertGe(liquifierInstance.getTotalPooledEther(), 20 ether - 10);
    //     assertLe(liquidityPoolInstance.getTotalPooledEther(), lpTvl + 10 ether );
    // }

    function test_deopsit_stEth_with_explicit_permit() public {
        vm.deal(alice, 100 ether);

        assertEq(eETHInstance.balanceOf(alice), 0);
        assertEq(liquifierInstance.getTotalPooledEther(), 0);

        vm.startPrank(alice);
        
        // Alice minted 2000 stETH
        stEth.submit{value: 20 ether}(address(0));

        // But, she noticed that eETH is a much better choice 
        // and decided to convert her stETH to eETH
        
        // Deposit 1000 stETH after approvals
        stEth.approve(address(liquifierInstance), 10 ether - 1);
        vm.expectRevert("ALLOWANCE_EXCEEDED");
        liquifierInstance.depositWithERC20(address(stEth), 10 ether, address(0));

        stEth.approve(address(liquifierInstance), 10 ether);
        liquifierInstance.depositWithERC20(address(stEth), 10 ether, address(0));

        // Deposit 1000 stETH with the approval signature
        ILiquidityPool.PermitInput memory permitInput = createPermitInput(2, address(liquifierInstance), 10 ether - 1, stEth.nonces(alice), 2**256 - 1, stEth.DOMAIN_SEPARATOR());
        ILiquifier.PermitInput memory permitInput2 = ILiquifier.PermitInput({value: permitInput.value, deadline: permitInput.deadline, v: permitInput.v, r: permitInput.r, s: permitInput.s});
        vm.expectRevert("ALLOWANCE_EXCEEDED");
        liquifierInstance.depositWithERC20WithPermit(address(stEth), 10 ether, address(0), permitInput2);

        permitInput = createPermitInput(2, address(liquifierInstance), 10 ether, stEth.nonces(alice), 2**256 - 1, stEth.DOMAIN_SEPARATOR());
        permitInput2 = ILiquifier.PermitInput({value: permitInput.value, deadline: permitInput.deadline, v: permitInput.v, r: permitInput.r, s: permitInput.s});
        liquifierInstance.depositWithERC20WithPermit(address(stEth), 10 ether, address(0), permitInput2);
    }

    function test_withdrawal_of_non_restaked_stEth() public {
        uint256 lpTvl = liquidityPoolInstance.getTotalPooledEther();
        uint256 lpBalance = address(liquidityPoolInstance).balance;

        assertEq(eETHInstance.balanceOf(alice), 0);
        assertEq(liquifierInstance.getTotalPooledEther(), 0);

        vm.deal(alice, 100 ether);
        vm.startPrank(alice);        
        stEth.submit{value: 10 ether}(address(0));
        
        ILiquidityPool.PermitInput memory permitInput = createPermitInput(2, address(liquifierInstance), 10 ether, stEth.nonces(alice), 2**256 - 1, stEth.DOMAIN_SEPARATOR());
        ILiquifier.PermitInput memory permitInput2 = ILiquifier.PermitInput({value: permitInput.value, deadline: permitInput.deadline, v: permitInput.v, r: permitInput.r, s: permitInput.s});
        liquifierInstance.depositWithERC20WithPermit(address(stEth), 10 ether, address(0), permitInput2);

        // Aliice has 10 ether eETH
        // Total eETH TVL is 10 ether
        assertGe(eETHInstance.balanceOf(alice), 10 ether - 0.1 ether);
        assertGe(liquifierInstance.getTotalPooledEther(), 10 ether - 0.1 ether);
        assertGe(liquidityPoolInstance.getTotalPooledEther(), lpTvl + 10 ether - 0.1 ether);

        // The protocol admin initiates the redemption process for 3500 stETH
        uint256[] memory reqIds = liquifierInstance.stEthRequestWithdrawal();
        vm.stopPrank();

        assertGe(eETHInstance.balanceOf(alice), 10 ether - 0.1 ether);
        assertGe(liquifierInstance.getTotalPooledEther(), 10 ether - 0.1 ether);
        assertGe(liquidityPoolInstance.getTotalPooledEther(), lpTvl + 10 ether - 0.1 ether);

        bytes32 FINALIZE_ROLE = liquifierInstance.lidoWithdrawalQueue().FINALIZE_ROLE();
        address finalize_role = liquifierInstance.lidoWithdrawalQueue().getRoleMember(FINALIZE_ROLE, 0);

        // The redemption is approved by the Lido
        vm.startPrank(finalize_role);
        uint256 currentRate = stEth.getTotalPooledEther() * 1e27 / stEth.getTotalShares();
        (uint256 ethToLock, uint256 sharesToBurn) = liquifierInstance.lidoWithdrawalQueue().prefinalize(reqIds, currentRate);
        liquifierInstance.lidoWithdrawalQueue().finalize(reqIds[reqIds.length-1], currentRate);
        vm.stopPrank();

        assertGe(eETHInstance.balanceOf(alice), 10 ether - 0.1 ether);
        assertGe(liquifierInstance.getTotalPooledEther(), 10 ether - 0.1 ether);
        assertGe(liquidityPoolInstance.getTotalPooledEther(), lpTvl + 10 ether - 0.1 ether);

        // The ether.fi admin claims the finalized withdrawal, which sends the ETH to the liquifier contract
        vm.startPrank(alice);
        uint256 lastCheckPointIndex = liquifierInstance.lidoWithdrawalQueue().getLastCheckpointIndex();
        uint256[] memory hints = liquifierInstance.lidoWithdrawalQueue().findCheckpointHints(reqIds, 1, lastCheckPointIndex);
        liquifierInstance.stEthClaimWithdrawals(reqIds, hints);

        assertGe(eETHInstance.balanceOf(alice), 10 ether - 0.1 ether);
        assertGe(liquifierInstance.getTotalPooledEther(), 10 ether - 0.1 ether);
        assertGe(liquidityPoolInstance.getTotalPooledEther(), lpTvl + 10 ether - 0.1 ether);
        assertGe(address(liquidityPoolInstance).balance, lpBalance - 0.1 ether);

        // The ether.fi admin withdraws the ETH from the liquifier contract to the liquidity pool contract
        liquifierInstance.withdrawEther();
        vm.stopPrank();

        // the cycle completes
        assertGe(eETHInstance.balanceOf(alice), 10 ether - 0.1 ether);
        assertEq(liquifierInstance.getTotalPooledEther() / 100, 0);
        assertGe(liquidityPoolInstance.getTotalPooledEther(), lpTvl + 10 ether - 0.1 ether);
        assertGe(address(liquidityPoolInstance).balance + liquifierInstance.getTotalPooledEther(), lpBalance + 10 ether - 0.1 ether);
    }

    function _enable_deposit(address _strategy) internal {
        IEigenLayerStrategyTVLLimits strategyTVLLimits = IEigenLayerStrategyTVLLimits(_strategy);

        address role = strategyTVLLimits.pauserRegistry().unpauser();
        vm.startPrank(role);
        eigenLayerStrategyManager.unpause(0);
        strategyTVLLimits.unpause(0);
        strategyTVLLimits.setTVLLimits(1_000_000_0 ether, 1_000_000_0 ether);
        vm.stopPrank();
    }

    function _complete_queued_withdrawal(IStrategyManager.DeprecatedStruct_QueuedWithdrawal memory queuedWithdrawal, IStrategy strategy) internal {
        vm.roll(block.number + eigenLayerDelayedWithdrawalRouter.withdrawalDelayBlocks());

        IStrategyManager.DeprecatedStruct_QueuedWithdrawal[] memory queuedWithdrawals = new IStrategyManager.DeprecatedStruct_QueuedWithdrawal[](1);
        queuedWithdrawals[0] = queuedWithdrawal;
        IERC20[][] memory tokens = new IERC20[][](1);
        tokens[0] = new IERC20[](1);
        tokens[0][0] = strategy.underlyingToken();
        uint256[] memory middlewareTimesIndexes = new uint256[](1);
        middlewareTimesIndexes[0] = 0;
        liquifierInstance.completeQueuedWithdrawals(queuedWithdrawals, tokens, middlewareTimesIndexes);

        vm.expectRevert();
        liquifierInstance.completeQueuedWithdrawals(queuedWithdrawals, tokens, middlewareTimesIndexes);
    }

<<<<<<< HEAD
=======
    function test_withdrawal_of_restaked_stEth_succeeds() public {
        uint256 liquifierTVL = liquifierInstance.getTotalPooledEther();
        uint256 lpTvl = liquidityPoolInstance.getTotalPooledEther();
        _enable_deposit(address(stEthStrategy));

        vm.deal(alice, 100 ether);
        vm.startPrank(alice);        
        stEth.submit{value: 10 ether}(address(0));

        stEth.approve(address(eigenLayerStrategyManager), 10 ether);
        eigenLayerStrategyManager.depositIntoStrategy(stEthStrategy, stEthStrategy.underlyingToken(), 10 ether);

        IStrategyManager.QueuedWithdrawal memory queuedWithdrawal = _deposit_restaked_LST(address(stEthStrategy));
        uint256 fee_charge = 1 * liquifierInstance.getFeeAmount();

        assertGe(eETHInstance.balanceOf(alice), 10 ether - 0.1 ether);
        assertGe(liquifierInstance.getTotalPooledEther(), 10 ether - 0.1 ether);
        assertEq(stEth.balanceOf(address(liquifierInstance)), 0);
        assertGe(liquidityPoolInstance.getTotalPooledEther(), lpTvl + 10 ether - 0.1 ether);

        lpTvl = liquidityPoolInstance.getTotalPooledEther();
        liquifierTVL = liquifierInstance.getTotalPooledEther();

        _complete_queued_withdrawal(queuedWithdrawal, stEthStrategy);

        assertGe(stEth.balanceOf(address(liquifierInstance)), 10 ether - 0.1 ether);
        assertGe(liquifierInstance.getTotalPooledEther(), 10 ether - 0.1 ether);
        _assertWithinRange(liquifierInstance.getTotalPooledEther(), liquifierTVL, 10);
        _assertWithinRange(liquidityPoolInstance.getTotalPooledEther(), lpTvl, 10);

        uint256[] memory reqIds = liquifierInstance.stEthRequestWithdrawal();
        vm.stopPrank();

        _finalizeLidoWithdrawals(reqIds);

        _assertWithinRange(liquifierInstance.getTotalPooledEther(), liquifierTVL, 10);
        _assertWithinRange(liquidityPoolInstance.getTotalPooledEther(), lpTvl, 10);
    }

    function test_withdrawal_of_restaked_wbEth_succeeds() public {
        uint256 lpTvl = liquidityPoolInstance.getTotalPooledEther();
        _enable_deposit(address(wbEthStrategy));

        vm.deal(alice, 100 ether);
        vm.startPrank(alice);        
        wbEth.deposit{value: 20 ether}(address(0));

        wbEth.approve(address(eigenLayerStrategyManager), 20 ether);
        uint256 shareAmount = eigenLayerStrategyManager.depositIntoStrategy(wbEthStrategy, wbEthStrategy.underlyingToken(), 10 ether);

        IStrategyManager.QueuedWithdrawal memory queuedWithdrawal = _deposit_restaked_LST(address(wbEthStrategy));
        uint256 fee_charge = 1 * liquifierInstance.getFeeAmount();

        assertGe(eETHInstance.balanceOf(alice), 10 ether - 0.01 ether);
        assertGe(liquifierInstance.getTotalPooledEther(), 10 ether - 0.01 ether);
        assertEq(wbEth.balanceOf(address(liquifierInstance)), 0);
        assertGe(liquidityPoolInstance.getTotalPooledEther(), lpTvl + 10 ether - 0.01 ether);

        _complete_queued_withdrawal(queuedWithdrawal, wbEthStrategy);
        assertEq(wbEth.balanceOf(address(liquifierInstance)), 10 ether);
        assertGe(liquifierInstance.getTotalPooledEther(), 10 ether - 0.01 ether);
    }

    function test_withdrawal_of_restaked_cbEth_succeeds() public {
        uint256 lpTvl = liquidityPoolInstance.getTotalPooledEther();
        _enable_deposit(address(cbEthStrategy));

        vm.startPrank(0x6D44bfB8432d17882bB6e84652f5C3B36fcC8280);
        cbEth.mint(alice, 20 ether);
        vm.stopPrank();

        vm.deal(alice, 100 ether);
        vm.startPrank(alice);        
        
        cbEth.approve(address(eigenLayerStrategyManager), 20 ether);
        uint256 shareAmount = eigenLayerStrategyManager.depositIntoStrategy(cbEthStrategy, cbEthStrategy.underlyingToken(), 10 ether);

        IStrategyManager.QueuedWithdrawal memory queuedWithdrawal = _deposit_restaked_LST(address(cbEthStrategy));

        assertGe(eETHInstance.balanceOf(alice), 10 ether - 0.01 ether);
        assertGe(liquifierInstance.getTotalPooledEther(), 10 ether - 0.01 ether);
        assertEq(cbEth.balanceOf(address(liquifierInstance)), 0);
        assertGe(liquidityPoolInstance.getTotalPooledEther(), lpTvl + 10 ether - 0.01 ether);

        _complete_queued_withdrawal(queuedWithdrawal, cbEthStrategy);
        assertGe(cbEth.balanceOf(address(liquifierInstance)), 10 ether - 1);
        assertGe(liquifierInstance.getTotalPooledEther(), 10 ether - 0.01 ether);
    }

    function test_pancacke_wbETH_swap() public {
        uint256 lpTvl = liquidityPoolInstance.getTotalPooledEther();
        uint256 lpBalance = address(liquidityPoolInstance).balance;

        uint256 inputAmount = 650 ether;

        vm.startPrank(alice);

        vm.expectRevert("Too little received");
        liquifierInstance.pancakeSwapForEth(address(wbEth), inputAmount, 500, 2 * inputAmount, 3600);

        uint256 beforeTVL = liquidityPoolInstance.getTotalPooledEther();
        uint256 beforeBalance = address(liquifierInstance).balance;

        uint256 exchangeRate = IWBETH(address(wbEth)).exchangeRate();
        uint256 maxSlippageBp = 100;
        uint256 minOutput = (exchangeRate * inputAmount * (10000 - maxSlippageBp)) / 10000 / 1e18;
        liquifierInstance.pancakeSwapForEth(address(wbEth), inputAmount, 500, minOutput, 3600);

        assertGe(address(liquifierInstance).balance, beforeBalance + minOutput);
        assertEq(liquidityPoolInstance.getTotalPooledEther(), beforeTVL); // does not change till Oracle updates

        vm.stopPrank();
    }

    function test_pancacke_cbETH_swap() public {
        uint256 lpTvl = liquidityPoolInstance.getTotalPooledEther();
        uint256 lpBalance = address(liquidityPoolInstance).balance;

        uint256 inputAmount = 1 ether;

        vm.startPrank(alice);

        vm.expectRevert("Too little received");
        liquifierInstance.pancakeSwapForEth(address(cbEth), inputAmount, 500, 2 * inputAmount, 3600);

        uint256 beforeTVL = liquidityPoolInstance.getTotalPooledEther();
        uint256 beforeBalance = address(liquifierInstance).balance;

        uint256 exchangeRate = IWBETH(address(cbEth)).exchangeRate();
        uint256 maxSlippageBp = 1000; // 10%
        uint256 minOutput = (exchangeRate * inputAmount * (10000 - maxSlippageBp)) / 10000 / 1e18;
        liquifierInstance.pancakeSwapForEth(address(cbEth), inputAmount, 500, minOutput, 3600);

        assertGe(address(liquifierInstance).balance, beforeBalance + minOutput);
        assertEq(liquidityPoolInstance.getTotalPooledEther(), beforeTVL); // does not change till Oracle updates

        vm.stopPrank();
    }

    function test_case1() public {
        vm.startPrank(alice);

        liquifierInstance.CASE1();

        vm.expectRevert();
        liquifierInstance.CASE1();

        vm.stopPrank();
    }

>>>>>>> 31bdf721
}<|MERGE_RESOLUTION|>--- conflicted
+++ resolved
@@ -3,6 +3,8 @@
 
 import "./TestSetup.sol";
 import "forge-std/Test.sol";
+
+import "../src/eigenlayer-interfaces/IDelegationManager.sol";
 
 interface IWBETH {
     function exchangeRate() external view returns (uint256);
@@ -14,18 +16,24 @@
     uint256 public testnetFork;
 
     function setUp() public {
-        setUpTests();
-
-        initializeRealisticFork(MAINNET_FORK);
-        setUpLiquifier(MAINNET_FORK);
+    }
+
+    function _setUp(uint8 forkEnum) internal {
+        initializeTestingFork(forkEnum);
+        setUpLiquifier(forkEnum);
 
         vm.startPrank(owner);
-        liquifierInstance.unPauseContract();
-        liquifierInstance.updateWhitelistedToken(address(stEth), true);
+        liquifierInstance.registerToken(address(stEth), address(stEthStrategy), true, 0, 50, 1000); // 50 ether timeBoundCap, 1000 ether total cap
+        if (forkEnum == MAINNET_FORK) {
+            liquifierInstance.registerToken(address(cbEth), address(cbEthStrategy), true, 0, 50, 1000);
+            liquifierInstance.registerToken(address(wbEth), address(wbEthStrategy), true, 0, 50, 1000);
+        }
         vm.stopPrank();
     }
 
     function test_rando_deposit_fails() public {
+        _setUp(MAINNET_FORK);
+
         vm.deal(alice, 100 ether);
         vm.startPrank(alice);
         vm.expectRevert("not allowed");
@@ -34,6 +42,8 @@
     }
 
     function test_deposit_above_cap() public {
+        _setUp(MAINNET_FORK);
+        
         vm.startPrank(0x6D44bfB8432d17882bB6e84652f5C3B36fcC8280);
         cbEth.mint(alice, 100 ether);
         vm.stopPrank();
@@ -71,9 +81,6 @@
         vm.expectRevert("CAPPED");
         liquifierInstance.depositWithERC20(address(stEth), 10 ether, address(0));
 
-        cbEth.approve(address(liquifierInstance), 10 ether);
-        liquifierInstance.depositWithERC20(address(cbEth), 10 ether, address(0));
-
         vm.startPrank(owner);
         liquifierInstance.updateDepositCap(address(stEth), 10, 1000);
         vm.stopPrank();
@@ -94,86 +101,36 @@
     }
 
     function test_deposit_stEth() public {
+        _setUp(TESTNET_FORK);
+        
         vm.deal(alice, 100 ether);
 
         vm.startPrank(owner);
-        liquifierInstance.updateDepositCap(address(stEth), 50, 60000);
-        vm.stopPrank();
+        liquifierInstance.updateDepositCap(address(stEth), 50, 1000000);
+        vm.stopPrank();
+
+        vm.startPrank(alice);
+        stEth.submit{value: 1 ether}(address(0));
+        stEth.approve(address(liquifierInstance), 1 ether);
+        liquifierInstance.depositWithERC20(address(stEth), 1 ether, address(0));
+        vm.stopPrank();
+
+        assertGe(eETHInstance.balanceOf(alice), 1 ether - 0.01 ether);
+    }
+
+    function test_deopsit_stEth_and_swap() public {
+        _setUp(MAINNET_FORK);
+
+        uint256 lpTvl = liquidityPoolInstance.getTotalPooledEther();
+        vm.deal(alice, 100 ether);
+
+        assertEq(eETHInstance.balanceOf(alice), 0);
+        assertEq(liquifierInstance.getTotalPooledEther(), 0);
 
         vm.startPrank(alice);
         stEth.submit{value: 20 ether}(address(0));
         stEth.approve(address(liquifierInstance), 10 ether);
         liquifierInstance.depositWithERC20(address(stEth), 10 ether, address(0));
-        vm.stopPrank();
-
-        assertGe(eETHInstance.balanceOf(alice), 10 ether - 0.01 ether);
-    }
-
-    function test_deopsit_cbEth() public {
-        uint256 lpTvl = liquidityPoolInstance.getTotalPooledEther();
-
-        vm.deal(alice, 100 ether);
-
-        assertEq(eETHInstance.balanceOf(alice), 0);
-        assertEq(liquifierInstance.getTotalPooledEther(), 0);
-
-        vm.startPrank(0x6D44bfB8432d17882bB6e84652f5C3B36fcC8280);
-        cbEth.mint(alice, 20 ether);
-        vm.stopPrank();
-
-        vm.startPrank(alice);
-        cbEth.approve(address(liquifierInstance), 10 ether);
-        liquifierInstance.depositWithERC20(address(cbEth), 10 ether, address(0));
-
-        assertGe(eETHInstance.balanceOf(alice), 10 ether);
-        assertGe(liquifierInstance.getTotalPooledEther(), 10 ether);
-        assertGe(liquidityPoolInstance.getTotalPooledEther(), lpTvl + 10 ether);
-        assertEq(address(liquifierInstance).balance, 0 ether);
-
-        liquifierInstance.swapCbEthToEth(10 ether, 10 ether);
-
-        assertGe(liquifierInstance.getTotalPooledEther(), 10 ether);
-        assertGe(liquidityPoolInstance.getTotalPooledEther(), lpTvl + 10 ether);
-        assertGe(address(liquifierInstance).balance, 10 ether);
-    }
-
-    function test_deopsit_wBEth() public {
-        uint256 lpTvl = liquidityPoolInstance.getTotalPooledEther();
-        uint256 lpBalance = address(liquidityPoolInstance).balance;
-
-        vm.deal(alice, 100 ether);
-
-        assertEq(eETHInstance.balanceOf(alice), 0);
-        assertEq(liquifierInstance.getTotalPooledEther(), 0);
-
-        vm.startPrank(alice);
-        wbEth.deposit{value: 20 ether}(address(0));
-        wbEth.approve(address(liquifierInstance), 10 ether);
-        liquifierInstance.depositWithERC20(address(wbEth), 10 ether, address(0));
-
-        assertGe(eETHInstance.balanceOf(alice), 10 ether);
-        assertGe(liquifierInstance.getTotalPooledEther(), 10 ether);
-        assertGe(liquidityPoolInstance.getTotalPooledEther(), lpTvl + 10 ether);
-        assertEq(address(liquifierInstance).balance, 0 ether);
-
-        liquifierInstance.swapWbEthToEth(10 ether, 10 ether);
-
-        assertGe(liquifierInstance.getTotalPooledEther(), 10 ether);
-        assertGe(liquidityPoolInstance.getTotalPooledEther(), lpTvl + 10 ether);
-        assertGe(address(liquifierInstance).balance, 10 ether);
-    }
-
-    function test_deopsit_stEth_and_swap() public {
-        uint256 lpTvl = liquidityPoolInstance.getTotalPooledEther();
-        vm.deal(alice, 100 ether);
-
-        assertEq(eETHInstance.balanceOf(alice), 0);
-        assertEq(liquifierInstance.getTotalPooledEther(), 0);
-
-        vm.startPrank(alice);
-        stEth.submit{value: 20 ether}(address(0));
-        stEth.approve(address(liquifierInstance), 10 ether);
-        liquifierInstance.depositWithERC20(address(stEth), 10 ether, address(0));
 
         assertGe(eETHInstance.balanceOf(alice), 10 ether - 0.1 ether);
         assertGe(liquifierInstance.getTotalPooledEther(), 10 ether - 0.1 ether);
@@ -196,31 +153,9 @@
         _assertWithinRange(liquifierInstance.getTotalPooledEther(), 0, 0.000001 ether);
     }
 
-    // function test_deopsit_stEth_with_discount() public {
-    //     uint256 lpTvl = liquidityPoolInstance.getTotalPooledEther();
-    //     uint256 lpBalance = address(liquidityPoolInstance).balance;
-
-    //     vm.startPrank(owner);
-    //     liquifierInstance.updateDiscountInBasisPoints(address(stEth), 5000); // discount by -50%
-    //     vm.stopPrank();
-
-    //     vm.deal(alice, 100 ether);
-
-    //     assertEq(eETHInstance.balanceOf(alice), 0);
-    //     assertEq(liquifierInstance.getTotalPooledEther(), 0);
-
-    //     vm.startPrank(alice);
-
-    //     stEth.submit{value: 20 ether}(address(0));
-    //     stEth.approve(address(liquifierInstance), 20 ether);
-    //     liquifierInstance.depositWithERC20(address(stEth), 20 ether, address(0));
-
-    //     assertLe(eETHInstance.balanceOf(alice), 10 ether);
-    //     assertGe(liquifierInstance.getTotalPooledEther(), 20 ether - 10);
-    //     assertLe(liquidityPoolInstance.getTotalPooledEther(), lpTvl + 10 ether );
-    // }
-
     function test_deopsit_stEth_with_explicit_permit() public {
+        _setUp(TESTNET_FORK);
+
         vm.deal(alice, 100 ether);
 
         assertEq(eETHInstance.balanceOf(alice), 0);
@@ -228,32 +163,34 @@
 
         vm.startPrank(alice);
         
-        // Alice minted 2000 stETH
-        stEth.submit{value: 20 ether}(address(0));
+        // Alice minted 2 stETH
+        stEth.submit{value: 2 ether}(address(0));
 
         // But, she noticed that eETH is a much better choice 
         // and decided to convert her stETH to eETH
         
-        // Deposit 1000 stETH after approvals
-        stEth.approve(address(liquifierInstance), 10 ether - 1);
+        // Deposit 1 stETH after approvals
+        stEth.approve(address(liquifierInstance), 1 ether - 1);
         vm.expectRevert("ALLOWANCE_EXCEEDED");
-        liquifierInstance.depositWithERC20(address(stEth), 10 ether, address(0));
-
-        stEth.approve(address(liquifierInstance), 10 ether);
-        liquifierInstance.depositWithERC20(address(stEth), 10 ether, address(0));
-
-        // Deposit 1000 stETH with the approval signature
-        ILiquidityPool.PermitInput memory permitInput = createPermitInput(2, address(liquifierInstance), 10 ether - 1, stEth.nonces(alice), 2**256 - 1, stEth.DOMAIN_SEPARATOR());
+        liquifierInstance.depositWithERC20(address(stEth), 1 ether, address(0));
+
+        stEth.approve(address(liquifierInstance), 1 ether);
+        liquifierInstance.depositWithERC20(address(stEth), 1 ether, address(0));
+
+        // Deposit 1 stETH with the approval signature
+        ILiquidityPool.PermitInput memory permitInput = createPermitInput(2, address(liquifierInstance), 1 ether - 1, stEth.nonces(alice), 2**256 - 1, stEth.DOMAIN_SEPARATOR());
         ILiquifier.PermitInput memory permitInput2 = ILiquifier.PermitInput({value: permitInput.value, deadline: permitInput.deadline, v: permitInput.v, r: permitInput.r, s: permitInput.s});
         vm.expectRevert("ALLOWANCE_EXCEEDED");
-        liquifierInstance.depositWithERC20WithPermit(address(stEth), 10 ether, address(0), permitInput2);
-
-        permitInput = createPermitInput(2, address(liquifierInstance), 10 ether, stEth.nonces(alice), 2**256 - 1, stEth.DOMAIN_SEPARATOR());
+        liquifierInstance.depositWithERC20WithPermit(address(stEth), 1 ether, address(0), permitInput2);
+
+        permitInput = createPermitInput(2, address(liquifierInstance), 1 ether, stEth.nonces(alice), 2**256 - 1, stEth.DOMAIN_SEPARATOR());
         permitInput2 = ILiquifier.PermitInput({value: permitInput.value, deadline: permitInput.deadline, v: permitInput.v, r: permitInput.r, s: permitInput.s});
-        liquifierInstance.depositWithERC20WithPermit(address(stEth), 10 ether, address(0), permitInput2);
+        liquifierInstance.depositWithERC20WithPermit(address(stEth), 1 ether, address(0), permitInput2);
     }
 
     function test_withdrawal_of_non_restaked_stEth() public {
+        _setUp(MAINNET_FORK);
+        
         uint256 lpTvl = liquidityPoolInstance.getTotalPooledEther();
         uint256 lpBalance = address(liquidityPoolInstance).balance;
 
@@ -305,7 +242,7 @@
         assertGe(eETHInstance.balanceOf(alice), 10 ether - 0.1 ether);
         assertGe(liquifierInstance.getTotalPooledEther(), 10 ether - 0.1 ether);
         assertGe(liquidityPoolInstance.getTotalPooledEther(), lpTvl + 10 ether - 0.1 ether);
-        assertGe(address(liquidityPoolInstance).balance, lpBalance - 0.1 ether);
+        assertGe(address(liquidityPoolInstance).balance, lpBalance);
 
         // The ether.fi admin withdraws the ETH from the liquifier contract to the liquidity pool contract
         liquifierInstance.withdrawEther();
@@ -316,6 +253,153 @@
         assertEq(liquifierInstance.getTotalPooledEther() / 100, 0);
         assertGe(liquidityPoolInstance.getTotalPooledEther(), lpTvl + 10 ether - 0.1 ether);
         assertGe(address(liquidityPoolInstance).balance + liquifierInstance.getTotalPooledEther(), lpBalance + 10 ether - 0.1 ether);
+
+    }
+
+    // EigenLayer will depreate the delegated withdrawar feature
+    // But still, we need to support minting eETH for the already queued ones
+    // Improve the test for later
+    // TODO: test it after m2 upgrade
+    function test_withdrawal_of_restaked_stEth_succeeds() internal {
+        _setUp(MAINNET_FORK);
+
+        uint256 liquifierTVL = liquifierInstance.getTotalPooledEther();
+        uint256 lpTvl = liquidityPoolInstance.getTotalPooledEther();
+
+        vm.deal(alice, 100 ether);
+        vm.startPrank(alice);        
+        stEth.submit{value: 10 ether}(address(0));
+
+        stEth.approve(address(eigenLayerStrategyManager), 10 ether);
+        eigenLayerStrategyManager.depositIntoStrategy(stEthStrategy, stEthStrategy.underlyingToken(), 10 ether);
+
+        IDelegationManager.Withdrawal memory queuedWithdrawal = _get_queued_withdrawal_of_restaked_LST_before_m2();
+        uint256 fee_charge = 1 * liquifierInstance.getFeeAmount();
+
+        assertGe(eETHInstance.balanceOf(alice), 10 ether - 0.1 ether);
+        assertGe(liquifierInstance.getTotalPooledEther(), 10 ether - 0.1 ether);
+        assertEq(stEth.balanceOf(address(liquifierInstance)), 0);
+        assertGe(liquidityPoolInstance.getTotalPooledEther(), lpTvl + 10 ether - 0.1 ether);
+
+        lpTvl = liquidityPoolInstance.getTotalPooledEther();
+        liquifierTVL = liquifierInstance.getTotalPooledEther();
+
+        _complete_queued_withdrawal_V2(queuedWithdrawal, stEthStrategy);
+
+        assertGe(stEth.balanceOf(address(liquifierInstance)), 10 ether - 0.1 ether);
+        assertGe(liquifierInstance.getTotalPooledEther(), 10 ether - 0.1 ether);
+        _assertWithinRange(liquifierInstance.getTotalPooledEther(), liquifierTVL, 10);
+        _assertWithinRange(liquidityPoolInstance.getTotalPooledEther(), lpTvl, 10);
+
+        uint256[] memory reqIds = liquifierInstance.stEthRequestWithdrawal();
+        vm.stopPrank();
+
+        _finalizeLidoWithdrawals(reqIds);
+
+        _assertWithinRange(liquifierInstance.getTotalPooledEther(), liquifierTVL, 10);
+        _assertWithinRange(liquidityPoolInstance.getTotalPooledEther(), lpTvl, 10);
+    }
+
+    function test_erc20_queued_withdrawal_v2() public {
+        _setUp(TESTNET_FORK);
+
+        uint256 liquifierTVL = liquifierInstance.getTotalPooledEther();
+        uint256 lpTvl = liquidityPoolInstance.getTotalPooledEther();
+
+        address actor = alice;
+
+        vm.deal(actor, 100 ether);
+        vm.startPrank(actor);        
+        stEth.submit{value: 1 ether}(address(0));
+
+        stEth.approve(address(eigenLayerStrategyManager), 1 ether);
+        eigenLayerStrategyManager.depositIntoStrategy(stEthStrategy, stEthStrategy.underlyingToken(), 1 ether);
+
+
+        uint256[] memory strategyIndexes = new uint256[](1);
+        IStrategy[] memory strategies = new IStrategy[](1);
+        uint256[] memory shares = new uint256[](1);
+        strategyIndexes[0] = 0;
+        strategies[0] = stEthStrategy;
+        shares[0] = stEthStrategy.shares(actor);
+
+        //  Queue withdrawal
+        IDelegationManager.QueuedWithdrawalParams[] memory queuedWithdrawalParams = new IDelegationManager.QueuedWithdrawalParams[](1);
+        queuedWithdrawalParams[0] = IDelegationManager.QueuedWithdrawalParams({
+            strategies: strategies,
+            shares: shares,
+            withdrawer: actor
+        });
+        IDelegationManager.Withdrawal[] memory queuedWithdrawals = new IDelegationManager.Withdrawal[](1);
+        queuedWithdrawals[0] = IDelegationManager.Withdrawal({
+            staker: actor,
+            delegatedTo: address(0),
+            withdrawer: actor,
+            nonce: uint96(eigenLayerDelegationManager.cumulativeWithdrawalsQueued(actor)),
+            startBlock: uint32(block.number),
+            strategies: strategies,
+            shares: shares
+        });
+
+        bytes32[] memory withdrawalRoots = eigenLayerDelegationManager.queueWithdrawals(queuedWithdrawalParams);
+        bytes32 withdrawalRoot = withdrawalRoots[0];
+
+        assertTrue(eigenLayerDelegationManager.pendingWithdrawals(withdrawalRoot));
+
+        vm.roll(block.number + 7 days);
+
+        IERC20[][] memory tokens = new IERC20[][](1);
+        tokens[0] = new IERC20[](1);
+        tokens[0][0] = stEthStrategy.underlyingToken();
+        uint256[] memory middlewareTimesIndexes = new uint256[](1);
+        middlewareTimesIndexes[0] = 0;
+        bool[] memory receiveAsTokens = new bool[](1);
+        receiveAsTokens[0] = true;
+
+        eigenLayerDelegationManager.completeQueuedWithdrawals(queuedWithdrawals, tokens, middlewareTimesIndexes, receiveAsTokens);
+
+        vm.stopPrank();
+    }
+
+    function _get_queued_withdrawal_of_restaked_LST_before_m2() internal returns (IDelegationManager.Withdrawal memory) {
+        IStrategy strategy = stEthStrategy;
+
+        uint256[] memory strategyIndexes = new uint256[](1);
+        IStrategy[] memory strategies = new IStrategy[](1);
+        uint256[] memory shares = new uint256[](1);
+        strategyIndexes[0] = 0;
+        strategies[0] = strategy;
+        shares[0] = strategy.shares(alice);
+
+        // Step 1 - Queued withdrawal
+        IDelegationManager.QueuedWithdrawalParams[] memory queuedWithdrawalParams = new IDelegationManager.QueuedWithdrawalParams[](1);
+        queuedWithdrawalParams[0] = IDelegationManager.QueuedWithdrawalParams({
+            strategies: strategies,
+            shares: shares,
+            withdrawer: address(liquifierInstance)
+        });
+        
+        bytes32[] memory withdrawalRoots = eigenLayerDelegationManager.queueWithdrawals(queuedWithdrawalParams);
+        bytes32 withdrawalRoot = withdrawalRoots[0];
+        assertEq(eigenLayerStrategyManager.withdrawalRootPending(withdrawalRoot), true);
+
+        // Step 2 - Mint eETH
+        IDelegationManager.Withdrawal memory queuedWithdrawal = IDelegationManager.Withdrawal({
+            staker: alice,
+            delegatedTo: address(0),
+            withdrawer: address(liquifierInstance),
+            nonce: uint96(eigenLayerStrategyManager.numWithdrawalsQueued(alice)),
+            startBlock: uint32(block.number),
+            strategies: strategies,
+            shares: shares
+        });
+        liquifierInstance.depositWithQueuedWithdrawal(queuedWithdrawal, address(0));
+
+        // multipme mints using the same queued withdrawal fails
+        vm.expectRevert("Deposited");
+        liquifierInstance.depositWithQueuedWithdrawal(queuedWithdrawal, address(0));
+
+        return queuedWithdrawal;
     }
 
     function _enable_deposit(address _strategy) internal {
@@ -330,7 +414,7 @@
     }
 
     function _complete_queued_withdrawal(IStrategyManager.DeprecatedStruct_QueuedWithdrawal memory queuedWithdrawal, IStrategy strategy) internal {
-        vm.roll(block.number + eigenLayerDelayedWithdrawalRouter.withdrawalDelayBlocks());
+        vm.roll(block.number + 7 days);
 
         IStrategyManager.DeprecatedStruct_QueuedWithdrawal[] memory queuedWithdrawals = new IStrategyManager.DeprecatedStruct_QueuedWithdrawal[](1);
         queuedWithdrawals[0] = queuedWithdrawal;
@@ -339,104 +423,33 @@
         tokens[0][0] = strategy.underlyingToken();
         uint256[] memory middlewareTimesIndexes = new uint256[](1);
         middlewareTimesIndexes[0] = 0;
+        // liquifierInstance.completeQueuedWithdrawals(queuedWithdrawals, tokens, middlewareTimesIndexes);
+
+        vm.expectRevert();
+        // liquifierInstance.completeQueuedWithdrawals(queuedWithdrawals, tokens, middlewareTimesIndexes);
+    }
+
+    function _complete_queued_withdrawal_V2(IDelegationManager.Withdrawal memory queuedWithdrawal, IStrategy strategy) internal {
+        vm.roll(block.number + 7 days);
+
+        IDelegationManager.Withdrawal[] memory queuedWithdrawals = new IDelegationManager.Withdrawal[](1);
+        queuedWithdrawals[0] = queuedWithdrawal;
+        IERC20[][] memory tokens = new IERC20[][](1);
+        tokens[0] = new IERC20[](1);
+        tokens[0][0] = strategy.underlyingToken();
+        uint256[] memory middlewareTimesIndexes = new uint256[](1);
+        middlewareTimesIndexes[0] = 0;
         liquifierInstance.completeQueuedWithdrawals(queuedWithdrawals, tokens, middlewareTimesIndexes);
 
         vm.expectRevert();
         liquifierInstance.completeQueuedWithdrawals(queuedWithdrawals, tokens, middlewareTimesIndexes);
     }
 
-<<<<<<< HEAD
-=======
-    function test_withdrawal_of_restaked_stEth_succeeds() public {
-        uint256 liquifierTVL = liquifierInstance.getTotalPooledEther();
-        uint256 lpTvl = liquidityPoolInstance.getTotalPooledEther();
-        _enable_deposit(address(stEthStrategy));
-
-        vm.deal(alice, 100 ether);
-        vm.startPrank(alice);        
-        stEth.submit{value: 10 ether}(address(0));
-
-        stEth.approve(address(eigenLayerStrategyManager), 10 ether);
-        eigenLayerStrategyManager.depositIntoStrategy(stEthStrategy, stEthStrategy.underlyingToken(), 10 ether);
-
-        IStrategyManager.QueuedWithdrawal memory queuedWithdrawal = _deposit_restaked_LST(address(stEthStrategy));
-        uint256 fee_charge = 1 * liquifierInstance.getFeeAmount();
-
-        assertGe(eETHInstance.balanceOf(alice), 10 ether - 0.1 ether);
-        assertGe(liquifierInstance.getTotalPooledEther(), 10 ether - 0.1 ether);
-        assertEq(stEth.balanceOf(address(liquifierInstance)), 0);
-        assertGe(liquidityPoolInstance.getTotalPooledEther(), lpTvl + 10 ether - 0.1 ether);
-
-        lpTvl = liquidityPoolInstance.getTotalPooledEther();
-        liquifierTVL = liquifierInstance.getTotalPooledEther();
-
-        _complete_queued_withdrawal(queuedWithdrawal, stEthStrategy);
-
-        assertGe(stEth.balanceOf(address(liquifierInstance)), 10 ether - 0.1 ether);
-        assertGe(liquifierInstance.getTotalPooledEther(), 10 ether - 0.1 ether);
-        _assertWithinRange(liquifierInstance.getTotalPooledEther(), liquifierTVL, 10);
-        _assertWithinRange(liquidityPoolInstance.getTotalPooledEther(), lpTvl, 10);
-
-        uint256[] memory reqIds = liquifierInstance.stEthRequestWithdrawal();
-        vm.stopPrank();
-
-        _finalizeLidoWithdrawals(reqIds);
-
-        _assertWithinRange(liquifierInstance.getTotalPooledEther(), liquifierTVL, 10);
-        _assertWithinRange(liquidityPoolInstance.getTotalPooledEther(), lpTvl, 10);
-    }
-
-    function test_withdrawal_of_restaked_wbEth_succeeds() public {
-        uint256 lpTvl = liquidityPoolInstance.getTotalPooledEther();
-        _enable_deposit(address(wbEthStrategy));
-
-        vm.deal(alice, 100 ether);
-        vm.startPrank(alice);        
-        wbEth.deposit{value: 20 ether}(address(0));
-
-        wbEth.approve(address(eigenLayerStrategyManager), 20 ether);
-        uint256 shareAmount = eigenLayerStrategyManager.depositIntoStrategy(wbEthStrategy, wbEthStrategy.underlyingToken(), 10 ether);
-
-        IStrategyManager.QueuedWithdrawal memory queuedWithdrawal = _deposit_restaked_LST(address(wbEthStrategy));
-        uint256 fee_charge = 1 * liquifierInstance.getFeeAmount();
-
-        assertGe(eETHInstance.balanceOf(alice), 10 ether - 0.01 ether);
-        assertGe(liquifierInstance.getTotalPooledEther(), 10 ether - 0.01 ether);
-        assertEq(wbEth.balanceOf(address(liquifierInstance)), 0);
-        assertGe(liquidityPoolInstance.getTotalPooledEther(), lpTvl + 10 ether - 0.01 ether);
-
-        _complete_queued_withdrawal(queuedWithdrawal, wbEthStrategy);
-        assertEq(wbEth.balanceOf(address(liquifierInstance)), 10 ether);
-        assertGe(liquifierInstance.getTotalPooledEther(), 10 ether - 0.01 ether);
-    }
-
-    function test_withdrawal_of_restaked_cbEth_succeeds() public {
-        uint256 lpTvl = liquidityPoolInstance.getTotalPooledEther();
-        _enable_deposit(address(cbEthStrategy));
-
-        vm.startPrank(0x6D44bfB8432d17882bB6e84652f5C3B36fcC8280);
-        cbEth.mint(alice, 20 ether);
-        vm.stopPrank();
-
-        vm.deal(alice, 100 ether);
-        vm.startPrank(alice);        
-        
-        cbEth.approve(address(eigenLayerStrategyManager), 20 ether);
-        uint256 shareAmount = eigenLayerStrategyManager.depositIntoStrategy(cbEthStrategy, cbEthStrategy.underlyingToken(), 10 ether);
-
-        IStrategyManager.QueuedWithdrawal memory queuedWithdrawal = _deposit_restaked_LST(address(cbEthStrategy));
-
-        assertGe(eETHInstance.balanceOf(alice), 10 ether - 0.01 ether);
-        assertGe(liquifierInstance.getTotalPooledEther(), 10 ether - 0.01 ether);
-        assertEq(cbEth.balanceOf(address(liquifierInstance)), 0);
-        assertGe(liquidityPoolInstance.getTotalPooledEther(), lpTvl + 10 ether - 0.01 ether);
-
-        _complete_queued_withdrawal(queuedWithdrawal, cbEthStrategy);
-        assertGe(cbEth.balanceOf(address(liquifierInstance)), 10 ether - 1);
-        assertGe(liquifierInstance.getTotalPooledEther(), 10 ether - 0.01 ether);
-    }
 
     function test_pancacke_wbETH_swap() public {
+        initializeRealisticFork(MAINNET_FORK);
+        setUpLiquifier(MAINNET_FORK);
+
         uint256 lpTvl = liquidityPoolInstance.getTotalPooledEther();
         uint256 lpBalance = address(liquidityPoolInstance).balance;
 
@@ -462,6 +475,9 @@
     }
 
     function test_pancacke_cbETH_swap() public {
+        initializeRealisticFork(MAINNET_FORK);
+        setUpLiquifier(MAINNET_FORK);
+
         uint256 lpTvl = liquidityPoolInstance.getTotalPooledEther();
         uint256 lpBalance = address(liquidityPoolInstance).balance;
 
@@ -487,7 +503,10 @@
     }
 
     function test_case1() public {
-        vm.startPrank(alice);
+        initializeRealisticFork(MAINNET_FORK);
+        setUpLiquifier(MAINNET_FORK);
+
+        vm.startPrank(owner);
 
         liquifierInstance.CASE1();
 
@@ -497,5 +516,4 @@
         vm.stopPrank();
     }
 
->>>>>>> 31bdf721
 }