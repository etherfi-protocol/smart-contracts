--- conflicted
+++ resolved
@@ -66,11 +66,6 @@
 
     function setUp() public {
         initializeRealisticFork(MAINNET_FORK);
-<<<<<<< HEAD
-        _perform_eigenlayer_upgrade();
-=======
-
->>>>>>> 9ff1e259
         _perform_etherfi_upgrade();
 
         p2p = address(1000);
