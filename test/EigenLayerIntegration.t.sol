// SPDX-License-Identifier: UNLICENSED
pragma solidity ^0.8.13;

import "./TestSetup.sol";
import "../src/EtherFiNode.sol";
import "@openzeppelin/contracts/proxy/beacon/IBeacon.sol";
import "@openzeppelin/contracts/proxy/beacon/UpgradeableBeacon.sol";
import "../src/eigenlayer-interfaces/IEigenPodManager.sol";
import "../src/eigenlayer-interfaces/IEigenPod.sol";
import "../src/eigenlayer-interfaces/IDelayedWithdrawalRouter.sol";
import "../src/eigenlayer-libraries/BeaconChainProofs.sol";

import "../src/UUPSProxy.sol";
import "../src/EtherFiAvsOperator.sol";

import "./eigenlayer-utils/ProofParsing.sol";
import "./eigenlayer-mocks/BeaconChainOracleMock.sol";
import {BitmapUtils} from "../src/eigenlayer-libraries/BitmapUtils.sol";
import {BN254} from "../src/eigenlayer-libraries/BN254.sol";
import {IBLSApkRegistry} from "../src/eigenlayer-interfaces/IBLSApkRegistry.sol";
// import {MockAVSDeployer} from "./eigenlayer-middleware/test/utils/MockAVSDeployer.sol";

import "forge-std/console2.sol";
import "forge-std/console.sol";


contract EigenLayerIntegraitonTest is TestSetup, ProofParsing {

    uint256 MAX_QUORUM_BITMAP = type(uint192).max;
    uint8 numQuorums = 192;
    uint256 maxOperatorsToRegister = 1;
    uint256 pseudoRandomNumber = 1;
    uint8 maxQuorumsToRegisterFor = 4;
    uint32 registrationBlockNumber = 100;
    uint32 blocksBetweenRegistrations = 10;
    address defaultOperator = address(1000);


    struct OperatorMetadata {
        uint256 quorumBitmap;
        address operator;
        bytes32 operatorId;
        BN254.G1Point pubkey;
        uint96[] stakes; // in every quorum for simplicity
    }

    EtherFiAvsOperator avsOperator;

    address p2p;
    address dsrv;

    uint256[] validatorIds;
    uint256 validatorId;
    IEigenPod eigenPod;
    address podOwner;
    bytes pubkey;
    EtherFiNode ws;

    // Params to _verifyWithdrawalCredentials
    uint64 oracleTimestamp;
    BeaconChainProofs.StateRootProof stateRootProof;
    uint40[] validatorIndices;
    bytes[] withdrawalCredentialProofs;
    bytes[] validatorFieldsProofs;
    bytes32[][] validatorFields;

    function setUp() public {
        initializeRealisticFork(MAINNET_FORK);
        _perform_eigenlayer_upgrade();
<<<<<<< HEAD

        _upgrade_etherfi_nodes_manager_contract();
        _upgrade_etherfi_node_contract();
        _upgrade_liquifier();
=======
        _perform_etherfi_upgrade();
>>>>>>> 8007c1a4

        // initializeRealisticFork(TESTNET_FORK);
        // blsApkRegistry = IBLSApkRegistry(managerInstance.getBlsApkRegistry());
        // avsOperator = EtherFiAvsOperator(address(new UUPSProxy(address(new EtherFiAvsOperator()), "")));

        p2p = address(1000);
        dsrv = address(1001);

        // - Mainnet
        // https://beaconcha.in/validator/1293592#withdrawals
        // bid Id = validator Id = 21397
        validatorId = 21397;
        pubkey = hex"a9c09c47ad6c0c5c397521249be41c8b81b139c3208923ec3c95d7f99c57686ab66fe75ea20103a1291578592d11c2c2";

        // {EigenPod, EigenPodOwner} used in EigenLayer's unit test
        eigenPod = IEigenPod(managerInstance.getEigenPod(validatorId));
        podOwner = managerInstance.etherfiNodeAddress(validatorId);
        validatorIds = new uint256[](1);
        validatorIds[0] = validatorId;
        ws = EtherFiNode(payable(podOwner));

        // Override with Mock
        vm.startPrank(eigenLayerEigenPodManager.owner());
        beaconChainOracleMock = new BeaconChainOracleMock();
        beaconChainOracle = IBeaconChainOracle(address(beaconChainOracleMock));
        eigenLayerEigenPodManager.updateBeaconChainOracle(beaconChainOracle);
        vm.stopPrank();

        vm.startPrank(owner);
        managerInstance.initializeOnUpgrade2(address(eigenLayerDelegationManager));
        liquidityPoolInstance.setRestakeBnftDeposits(true);
        vm.stopPrank();
    }

    function _setWithdrawalCredentialParams() public {
        validatorIndices = new uint40[](1);
        withdrawalCredentialProofs = new bytes[](1);
        validatorFieldsProofs = new bytes[](1);
        validatorFields = new bytes32[][](1);

        // Set beacon state root, validatorIndex
        stateRootProof.beaconStateRoot = getBeaconStateRoot();
        stateRootProof.proof = getStateRootProof();
        validatorIndices[0] = uint40(getValidatorIndex());
        withdrawalCredentialProofs[0] = abi.encodePacked(getWithdrawalCredentialProof()); // Validator fields are proven here
        // validatorFieldsProofs[0] = abi.encodePacked(getValidatorFieldsProof());
        validatorFields[0] = getValidatorFields();

        // Get an oracle timestamp        
        vm.warp(block.timestamp + 1 days);
        oracleTimestamp = uint64(block.timestamp);
    }

    function _setOracleBlockRoot() internal {
        bytes32 latestBlockRoot = getLatestBlockRoot();
        beaconChainOracleMock.setOracleBlockRootAtTimestamp(latestBlockRoot);
    }

    function _beacon_process_1ETH_deposit() internal {
        setJSON("./test/eigenlayer-utils/test-data/ValidatorFieldsProof_1293592_8654000.json");
        
        _setWithdrawalCredentialParams();
        _setOracleBlockRoot();
    }

    function _beacon_process_32ETH_deposit() internal {
        setJSON("./test/eigenlayer-utils/test-data/ValidatorFieldsProof_1293592_8746783.json");
        
        _setWithdrawalCredentialParams();
        _setOracleBlockRoot();
    }

    function _beacon_process_partial_withdrawals() internal {
        // TODO
    }

    function create_validator() public returns (uint256, address, EtherFiNode) {        
        uint256[] memory validatorIds = launch_validator(1, 0, true);
        address nodeAddress = managerInstance.etherfiNodeAddress(validatorIds[0]);
        EtherFiNode node = EtherFiNode(payable(nodeAddress));

        return (validatorIds[0], nodeAddress, node);
    }

    // What need to happen after EL mainnet launch
    // per EigenPod
    // - call `activateRestaking()` to empty the EigenPod contract and disable `withdrawBeforeRestaking()`
    // - call `verifyWithdrawalCredentials()` to register the validator by proving that it is active
    // - call `delegateTo` for delegation

    // Call EigenPod.activateRestaking()
    function test_activateRestaking() public {
        bytes4 selector = bytes4(keccak256("activateRestaking()"));
        bytes[] memory data = new bytes[](1);
        data[0] = abi.encodeWithSelector(selector);

        vm.prank(owner);
        managerInstance.callEigenPod(validatorIds, data);
    }

    function test_verifyWithdrawalCredentials_1ETH() public {
        _beacon_process_1ETH_deposit();

        test_activateRestaking();

        int256 initialShares = eigenLayerEigenPodManager.podOwnerShares(podOwner);
        IEigenPod.ValidatorInfo memory validatorInfo = eigenPod.validatorPubkeyToInfo(pubkey);
        assertEq(initialShares, 0, "Shares should be 0 ETH in wei before verifying withdrawal credentials");
        assertTrue(validatorInfo.status == IEigenPod.VALIDATOR_STATUS.INACTIVE, "Validator status should be INACTIVE");
        assertEq(validatorInfo.validatorIndex, 0);
        assertEq(validatorInfo.restakedBalanceGwei, 0);
        assertEq(validatorInfo.mostRecentBalanceUpdateTimestamp, 0);

        // 2. Trigger a function
        vm.startPrank(owner);
        bytes4 selector = bytes4(keccak256("verifyWithdrawalCredentials(uint64,(bytes32,bytes),uint40[],bytes[],bytes32[][])"));
        bytes[] memory data = new bytes[](1);
        data[0] = abi.encodeWithSelector(selector, oracleTimestamp, stateRootProof, validatorIndices, withdrawalCredentialProofs, validatorFields);
        managerInstance.callEigenPod(validatorIds, data);
        vm.stopPrank();

        // 3. Check the result
        int256 updatedShares = eigenLayerEigenPodManager.podOwnerShares(podOwner);
        validatorInfo = eigenPod.validatorPubkeyToInfo(pubkey);
        assertEq(updatedShares, 1e18, "Shares should be 1 ETH in wei after verifying withdrawal credentials");
        assertTrue(validatorInfo.status == IEigenPod.VALIDATOR_STATUS.ACTIVE, "Validator status should be ACTIVE");
        assertEq(validatorInfo.validatorIndex, validatorIndices[0], "Validator index should be set");
        assertEq(validatorInfo.restakedBalanceGwei, 1 ether / 1e9, "Restaked balance should be 1 eth0");
        assertEq(validatorInfo.mostRecentBalanceUpdateTimestamp, oracleTimestamp, "Most recent balance update timestamp should be set");
    }

    function test_verifyAndProcessWithdrawals_OnlyOnce() public {
        test_verifyWithdrawalCredentials_1ETH();
        
        bytes4 selector = bytes4(keccak256("verifyWithdrawalCredentials(uint64,(bytes32,bytes),uint40[],bytes[],bytes32[][])"));
        bytes[] memory data = new bytes[](1);
        data[0] = abi.encodeWithSelector(selector, oracleTimestamp, stateRootProof, validatorIndices, withdrawalCredentialProofs, validatorFields);

        // Can perform 'verifyWithdrawalCredentials' only once
        vm.prank(owner);
        vm.expectRevert("EigenPod.verifyCorrectWithdrawalCredentials: Validator must be inactive to prove withdrawal credentials");
        managerInstance.callEigenPod(validatorIds, data);
        vm.stopPrank();
    }

    // https://holesky.beaconcha.in/validator/1644305#deposits
    function test_verifyWithdrawalCredentials_32ETH() public {
        _beacon_process_32ETH_deposit();

        test_activateRestaking();

        int256 initialShares = eigenLayerEigenPodManager.podOwnerShares(podOwner);
        IEigenPod.ValidatorInfo memory validatorInfo = eigenPod.validatorPubkeyToInfo(pubkey);
        assertEq(initialShares, 0, "Shares should be 0 ETH in wei before verifying withdrawal credentials");
        assertTrue(validatorInfo.status == IEigenPod.VALIDATOR_STATUS.INACTIVE, "Validator status should be INACTIVE");
        assertEq(validatorInfo.validatorIndex, 0);
        assertEq(validatorInfo.restakedBalanceGwei, 0);
        assertEq(validatorInfo.mostRecentBalanceUpdateTimestamp, 0);

        bytes4 selector = bytes4(keccak256("verifyWithdrawalCredentials(uint64,(bytes32,bytes),uint40[],bytes[],bytes32[][])"));
        bytes[] memory data = new bytes[](1);
        data[0] = abi.encodeWithSelector(selector, oracleTimestamp, stateRootProof, validatorIndices, withdrawalCredentialProofs, validatorFields);
        vm.prank(owner);
        managerInstance.callEigenPod(validatorIds, data);

        int256 updatedShares = eigenLayerEigenPodManager.podOwnerShares(podOwner);
        validatorInfo = eigenPod.validatorPubkeyToInfo(pubkey);
        assertEq(updatedShares, 32e18, "Shares should be 32 ETH in wei after verifying withdrawal credentials");
        assertTrue(validatorInfo.status == IEigenPod.VALIDATOR_STATUS.ACTIVE, "Validator status should be ACTIVE");
        assertEq(validatorInfo.validatorIndex, validatorIndices[0], "Validator index should be set");
        assertEq(validatorInfo.restakedBalanceGwei, 32 ether / 1e9, "Restaked balance should be 32 eth");
        assertEq(validatorInfo.mostRecentBalanceUpdateTimestamp, oracleTimestamp, "Most recent balance update timestamp should be set");
    }

    function test_verifyBalanceUpdates_FAIL_1() public {
        _beacon_process_32ETH_deposit();
        
        test_activateRestaking();

        bytes4 selector = bytes4(keccak256("verifyBalanceUpdates(uint64,uint40[],(bytes32,bytes),bytes[],bytes32[][])"));
        bytes[] memory data = new bytes[](1);
        data[0] = abi.encodeWithSelector(selector, oracleTimestamp, validatorIndices, stateRootProof, withdrawalCredentialProofs, validatorFields);

        IEigenPod.ValidatorInfo memory validatorInfo = eigenPod.validatorPubkeyToInfo(pubkey);

        // Calling 'verifyBalanceUpdates' before 'verifyWithdrawalCredentials' should fail
        vm.prank(owner);
        vm.expectRevert("EigenPod.verifyBalanceUpdate: Validator not active");
        managerInstance.callEigenPod(validatorIds, data);
        vm.stopPrank();

        vm.warp(oracleTimestamp + 5 hours);

        // If the proof is too old, it should fail
        vm.prank(owner);
        vm.expectRevert("EigenPod.verifyBalanceUpdates: specified timestamp is too far in past");
        managerInstance.callEigenPod(validatorIds, data);
        vm.stopPrank();
    }

    function test_verifyBalanceUpdates_32ETH() public {
        test_verifyWithdrawalCredentials_1ETH();

        _beacon_process_32ETH_deposit();

        vm.warp(block.timestamp + 1);

        vm.startPrank(owner);
        bytes4 selector = bytes4(keccak256("verifyBalanceUpdates(uint64,uint40[],(bytes32,bytes),bytes[],bytes32[][])"));
        bytes[] memory data = new bytes[](1);
        data[0] = abi.encodeWithSelector(selector, oracleTimestamp, validatorIndices, stateRootProof, withdrawalCredentialProofs, validatorFields);

        managerInstance.callEigenPod(validatorIds, data);
        vm.stopPrank();

        IEigenPod.ValidatorInfo memory validatorInfo = eigenPod.validatorPubkeyToInfo(pubkey);
        assertEq(eigenLayerEigenPodManager.podOwnerShares(podOwner), 32e18, "Shares should be 32 ETH in wei after verifying withdrawal credentials");
        assertEq(validatorInfo.restakedBalanceGwei, 32 ether / 1e9, "Restaked balance should be 32 eth");
        assertEq(validatorInfo.mostRecentBalanceUpdateTimestamp, oracleTimestamp, "Most recent balance update timestamp should be set");
    }

    function test_verifyAndProcessWithdrawals_32ETH() public {
        // TODO
    }

    function test_createDelayedWithdrawal() public {
        test_verifyWithdrawalCredentials_32ETH();

        bytes4 selector = bytes4(keccak256("createDelayedWithdrawal(address,address)"));
        bytes[] memory data = new bytes[](1);
        data[0] = abi.encodeWithSelector(selector, podOwner, alice);

        vm.prank(owner);
        vm.expectRevert("DelayedWithdrawalRouter.onlyEigenPod: not podOwner's EigenPod");
        managerInstance.callDelayedWithdrawalRouter(validatorIds, data);
    }

    function test_sweep() public {
        (uint256 _withdrawalSafe, uint256 _eigenPod, uint256 _delayedWithdrawalRouter) = ws.splitBalanceInExecutionLayer();

        test_activateRestaking();

        (uint256 new_withdrawalSafe, uint256 new_eigenPod, uint256 new_delayedWithdrawalRouter) = ws.splitBalanceInExecutionLayer();
        assertEq(new_withdrawalSafe, _withdrawalSafe, "withdrawalSafe should not change");
        assertEq(new_eigenPod, 0, "eigenPod should be emptied");
        assertEq(new_delayedWithdrawalRouter, _eigenPod + _delayedWithdrawalRouter, "funds in eigenPod should be moved to delayedWithdrawalRouter");

        vm.roll(block.number + (50400) + 1);

        ws.claimQueuedWithdrawals(1, false);
        
        (uint256 new_new_withdrawalSafe, uint256 new_new_eigenPod, uint256 new_new_delayedWithdrawalRouter) = ws.splitBalanceInExecutionLayer();
        assertEq(new_new_withdrawalSafe, _withdrawalSafe + _eigenPod);
        assertEq(new_new_eigenPod, 0);
        assertEq(new_new_delayedWithdrawalRouter, 0);
    }

    function test_recoverTokens() public {
        test_activateRestaking_and_sweep();

        bytes4 selector = bytes4(keccak256("recoverTokens(address[],uint256[],address)"));
        address[] memory tokens = new address[](1);
        uint256[] memory amounts = new uint256[](1);
        address[] memory recipients = new address[](1);
        bytes[] memory data = new bytes[](1);
        data[0] = abi.encodeWithSelector(selector, tokens, amounts, recipients);

        vm.prank(owner);
        vm.expectRevert("NOT_ALLOWED");
        managerInstance.callEigenPod(validatorIds, data);
    }

    function test_withdrawNonBeaconChainETHBalanceWei() public {
        test_sweep();

        // 1.
        (uint256 _withdrawalSafe, uint256 _eigenPod, uint256 _delayedWithdrawalRouter) = ws.splitBalanceInExecutionLayer();

        _transferTo(address(eigenPod), 1 ether);

        // 2.
        (uint256 new_withdrawalSafe, uint256 new_eigenPod, uint256 new_delayedWithdrawalRouter) = ws.splitBalanceInExecutionLayer();
        assertEq(_withdrawalSafe, new_withdrawalSafe);
        assertEq(_eigenPod + 1 ether, new_eigenPod);
        assertEq(_delayedWithdrawalRouter, new_delayedWithdrawalRouter);

        bytes4 selector = bytes4(keccak256("withdrawNonBeaconChainETHBalanceWei(address,uint256)"));
        bytes[] memory data = new bytes[](1);
        data[0] = abi.encodeWithSelector(selector, alice, 1 ether);

        vm.prank(owner);
        vm.expectRevert("INCORRECT_RECIPIENT");
        managerInstance.callEigenPod(validatorIds, data);        

        data[0] = abi.encodeWithSelector(selector, podOwner, 1 ether);
        vm.prank(owner);
        managerInstance.callEigenPod(validatorIds, data);

        // 3.
        (new_withdrawalSafe, new_eigenPod, new_delayedWithdrawalRouter) = ws.splitBalanceInExecutionLayer();
        assertEq(_withdrawalSafe, new_withdrawalSafe);
        assertEq(_eigenPod, new_eigenPod);
        assertEq(_delayedWithdrawalRouter + 1 ether, new_delayedWithdrawalRouter);

        vm.roll(block.number + (50400) + 1);

        ws.claimQueuedWithdrawals(5, false);
        
        // 4.
        (uint256 new_new_withdrawalSafe, uint256 new_new_eigenPod, uint256 new_new_delayedWithdrawalRouter) = ws.splitBalanceInExecutionLayer();
        assertEq(_withdrawalSafe + 1 ether, new_new_withdrawalSafe);
        assertEq(_eigenPod, new_new_eigenPod);
        assertEq(_delayedWithdrawalRouter, new_new_delayedWithdrawalRouter);
    }

    function _registerAsOperator(address avs_operator) internal {
        assertEq(eigenLayerDelegationManager.isOperator(avs_operator), false);

        vm.startPrank(avs_operator);
        IDelegationManager.OperatorDetails memory detail = IDelegationManager.OperatorDetails({
            earningsReceiver: address(treasuryInstance),
            delegationApprover: address(0),
            stakerOptOutWindowBlocks: 0
        });
        eigenLayerDelegationManager.registerAsOperator(detail, "");
        vm.stopPrank();

        assertEq(eigenLayerDelegationManager.isOperator(avs_operator), true);
    }

    function test_registerAsOperator() public {
        _registerAsOperator(p2p);
        _registerAsOperator(dsrv);
    }

    // activateStaking & verifyWithdrawalCredentials & delegate to p2p
    function test_delegateTo() public {
        test_verifyWithdrawalCredentials_32ETH();

        test_registerAsOperator();

        bytes4 selector = bytes4(keccak256("delegateTo(address,(bytes,uint256),bytes32)"));
        IDelegationManager.SignatureWithExpiry memory signatureWithExpiry;
        bytes[] memory data = new bytes[](1);
        data[0] = abi.encodeWithSelector(selector, p2p, signatureWithExpiry, bytes32(0));

        // Confirm, the earningsReceiver is set to treasuryInstance
        assertEq(eigenLayerDelegationManager.earningsReceiver(p2p), address(treasuryInstance));
        assertEq(eigenLayerDelegationManager.operatorShares(p2p, eigenLayerDelegationManager.beaconChainETHStrategy()), 0);
        assertEq(eigenLayerDelegationManager.isDelegated(podOwner), false);

        vm.startPrank(owner);
        managerInstance.callDelegationManager(validatorIds, data);
        vm.stopPrank();

        assertEq(eigenLayerDelegationManager.operatorShares(p2p, eigenLayerDelegationManager.beaconChainETHStrategy()), 32 ether);
        assertEq(eigenLayerDelegationManager.isDelegated(podOwner), true);
    }

    function test_undelegate() public {
        // 1. activateStaking & verifyWithdrawalCredentials & delegate to p2p & undelegate from p2p
        {
            bytes4 selector = bytes4(keccak256("undelegate(address)"));
            bytes[] memory data = new bytes[](1);
            data[0] = abi.encodeWithSelector(selector, podOwner);
            
            vm.prank(owner);
            vm.expectRevert("DelegationManager.undelegate: staker must be delegated to undelegate");
            managerInstance.callDelegationManager(validatorIds, data);

            test_delegateTo();

            vm.prank(owner);
            managerInstance.callDelegationManager(validatorIds, data);
        }

        // 2. delegate to dsrv
        {
            bytes4 selector = bytes4(keccak256("delegateTo(address,(bytes,uint256),bytes32)"));
            IDelegationManager.SignatureWithExpiry memory signatureWithExpiry;
            bytes[] memory data = new bytes[](1);
            data[0] = abi.encodeWithSelector(selector, dsrv, signatureWithExpiry, bytes32(0));

            vm.startPrank(owner);
            managerInstance.callDelegationManager(validatorIds, data);
            vm.stopPrank();
        }
    }

    // Only {eigenLayerOperatingAdmin / Admin / Owner} can perform EigenLayer-related actions
    function test_access_control() public {
        bytes4 selector = bytes4(keccak256(""));
        bytes[] memory data = new bytes[](1);
        data[0] = abi.encodeWithSelector(selector);

        // FAIL
        vm.startPrank(chad);

        selector = bytes4(keccak256("nonBeaconChainETHBalanceWei()"));
        data[0] = abi.encodeWithSelector(selector);
        vm.expectRevert();
        managerInstance.callEigenPod(validatorIds, data);

        selector = bytes4(keccak256("ethPOS()"));
        data[0] = abi.encodeWithSelector(selector);
        vm.expectRevert();
        managerInstance.callDelegationManager(validatorIds, data);

        selector = bytes4(keccak256("domainSeparator()"));
        data[0] = abi.encodeWithSelector(selector);
        vm.expectRevert();
        managerInstance.callEigenPodManager(validatorIds, data);

        selector = bytes4(keccak256("withdrawalDelayBlocks()"));
        data[0] = abi.encodeWithSelector(selector);
        vm.expectRevert();
        managerInstance.callDelayedWithdrawalRouter(validatorIds, data);

        vm.stopPrank();

        // SUCCEEDS
        address el_operating_admin = 0x12582A27E5e19492b4FcD194a60F8f5e1aa31B0F;
        vm.startPrank(el_operating_admin);

        selector = bytes4(keccak256("nonBeaconChainETHBalanceWei()"));
        data[0] = abi.encodeWithSelector(selector);
        managerInstance.callEigenPod(validatorIds, data);

        selector = bytes4(keccak256("ethPOS()"));
        data[0] = abi.encodeWithSelector(selector);
        managerInstance.callEigenPodManager(validatorIds, data);

        selector = bytes4(keccak256("domainSeparator()"));
        data[0] = abi.encodeWithSelector(selector);
        managerInstance.callDelegationManager(validatorIds, data);

        selector = bytes4(keccak256("withdrawalDelayBlocks()"));
        data[0] = abi.encodeWithSelector(selector);
        managerInstance.callDelayedWithdrawalRouter(validatorIds, data);

        vm.stopPrank();

    }

    function _incrementAddress(address start, uint256 inc) internal pure returns(address) {
        return address(uint160(uint256(uint160(start) + inc)));
    }

    function _registerOperatorWithCoordinator(address operator, uint256 quorumBitmap, BN254.G1Point memory pubKey, uint96 stake) internal {
        // // quorumBitmap can only have 192 least significant bits
        // quorumBitmap &= MAX_QUORUM_BITMAP;

        // blsApkRegistry.setBLSPublicKey(operator, pubKey);

        // bytes memory quorumNumbers = BitmapUtils.bitmapToBytesArray(quorumBitmap);
        // for (uint i = 0; i < quorumNumbers.length; i++) {
        //     _setOperatorWeight(operator, uint8(quorumNumbers[i]), stake);
        // }

        // ISignatureUtils.SignatureWithSaltAndExpiry memory emptySignatureAndExpiry;
        // cheats.prank(operator);
        // registryCoordinator.registerOperator(quorumNumbers, defaultSocket, pubkeyRegistrationParams, emptySignatureAndExpiry);
    }

    function test_avs_operator() public {
        // initializeRealisticFork(TESTNET_FORK);
        // blsApkRegistry = IBLSApkRegistry(managerInstance.getBlsApkRegistry());
        // avsOperator = EtherFiAvsOperator(address(new UUPSProxy(address(new EtherFiAvsOperator()), "")));

        {
            OperatorMetadata[] memory operatorMetadatas = new OperatorMetadata[](maxOperatorsToRegister);
            for (uint i = 0; i < operatorMetadatas.length; i++) {
                // limit to 16 quorums so we don't run out of gas, make them all register for quorum 0 as well
                operatorMetadatas[i].quorumBitmap = uint256(keccak256(abi.encodePacked("quorumBitmap", pseudoRandomNumber, i))) & (1 << maxQuorumsToRegisterFor - 1) | 1;
                operatorMetadatas[i].operator = _incrementAddress(defaultOperator, i);
                operatorMetadatas[i].pubkey = BN254.hashToG1(keccak256(abi.encodePacked("pubkey", pseudoRandomNumber, i)));
                // operatorMetadatas[i].operatorId = operatorMetadatas[i].pubkey.hashG1Point();
                operatorMetadatas[i].operatorId = BN254.hashG1Point(operatorMetadatas[i].pubkey);
                operatorMetadatas[i].stakes = new uint96[](maxQuorumsToRegisterFor);
                for (uint j = 0; j < maxQuorumsToRegisterFor; j++) {
                    operatorMetadatas[i].stakes[j] = uint96(uint64(uint256(keccak256(abi.encodePacked("stakes", pseudoRandomNumber, i, j)))));
                }
            }

            // get the index in quorumBitmaps of each operator in each quorum in the order they will register
            uint256[][] memory expectedOperatorOverallIndices = new uint256[][](numQuorums);
            for (uint i = 0; i < numQuorums; i++) {
                uint32 numOperatorsInQuorum;
                // for each quorumBitmap, check if the i'th bit is set
                for (uint j = 0; j < operatorMetadatas.length; j++) {
                    if (operatorMetadatas[j].quorumBitmap >> i & 1 == 1) {
                        numOperatorsInQuorum++;
                    }
                }
                expectedOperatorOverallIndices[i] = new uint256[](numOperatorsInQuorum);
                uint256 numOperatorCounter;
                for (uint j = 0; j < operatorMetadatas.length; j++) {
                    if (operatorMetadatas[j].quorumBitmap >> i & 1 == 1) {
                        expectedOperatorOverallIndices[i][numOperatorCounter] = j;
                        numOperatorCounter++;
                    }
                }
            }

            // register operators
            // for (uint i = 0; i < operatorMetadatas.length; i++) {
            //     cheats.roll(registrationBlockNumber + blocksBetweenRegistrations * i);

            //     _registerOperatorWithCoordinator(operatorMetadatas[i].operator, operatorMetadatas[i].quorumBitmap, operatorMetadatas[i].pubkey, operatorMetadatas[i].stakes);
            // }
        }


        // uint256 MAX_QUORUM_BITMAP = type(uint192).max;

        // address defaultOperator = address(uint160(uint256(keccak256("defaultOperator"))));
        // bytes32 defaultOperatorId;
        // BN254.G1Point internal defaultPubKey =  BN254.G1Point(18260007818883133054078754218619977578772505796600400998181738095793040006897,3432351341799135763167709827653955074218841517684851694584291831827675065899);
        // string defaultSocket = "69.69.69.69:420";

        // // quorumBitmap can only have 192 least significant bits
        // quorumBitmap &= MAX_QUORUM_BITMAP;

        // blsApkRegistry.setBLSPublicKey(operator, pubKey);

        // bytes memory quorumNumbers = BitmapUtils.bitmapToBytesArray(quorumBitmap);
        // for (uint i = 0; i < quorumNumbers.length; i++) {
        //     _setOperatorWeight(operator, uint8(quorumNumbers[i]), stake);
        // }

        // ISignatureUtils.SignatureWithSaltAndExpiry memory emptySignatureAndExpiry;
        // cheats.prank(operator);
        // registryCoordinator.registerOperator(quorumNumbers, defaultSocket, pubkeyRegistrationParams, emptySignatureAndExpiry);
    }

}<|MERGE_RESOLUTION|>--- conflicted
+++ resolved
@@ -67,18 +67,7 @@
     function setUp() public {
         initializeRealisticFork(MAINNET_FORK);
         _perform_eigenlayer_upgrade();
-<<<<<<< HEAD
-
-        _upgrade_etherfi_nodes_manager_contract();
-        _upgrade_etherfi_node_contract();
-        _upgrade_liquifier();
-=======
         _perform_etherfi_upgrade();
->>>>>>> 8007c1a4
-
-        // initializeRealisticFork(TESTNET_FORK);
-        // blsApkRegistry = IBLSApkRegistry(managerInstance.getBlsApkRegistry());
-        // avsOperator = EtherFiAvsOperator(address(new UUPSProxy(address(new EtherFiAvsOperator()), "")));
 
         p2p = address(1000);
         dsrv = address(1001);
@@ -333,7 +322,7 @@
     }
 
     function test_recoverTokens() public {
-        test_activateRestaking_and_sweep();
+        test_sweep();
 
         bytes4 selector = bytes4(keccak256("recoverTokens(address[],uint256[],address)"));
         address[] memory tokens = new address[](1);
