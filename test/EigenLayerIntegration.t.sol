// SPDX-License-Identifier: UNLICENSED
pragma solidity ^0.8.13;

import "./TestSetup.sol";
import "../src/EtherFiNode.sol";
import "@openzeppelin/contracts/proxy/beacon/IBeacon.sol";
import "@openzeppelin/contracts/proxy/beacon/UpgradeableBeacon.sol";
import "../src/eigenlayer-interfaces/IEigenPodManager.sol";
import "../src/eigenlayer-interfaces/IEigenPod.sol";
import "../src/eigenlayer-interfaces/IDelayedWithdrawalRouter.sol";
import "../src/eigenlayer-libraries/BeaconChainProofs.sol";

import "../src/UUPSProxy.sol";
import "../src/EtherFiAvsOperator.sol";

import "./eigenlayer-utils/ProofParsing.sol";
import "./eigenlayer-mocks/BeaconChainOracleMock.sol";
import {BitmapUtils} from "../src/eigenlayer-libraries/BitmapUtils.sol";
import {BN254} from "../src/eigenlayer-libraries/BN254.sol";
import {IBLSApkRegistry} from "../src/eigenlayer-interfaces/IBLSApkRegistry.sol";
// import {MockAVSDeployer} from "./eigenlayer-middleware/test/utils/MockAVSDeployer.sol";

import "forge-std/console2.sol";
import "forge-std/console.sol";


contract EigenLayerIntegraitonTest is TestSetup, ProofParsing {

    uint256 MAX_QUORUM_BITMAP = type(uint192).max;
    uint8 numQuorums = 192;
    uint256 maxOperatorsToRegister = 1;
    uint256 pseudoRandomNumber = 1;
    uint8 maxQuorumsToRegisterFor = 4;
    uint32 registrationBlockNumber = 100;
    uint32 blocksBetweenRegistrations = 10;
    address defaultOperator = address(1000);


    struct OperatorMetadata {
        uint256 quorumBitmap;
        address operator;
        bytes32 operatorId;
        BN254.G1Point pubkey;
        uint96[] stakes; // in every quorum for simplicity
    }

    EtherFiAvsOperator avsOperator;

    address p2p;
    address dsrv;

    uint256[] validatorIds;
    uint256 validatorId;
    IEigenPod eigenPod;
    address podOwner;
    bytes pubkey;
    EtherFiNode ws;

    // Params to _verifyWithdrawalCredentials
    uint64 oracleTimestamp;
    BeaconChainProofs.StateRootProof stateRootProof;
    uint40[] validatorIndices;
    bytes[] withdrawalCredentialProofs;
    bytes[] validatorFieldsProofs;
    bytes32[][] validatorFields;

    function setUp() public {
        initializeRealisticFork(MAINNET_FORK);

<<<<<<< HEAD
=======
        // yes bob!
>>>>>>> 1d72d5a1
        p2p = address(1000);
        dsrv = address(1001);

        // - Mainnet
        // https://beaconcha.in/validator/1293592#withdrawals
        // bid Id = validator Id = 21397
        validatorId = 21397;
        pubkey = hex"a9c09c47ad6c0c5c397521249be41c8b81b139c3208923ec3c95d7f99c57686ab66fe75ea20103a1291578592d11c2c2";

        // {EigenPod, EigenPodOwner} used in EigenLayer's unit test
        eigenPod = IEigenPod(managerInstance.getEigenPod(validatorId));
        podOwner = managerInstance.etherfiNodeAddress(validatorId);
        validatorIds = new uint256[](1);
        validatorIds[0] = validatorId;
        ws = EtherFiNode(payable(podOwner));

        // Override with Mock
        vm.startPrank(eigenLayerEigenPodManager.owner());
        beaconChainOracleMock = new BeaconChainOracleMock();
        beaconChainOracle = IBeaconChainOracle(address(beaconChainOracleMock));
        eigenLayerEigenPodManager.updateBeaconChainOracle(beaconChainOracle);
        vm.stopPrank();

        vm.startPrank(owner);
        managerInstance.initializeOnUpgrade2(address(eigenLayerDelegationManager));
        liquidityPoolInstance.setRestakeBnftDeposits(true);
        vm.stopPrank();
    }

    function _setWithdrawalCredentialParams() public {
        validatorIndices = new uint40[](1);
        withdrawalCredentialProofs = new bytes[](1);
        validatorFieldsProofs = new bytes[](1);
        validatorFields = new bytes32[][](1);

        // Set beacon state root, validatorIndex
        stateRootProof.beaconStateRoot = getBeaconStateRoot();
        stateRootProof.proof = getStateRootProof();
        validatorIndices[0] = uint40(getValidatorIndex());
        withdrawalCredentialProofs[0] = abi.encodePacked(getWithdrawalCredentialProof()); // Validator fields are proven here
        // validatorFieldsProofs[0] = abi.encodePacked(getValidatorFieldsProof());
        validatorFields[0] = getValidatorFields();

        // Get an oracle timestamp        
        // vm.warp(block.timestamp + 1 days);
        // oracleTimestamp = uint64(block.timestamp);
    }

    function _setOracleBlockRoot() internal {
        // bytes32 latestBlockRoot = getLatestBlockRoot();
        // beaconChainOracleMock.setOracleBlockRootAtTimestamp(latestBlockRoot);
    }

    function _beacon_process_1ETH_deposit() internal {
        setJSON("./test/eigenlayer-utils/test-data/ValidatorFieldsProof_1293592_8654000.json");
        
        _setWithdrawalCredentialParams();
        _setOracleBlockRoot();
    }

    function _beacon_process_32ETH_deposit() internal {
        setJSON("./test/eigenlayer-utils/test-data/ValidatorFieldsProof_1293592_8746783.json");
        
        _setWithdrawalCredentialParams();
        _setOracleBlockRoot();
    }

    function _beacon_process_partial_withdrawals() internal {
        // TODO
    }

    function create_validator() public returns (uint256, address, EtherFiNode) {        
        uint256[] memory validatorIds = launch_validator(1, 0, true);
        address nodeAddress = managerInstance.etherfiNodeAddress(validatorIds[0]);
        EtherFiNode node = EtherFiNode(payable(nodeAddress));

        return (validatorIds[0], nodeAddress, node);
    }

    // What need to happen after EL mainnet launch
    // per EigenPod
    // - call `activateRestaking()` to empty the EigenPod contract and disable `withdrawBeforeRestaking()`
    // - call `verifyWithdrawalCredentials()` to register the validator by proving that it is active
    // - call `delegateTo` for delegation

    // Call EigenPod.activateRestaking()
    function test_activateRestaking() public {
        bytes4 selector = bytes4(keccak256("activateRestaking()"));
        bytes[] memory data = new bytes[](1);
        data[0] = abi.encodeWithSelector(selector);

        vm.prank(owner);
        managerInstance.callEigenPod(validatorIds, data);
    }

    function test_verifyWithdrawalCredentials_1ETH() public {
        _beacon_process_1ETH_deposit();

        test_activateRestaking();

        int256 initialShares = eigenLayerEigenPodManager.podOwnerShares(podOwner);
        IEigenPod.ValidatorInfo memory validatorInfo = eigenPod.validatorPubkeyToInfo(pubkey);
        assertEq(initialShares, 0, "Shares should be 0 ETH in wei before verifying withdrawal credentials");
        assertTrue(validatorInfo.status == IEigenPod.VALIDATOR_STATUS.INACTIVE, "Validator status should be INACTIVE");
        assertEq(validatorInfo.validatorIndex, 0);
        assertEq(validatorInfo.restakedBalanceGwei, 0);
        assertEq(validatorInfo.mostRecentBalanceUpdateTimestamp, 0);

        // 2. Trigger a function
        vm.startPrank(owner);
        bytes4 selector = bytes4(keccak256("verifyWithdrawalCredentials(uint64,(bytes32,bytes),uint40[],bytes[],bytes32[][])"));
        bytes[] memory data = new bytes[](1);
        data[0] = abi.encodeWithSelector(selector, oracleTimestamp, stateRootProof, validatorIndices, withdrawalCredentialProofs, validatorFields);
        managerInstance.callEigenPod(validatorIds, data);
        vm.stopPrank();

        // 3. Check the result
        int256 updatedShares = eigenLayerEigenPodManager.podOwnerShares(podOwner);
        validatorInfo = eigenPod.validatorPubkeyToInfo(pubkey);
        assertEq(updatedShares, 1e18, "Shares should be 1 ETH in wei after verifying withdrawal credentials");
        assertTrue(validatorInfo.status == IEigenPod.VALIDATOR_STATUS.ACTIVE, "Validator status should be ACTIVE");
        assertEq(validatorInfo.validatorIndex, validatorIndices[0], "Validator index should be set");
        assertEq(validatorInfo.restakedBalanceGwei, 1 ether / 1e9, "Restaked balance should be 1 eth0");
        assertEq(validatorInfo.mostRecentBalanceUpdateTimestamp, oracleTimestamp, "Most recent balance update timestamp should be set");
    }

    function test_verifyAndProcessWithdrawals_OnlyOnce() public {
        test_verifyWithdrawalCredentials_1ETH();
        
        bytes4 selector = bytes4(keccak256("verifyWithdrawalCredentials(uint64,(bytes32,bytes),uint40[],bytes[],bytes32[][])"));
        bytes[] memory data = new bytes[](1);
        data[0] = abi.encodeWithSelector(selector, oracleTimestamp, stateRootProof, validatorIndices, withdrawalCredentialProofs, validatorFields);

        // Can perform 'verifyWithdrawalCredentials' only once
        vm.prank(owner);
        vm.expectRevert("EigenPod.verifyCorrectWithdrawalCredentials: Validator must be inactive to prove withdrawal credentials");
        managerInstance.callEigenPod(validatorIds, data);
        vm.stopPrank();
    }

    // https://holesky.beaconcha.in/validator/1644305#deposits
    function test_verifyWithdrawalCredentials_32ETH() public {
        _beacon_process_32ETH_deposit();

        test_activateRestaking();

        int256 initialShares = eigenLayerEigenPodManager.podOwnerShares(podOwner);
        IEigenPod.ValidatorInfo memory validatorInfo = eigenPod.validatorPubkeyToInfo(pubkey);
        assertEq(initialShares, 0, "Shares should be 0 ETH in wei before verifying withdrawal credentials");
        assertTrue(validatorInfo.status == IEigenPod.VALIDATOR_STATUS.INACTIVE, "Validator status should be INACTIVE");
        assertEq(validatorInfo.validatorIndex, 0);
        assertEq(validatorInfo.restakedBalanceGwei, 0);
        assertEq(validatorInfo.mostRecentBalanceUpdateTimestamp, 0);

        bytes4 selector = bytes4(keccak256("verifyWithdrawalCredentials(uint64,(bytes32,bytes),uint40[],bytes[],bytes32[][])"));
        bytes[] memory data = new bytes[](1);
        data[0] = abi.encodeWithSelector(selector, oracleTimestamp, stateRootProof, validatorIndices, withdrawalCredentialProofs, validatorFields);
        vm.prank(owner);
        managerInstance.callEigenPod(validatorIds, data);

        int256 updatedShares = eigenLayerEigenPodManager.podOwnerShares(podOwner);
        validatorInfo = eigenPod.validatorPubkeyToInfo(pubkey);
        assertEq(updatedShares, 32e18, "Shares should be 32 ETH in wei after verifying withdrawal credentials");
        assertTrue(validatorInfo.status == IEigenPod.VALIDATOR_STATUS.ACTIVE, "Validator status should be ACTIVE");
        assertEq(validatorInfo.validatorIndex, validatorIndices[0], "Validator index should be set");
        assertEq(validatorInfo.restakedBalanceGwei, 32 ether / 1e9, "Restaked balance should be 32 eth");
        assertEq(validatorInfo.mostRecentBalanceUpdateTimestamp, oracleTimestamp, "Most recent balance update timestamp should be set");
    }

    function test_verifyBalanceUpdates_FAIL_1() public {
        _beacon_process_32ETH_deposit();
        
        test_activateRestaking();

        bytes4 selector = bytes4(keccak256("verifyBalanceUpdates(uint64,uint40[],(bytes32,bytes),bytes[],bytes32[][])"));
        bytes[] memory data = new bytes[](1);
        data[0] = abi.encodeWithSelector(selector, oracleTimestamp, validatorIndices, stateRootProof, withdrawalCredentialProofs, validatorFields);

        IEigenPod.ValidatorInfo memory validatorInfo = eigenPod.validatorPubkeyToInfo(pubkey);

        // Calling 'verifyBalanceUpdates' before 'verifyWithdrawalCredentials' should fail
        vm.prank(owner);
        vm.expectRevert("EigenPod.verifyBalanceUpdate: Validator not active");
        managerInstance.callEigenPod(validatorIds, data);
        vm.stopPrank();

        vm.warp(oracleTimestamp + 5 hours);

        // If the proof is too old, it should fail
        vm.prank(owner);
        vm.expectRevert("EigenPod.verifyBalanceUpdates: specified timestamp is too far in past");
        managerInstance.callEigenPod(validatorIds, data);
        vm.stopPrank();
    }

    function test_verifyBalanceUpdates_32ETH() public {
        test_verifyWithdrawalCredentials_1ETH();

        _beacon_process_32ETH_deposit();

        vm.warp(block.timestamp + 1);

        vm.startPrank(owner);
        bytes4 selector = bytes4(keccak256("verifyBalanceUpdates(uint64,uint40[],(bytes32,bytes),bytes[],bytes32[][])"));
        bytes[] memory data = new bytes[](1);
        data[0] = abi.encodeWithSelector(selector, oracleTimestamp, validatorIndices, stateRootProof, withdrawalCredentialProofs, validatorFields);

        managerInstance.callEigenPod(validatorIds, data);
        vm.stopPrank();

        IEigenPod.ValidatorInfo memory validatorInfo = eigenPod.validatorPubkeyToInfo(pubkey);
        assertEq(eigenLayerEigenPodManager.podOwnerShares(podOwner), 32e18, "Shares should be 32 ETH in wei after verifying withdrawal credentials");
        assertEq(validatorInfo.restakedBalanceGwei, 32 ether / 1e9, "Restaked balance should be 32 eth");
        assertEq(validatorInfo.mostRecentBalanceUpdateTimestamp, oracleTimestamp, "Most recent balance update timestamp should be set");
    }

    function test_verifyAndProcessWithdrawals_32ETH() public {
        // TODO
    }

    function test_createDelayedWithdrawal() public {
        test_verifyWithdrawalCredentials_32ETH();

        bytes4 selector = bytes4(keccak256("createDelayedWithdrawal(address,address)"));
        bytes[] memory data = new bytes[](1);
        data[0] = abi.encodeWithSelector(selector, podOwner, alice);

        vm.prank(owner);
        vm.expectRevert("DelayedWithdrawalRouter.onlyEigenPod: not podOwner's EigenPod");
        managerInstance.callDelayedWithdrawalRouter(validatorIds, data);
    }

    function test_sweep() public {
        (uint256 _withdrawalSafe, uint256 _eigenPod, uint256 _delayedWithdrawalRouter) = ws.splitBalanceInExecutionLayer();

        test_activateRestaking();

        (uint256 new_withdrawalSafe, uint256 new_eigenPod, uint256 new_delayedWithdrawalRouter) = ws.splitBalanceInExecutionLayer();
        assertEq(new_withdrawalSafe, _withdrawalSafe, "withdrawalSafe should not change");
        assertEq(new_eigenPod, 0, "eigenPod should be emptied");
        assertEq(new_delayedWithdrawalRouter, _eigenPod + _delayedWithdrawalRouter, "funds in eigenPod should be moved to delayedWithdrawalRouter");

        vm.roll(block.number + (50400) + 1);

        ws.claimQueuedWithdrawals(1, false);
        
        (uint256 new_new_withdrawalSafe, uint256 new_new_eigenPod, uint256 new_new_delayedWithdrawalRouter) = ws.splitBalanceInExecutionLayer();
        assertEq(new_new_withdrawalSafe, _withdrawalSafe + _eigenPod);
        assertEq(new_new_eigenPod, 0);
        assertEq(new_new_delayedWithdrawalRouter, 0);
    }

    function test_recoverTokens() public {
        test_sweep();

        bytes4 selector = bytes4(keccak256("recoverTokens(address[],uint256[],address)"));
        address[] memory tokens = new address[](1);
        uint256[] memory amounts = new uint256[](1);
        address[] memory recipients = new address[](1);
        bytes[] memory data = new bytes[](1);
        data[0] = abi.encodeWithSelector(selector, tokens, amounts, recipients);

        vm.prank(owner);
        vm.expectRevert("NOT_ALLOWED");
        managerInstance.callEigenPod(validatorIds, data);
    }

    function test_withdrawNonBeaconChainETHBalanceWei() public {
        test_sweep();

        // 1.
        (uint256 _withdrawalSafe, uint256 _eigenPod, uint256 _delayedWithdrawalRouter) = ws.splitBalanceInExecutionLayer();

        _transferTo(address(eigenPod), 1 ether);

        // 2.
        (uint256 new_withdrawalSafe, uint256 new_eigenPod, uint256 new_delayedWithdrawalRouter) = ws.splitBalanceInExecutionLayer();
        assertEq(_withdrawalSafe, new_withdrawalSafe);
        assertEq(_eigenPod + 1 ether, new_eigenPod);
        assertEq(_delayedWithdrawalRouter, new_delayedWithdrawalRouter);

        bytes4 selector = bytes4(keccak256("withdrawNonBeaconChainETHBalanceWei(address,uint256)"));
        bytes[] memory data = new bytes[](1);
        data[0] = abi.encodeWithSelector(selector, alice, 1 ether);

        vm.prank(owner);
        vm.expectRevert("INCORRECT_RECIPIENT");
        managerInstance.callEigenPod(validatorIds, data);        

        data[0] = abi.encodeWithSelector(selector, podOwner, 1 ether);
        vm.prank(owner);
        managerInstance.callEigenPod(validatorIds, data);

        // 3.
        (new_withdrawalSafe, new_eigenPod, new_delayedWithdrawalRouter) = ws.splitBalanceInExecutionLayer();
        assertEq(_withdrawalSafe, new_withdrawalSafe);
        assertEq(_eigenPod, new_eigenPod);
        assertEq(_delayedWithdrawalRouter + 1 ether, new_delayedWithdrawalRouter);

        vm.roll(block.number + (50400) + 1);

        ws.claimQueuedWithdrawals(5, false);
        
        // 4.
        (uint256 new_new_withdrawalSafe, uint256 new_new_eigenPod, uint256 new_new_delayedWithdrawalRouter) = ws.splitBalanceInExecutionLayer();
        assertEq(_withdrawalSafe + 1 ether, new_new_withdrawalSafe);
        assertEq(_eigenPod, new_new_eigenPod);
        assertEq(_delayedWithdrawalRouter, new_new_delayedWithdrawalRouter);
    }

    function _registerAsOperator(address avs_operator) internal {
        assertEq(eigenLayerDelegationManager.isOperator(avs_operator), false);

        vm.startPrank(avs_operator);
        IDelegationManager.OperatorDetails memory detail = IDelegationManager.OperatorDetails({
            earningsReceiver: address(treasuryInstance),
            delegationApprover: address(0),
            stakerOptOutWindowBlocks: 0
        });
        eigenLayerDelegationManager.registerAsOperator(detail, "");
        vm.stopPrank();

        assertEq(eigenLayerDelegationManager.isOperator(avs_operator), true);
    }

    function test_registerAsOperator() public {
        _registerAsOperator(p2p);
        _registerAsOperator(dsrv);
    }

    // activateStaking & verifyWithdrawalCredentials & delegate to p2p
    function test_delegateTo() public {
        test_verifyWithdrawalCredentials_32ETH();

        test_registerAsOperator();

        bytes4 selector = bytes4(keccak256("delegateTo(address,(bytes,uint256),bytes32)"));
        IDelegationManager.SignatureWithExpiry memory signatureWithExpiry;
        bytes[] memory data = new bytes[](1);
        data[0] = abi.encodeWithSelector(selector, p2p, signatureWithExpiry, bytes32(0));

        // Confirm, the earningsReceiver is set to treasuryInstance
        assertEq(eigenLayerDelegationManager.earningsReceiver(p2p), address(treasuryInstance));
        assertEq(eigenLayerDelegationManager.operatorShares(p2p, eigenLayerDelegationManager.beaconChainETHStrategy()), 0);
        assertEq(eigenLayerDelegationManager.isDelegated(podOwner), false);

        vm.startPrank(owner);
        managerInstance.callDelegationManager(validatorIds, data);
        vm.stopPrank();

        assertEq(eigenLayerDelegationManager.operatorShares(p2p, eigenLayerDelegationManager.beaconChainETHStrategy()), 32 ether);
        assertEq(eigenLayerDelegationManager.isDelegated(podOwner), true);
    }

    function test_undelegate() public {
        // 1. activateStaking & verifyWithdrawalCredentials & delegate to p2p & undelegate from p2p
        {
            bytes4 selector = bytes4(keccak256("undelegate(address)"));
            bytes[] memory data = new bytes[](1);
            data[0] = abi.encodeWithSelector(selector, podOwner);
            
            vm.prank(owner);
            vm.expectRevert("DelegationManager.undelegate: staker must be delegated to undelegate");
            managerInstance.callDelegationManager(validatorIds, data);

            test_delegateTo();

            vm.prank(owner);
            managerInstance.callDelegationManager(validatorIds, data);
        }

        // 2. delegate to dsrv
        {
            bytes4 selector = bytes4(keccak256("delegateTo(address,(bytes,uint256),bytes32)"));
            IDelegationManager.SignatureWithExpiry memory signatureWithExpiry;
            bytes[] memory data = new bytes[](1);
            data[0] = abi.encodeWithSelector(selector, dsrv, signatureWithExpiry, bytes32(0));

            vm.startPrank(owner);
            managerInstance.callDelegationManager(validatorIds, data);
            vm.stopPrank();
        }
    }

    // Only {eigenLayerOperatingAdmin / Admin / Owner} can perform EigenLayer-related actions
    function test_access_control() public {
        bytes4 selector = bytes4(keccak256(""));
        bytes[] memory data = new bytes[](1);
        data[0] = abi.encodeWithSelector(selector);

        // FAIL
        vm.startPrank(chad);

        selector = bytes4(keccak256("nonBeaconChainETHBalanceWei()"));
        data[0] = abi.encodeWithSelector(selector);
        vm.expectRevert();
        managerInstance.callEigenPod(validatorIds, data);

        selector = bytes4(keccak256("ethPOS()"));
        data[0] = abi.encodeWithSelector(selector);
        vm.expectRevert();
        managerInstance.callDelegationManager(validatorIds, data);

        selector = bytes4(keccak256("domainSeparator()"));
        data[0] = abi.encodeWithSelector(selector);
        vm.expectRevert();
        managerInstance.callEigenPodManager(validatorIds, data);

        selector = bytes4(keccak256("withdrawalDelayBlocks()"));
        data[0] = abi.encodeWithSelector(selector);
        vm.expectRevert();
        managerInstance.callDelayedWithdrawalRouter(validatorIds, data);

        vm.stopPrank();

        // SUCCEEDS
        address el_operating_admin = 0x12582A27E5e19492b4FcD194a60F8f5e1aa31B0F;
        vm.startPrank(el_operating_admin);

        selector = bytes4(keccak256("nonBeaconChainETHBalanceWei()"));
        data[0] = abi.encodeWithSelector(selector);
        managerInstance.callEigenPod(validatorIds, data);

        selector = bytes4(keccak256("ethPOS()"));
        data[0] = abi.encodeWithSelector(selector);
        managerInstance.callEigenPodManager(validatorIds, data);

        selector = bytes4(keccak256("domainSeparator()"));
        data[0] = abi.encodeWithSelector(selector);
        managerInstance.callDelegationManager(validatorIds, data);

        selector = bytes4(keccak256("withdrawalDelayBlocks()"));
        data[0] = abi.encodeWithSelector(selector);
        managerInstance.callDelayedWithdrawalRouter(validatorIds, data);

        vm.stopPrank();

    }

<<<<<<< HEAD
    function _incrementAddress(address start, uint256 inc) internal pure returns(address) {
        return address(uint160(uint256(uint160(start) + inc)));
    }

    function _registerOperatorWithCoordinator(address operator, uint256 quorumBitmap, BN254.G1Point memory pubKey, uint96 stake) internal {
        // // quorumBitmap can only have 192 least significant bits
        // quorumBitmap &= MAX_QUORUM_BITMAP;

        // blsApkRegistry.setBLSPublicKey(operator, pubKey);

        // bytes memory quorumNumbers = BitmapUtils.bitmapToBytesArray(quorumBitmap);
        // for (uint i = 0; i < quorumNumbers.length; i++) {
        //     _setOperatorWeight(operator, uint8(quorumNumbers[i]), stake);
        // }

        // ISignatureUtils.SignatureWithSaltAndExpiry memory emptySignatureAndExpiry;
        // cheats.prank(operator);
        // registryCoordinator.registerOperator(quorumNumbers, defaultSocket, pubkeyRegistrationParams, emptySignatureAndExpiry);
    }

    function test_avs_operator() public {
        // initializeRealisticFork(TESTNET_FORK);
        // blsApkRegistry = IBLSApkRegistry(managerInstance.getBlsApkRegistry());
        // avsOperator = EtherFiAvsOperator(address(new UUPSProxy(address(new EtherFiAvsOperator()), "")));

        {
            OperatorMetadata[] memory operatorMetadatas = new OperatorMetadata[](maxOperatorsToRegister);
            for (uint i = 0; i < operatorMetadatas.length; i++) {
                // limit to 16 quorums so we don't run out of gas, make them all register for quorum 0 as well
                operatorMetadatas[i].quorumBitmap = uint256(keccak256(abi.encodePacked("quorumBitmap", pseudoRandomNumber, i))) & (1 << maxQuorumsToRegisterFor - 1) | 1;
                operatorMetadatas[i].operator = _incrementAddress(defaultOperator, i);
                operatorMetadatas[i].pubkey = BN254.hashToG1(keccak256(abi.encodePacked("pubkey", pseudoRandomNumber, i)));
                // operatorMetadatas[i].operatorId = operatorMetadatas[i].pubkey.hashG1Point();
                operatorMetadatas[i].operatorId = BN254.hashG1Point(operatorMetadatas[i].pubkey);
                operatorMetadatas[i].stakes = new uint96[](maxQuorumsToRegisterFor);
                for (uint j = 0; j < maxQuorumsToRegisterFor; j++) {
                    operatorMetadatas[i].stakes[j] = uint96(uint64(uint256(keccak256(abi.encodePacked("stakes", pseudoRandomNumber, i, j)))));
                }
            }

            // get the index in quorumBitmaps of each operator in each quorum in the order they will register
            uint256[][] memory expectedOperatorOverallIndices = new uint256[][](numQuorums);
            for (uint i = 0; i < numQuorums; i++) {
                uint32 numOperatorsInQuorum;
                // for each quorumBitmap, check if the i'th bit is set
                for (uint j = 0; j < operatorMetadatas.length; j++) {
                    if (operatorMetadatas[j].quorumBitmap >> i & 1 == 1) {
                        numOperatorsInQuorum++;
                    }
                }
                expectedOperatorOverallIndices[i] = new uint256[](numOperatorsInQuorum);
                uint256 numOperatorCounter;
                for (uint j = 0; j < operatorMetadatas.length; j++) {
                    if (operatorMetadatas[j].quorumBitmap >> i & 1 == 1) {
                        expectedOperatorOverallIndices[i][numOperatorCounter] = j;
                        numOperatorCounter++;
                    }
                }
            }

            // register operators
            // for (uint i = 0; i < operatorMetadatas.length; i++) {
            //     cheats.roll(registrationBlockNumber + blocksBetweenRegistrations * i);

            //     _registerOperatorWithCoordinator(operatorMetadatas[i].operator, operatorMetadatas[i].quorumBitmap, operatorMetadatas[i].pubkey, operatorMetadatas[i].stakes);
            // }
        }


        // uint256 MAX_QUORUM_BITMAP = type(uint192).max;

        // address defaultOperator = address(uint160(uint256(keccak256("defaultOperator"))));
        // bytes32 defaultOperatorId;
        // BN254.G1Point internal defaultPubKey =  BN254.G1Point(18260007818883133054078754218619977578772505796600400998181738095793040006897,3432351341799135763167709827653955074218841517684851694584291831827675065899);
        // string defaultSocket = "69.69.69.69:420";

        // // quorumBitmap can only have 192 least significant bits
        // quorumBitmap &= MAX_QUORUM_BITMAP;

        // blsApkRegistry.setBLSPublicKey(operator, pubKey);

        // bytes memory quorumNumbers = BitmapUtils.bitmapToBytesArray(quorumBitmap);
        // for (uint i = 0; i < quorumNumbers.length; i++) {
        //     _setOperatorWeight(operator, uint8(quorumNumbers[i]), stake);
        // }

        // ISignatureUtils.SignatureWithSaltAndExpiry memory emptySignatureAndExpiry;
        // cheats.prank(operator);
        // registryCoordinator.registerOperator(quorumNumbers, defaultSocket, pubkeyRegistrationParams, emptySignatureAndExpiry);
    }

=======
>>>>>>> 1d72d5a1
    function test_29027_verifyWithdrawalCredentials() public {
        setJSON("./test/eigenlayer-utils/test-data/mainnet_withdrawal_credential_proof_1285801.json");
        
        _setWithdrawalCredentialParams();
        _setOracleBlockRoot();

        uint256[] memory validatorIds = new uint256[](1);
        validatorIds[0] = 29027;

        oracleTimestamp = 1712703383;
        validatorIndices[0] = 1285801;

        bytes4 selector = bytes4(keccak256("verifyWithdrawalCredentials(uint64,(bytes32,bytes),uint40[],bytes[],bytes32[][])"));
        bytes[] memory data = new bytes[](1);
        data[0] = abi.encodeWithSelector(selector, oracleTimestamp, stateRootProof, validatorIndices, withdrawalCredentialProofs, validatorFields);
        vm.prank(owner);
        managerInstance.callEigenPod(validatorIds, data);
    }

}<|MERGE_RESOLUTION|>--- conflicted
+++ resolved
@@ -67,10 +67,6 @@
     function setUp() public {
         initializeRealisticFork(MAINNET_FORK);
 
-<<<<<<< HEAD
-=======
-        // yes bob!
->>>>>>> 1d72d5a1
         p2p = address(1000);
         dsrv = address(1001);
 
@@ -510,7 +506,6 @@
 
     }
 
-<<<<<<< HEAD
     function _incrementAddress(address start, uint256 inc) internal pure returns(address) {
         return address(uint160(uint256(uint160(start) + inc)));
     }
@@ -602,8 +597,6 @@
         // registryCoordinator.registerOperator(quorumNumbers, defaultSocket, pubkeyRegistrationParams, emptySignatureAndExpiry);
     }
 
-=======
->>>>>>> 1d72d5a1
     function test_29027_verifyWithdrawalCredentials() public {
         setJSON("./test/eigenlayer-utils/test-data/mainnet_withdrawal_credential_proof_1285801.json");
         
