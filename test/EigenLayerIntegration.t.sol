// SPDX-License-Identifier: UNLICENSED
pragma solidity ^0.8.13;

import "./TestSetup.sol";
import "../src/EtherFiNode.sol";
import "@openzeppelin/contracts/proxy/beacon/IBeacon.sol";
import "@openzeppelin/contracts/proxy/beacon/UpgradeableBeacon.sol";
import "../src/eigenlayer-interfaces/IEigenPodManager.sol";
import "../src/eigenlayer-interfaces/IEigenPod.sol";
import "../src/eigenlayer-interfaces/IDelayedWithdrawalRouter.sol";
import "../src/eigenlayer-libraries/BeaconChainProofs.sol";

import "./eigenlayer-utils/ProofParsing.sol";
import "./eigenlayer-mocks/BeaconChainOracleMock.sol";

import "forge-std/console2.sol";
import "forge-std/console.sol";


contract EigenLayerIntegraitonTest is TestSetup, ProofParsing {

    address p2p;
    address dsrv;
    address etherfi_avs_operator_1;

    uint256[] validatorIds;
    uint256 validatorId;
    IEigenPod eigenPod;
    address podOwner;
    bytes pubkey;
    EtherFiNode ws;

    // Params to _verifyWithdrawalCredentials
    uint64 oracleTimestamp;
    BeaconChainProofs.StateRootProof stateRootProof;
    uint40[] validatorIndices;
    bytes[] withdrawalCredentialProofs;
    bytes[] validatorFieldsProofs;
    bytes32[][] validatorFields;

    event QueuedRestakingWithdrawal(uint256 indexed _validatorId, address indexed etherFiNode, bytes32[] withdrawalRoots);
    event WithdrawalQueued(bytes32 withdrawalRoot, IDelegationManager.Withdrawal withdrawal);
    event FullWithdrawal(uint256 indexed _validatorId, address indexed etherFiNode, uint256 toOperator, uint256 toTnft, uint256 toBnft, uint256 toTreasury);


    function setUp() public {
        initializeRealisticFork(MAINNET_FORK);

        // yes bob!
        p2p = address(1000);
        dsrv = address(1001);

        // - Mainnet
        // bid Id = validator Id = 21397
        validatorId = 21397;
        pubkey = hex"a9c09c47ad6c0c5c397521249be41c8b81b139c3208923ec3c95d7f99c57686ab66fe75ea20103a1291578592d11c2c2";

        // {EigenPod, EigenPodOwner} used in EigenLayer's unit test
        eigenPod = IEigenPod(managerInstance.getEigenPod(validatorId));
        podOwner = managerInstance.etherfiNodeAddress(validatorId);
        validatorIds = new uint256[](1);
        validatorIds[0] = validatorId;
        ws = EtherFiNode(payable(podOwner));

        // Override with Mock
        /*
        vm.startPrank(eigenLayerEigenPodManager.owner());
        beaconChainOracleMock = new BeaconChainOracleMock();
        beaconChainOracle = IBeaconChainOracle(address(beaconChainOracleMock));
        eigenLayerEigenPodManager.updateBeaconChainOracle(beaconChainOracle);
        vm.stopPrank();
        */

        vm.startPrank(owner);
        liquidityPoolInstance.setRestakeBnftDeposits(true);
        vm.stopPrank();

        setupRoleRegistry();
    }

    // better forking experience for cases when you have nested tests because of solidity stack limits
    mapping(string => uint256) createdForks;

    function createOrSelectFork(string memory forkURL) public {

        // fork already exists
        if (createdForks[forkURL] != 0) {
            vm.selectFork(createdForks[forkURL]);
            return;
        }

        createdForks[forkURL] = vm.createFork(forkURL);
        vm.selectFork(createdForks[forkURL]);

        setupRoleRegistry();
    }
    
    // Broken by PEPE upgrades
    // TODO: Update test post PEPE upgrade
    // function test_fullWithdraw_812() public {

    //     createOrSelectFork(vm.envString("HISTORICAL_PROOF_812_WITHDRAWAL_RPC_URL"));

    //     uint256 validatorId = 812;
    //     address admin = managerInstance.owner();
    //     EtherFiNode node = EtherFiNode(payable(managerInstance.etherfiNodeAddress(validatorId)));
    //     IEigenPod pod = IEigenPod(node.eigenPod());

    //     uint256 nodeBalanceBeforeWithdrawal = address(node).balance;

    //     // at stack limit so need to subdivide tests
    //     test_completeQueuedWithdrawal_812();

    //     assertEq(address(node).balance, nodeBalanceBeforeWithdrawal + 32 ether, "Balance did not increase as expected");

    //     // my arbitrarily picked timestamp causes node operator to be fully punished
    //     // important property is just that funds flow successfully to appropriate parties
    //     vm.expectEmit(true, true, false, true);
    //     emit FullWithdrawal(validatorId, address(node), 0, 30026957263471875000, 2002788682428125000, 3305105100000000);
    //     managerInstance.fullWithdraw(validatorId);

    //     assertEq(address(node).balance, 0, "funds did not get withdrawn as expected");
    // }

    // This test hits the local variable stack limit. You can call this test as a starting point for additional
    // tests of the the withdrawal flow
    function test_completeQueuedWithdrawal_812() public {
        createOrSelectFork(vm.envString("HISTORICAL_PROOF_812_WITHDRAWAL_RPC_URL"));

        IDelegationManager delegationManager = managerInstance.delegationManager();

        uint256 validatorId = 812;

        uint256[] memory validatorIds = new uint256[](1);
        uint32[] memory exitTimestamps = new uint32[](1);
        validatorIds[0] = validatorId;
        exitTimestamps[0] = 20206627;

        address admin = managerInstance.owner();
        EtherFiNode node = EtherFiNode(payable(managerInstance.etherfiNodeAddress(validatorId)));
        IEigenPod pod = IEigenPod(node.eigenPod());

        // Gather all fields required for recreating the Withdrawal struct. Quite a complicated object.
        // Our proof infra will be able to grab these fields by enumerating the DelegationManager.WithdrawalQueued event
        IDelegationManager.Withdrawal memory withdrawal;
        {
            // only withdrawing eth not LSTs
            IStrategy[] memory strategies = new IStrategy[](1);
            strategies[0] = delegationManager.beaconChainETHStrategy();

            // All shares proven by full withdrawal proof that wasn't immediately queued into delayedWithdrawalRouter
            // I believe this should always be exactly 32 eth per validator unless the validator had been slashed.
            // All the partial withdrawals including the partial portion of the full withdrawal were immediately queued into delayedWithdrawalRouter
            uint256[] memory shares = new uint256[](1);
            shares[0] = uint256(pod.withdrawableRestakedExecutionLayerGwei()) * 1 gwei;

            // how many withdrawals initiated by this eigenpod
            uint256 nonce = delegationManager.cumulativeWithdrawalsQueued(address(node));

            // block the original withdrawal was queued
            uint32 startBlock = 20216438;

            withdrawal = IDelegationManager.Withdrawal({
                staker: address(node),
                delegatedTo: address(0x5b9B3Cf0202a1a3Dc8f527257b7E6002D23D8c85),
                withdrawer: address(node),
                nonce: nonce,
                startBlock: startBlock,
                strategies: strategies,
                shares: shares
            });
        }

        // withdrawal root is hash of the withdrawal object, "keccak256(abi.encode(withdrawal));"
        bytes32 withdrawalRoot = delegationManager.calculateWithdrawalRoot(withdrawal);
        assertEq(withdrawalRoot, 0x8a9e9fe2cb3ce091210d7b101553268a94c23f0d1f93b52ea3c04467731a9390);

        // ensure emitted event matches our simulation
        vm.expectEmit(false, false, false, true);
        emit WithdrawalQueued(withdrawalRoot, withdrawal);

        // check the event emitted by our contracts
        bytes32[] memory withdrawalRoots = new bytes32[](1);
        withdrawalRoots[0] = withdrawalRoot;
        vm.expectEmit(true, true, false, true);
        emit QueuedRestakingWithdrawal(validatorId, address(node), withdrawalRoots);

        // actual exit call that will result in the both of the above events and the queuing of the withdrawal
        vm.prank(admin);
        managerInstance.processNodeExit(validatorIds, exitTimestamps);

        // prepare to trigger claim from EtherfiNodesManager
        uint256[] memory middlewareTimeIndexes = new uint256[](1); // currently unused by eigenlayer
        IDelegationManager.Withdrawal[] memory withdrawals = new IDelegationManager.Withdrawal[](1);
        withdrawals[0] = withdrawal;

        bool receiveAsTokens = true;

        // claim should fail because not enough time has passed
        vm.expectRevert("DelegationManager._completeQueuedWithdrawal: minWithdrawalDelayBlocks period has not yet passed");
        vm.prank(admin);
        managerInstance.completeQueuedWithdrawals(validatorIds, withdrawals, middlewareTimeIndexes, receiveAsTokens);

        // wait 7 days
        vm.roll(block.number + 7200 * 7);

        // complete the withdrawal to the pod
        vm.prank(admin);
        managerInstance.completeQueuedWithdrawals(validatorIds, withdrawals, middlewareTimeIndexes, receiveAsTokens);
    }

    function _setWithdrawalCredentialParams() public {
        validatorIndices = new uint40[](1);
        withdrawalCredentialProofs = new bytes[](1);
        validatorFieldsProofs = new bytes[](1);
        validatorFields = new bytes32[][](1);

        // Set beacon state root, validatorIndex
        stateRootProof.beaconStateRoot = getBeaconStateRoot();
        stateRootProof.proof = getStateRootProof();
        validatorIndices[0] = uint40(getValidatorIndex());
        withdrawalCredentialProofs[0] = abi.encodePacked(getWithdrawalCredentialProof()); // Validator fields are proven here
        // validatorFieldsProofs[0] = abi.encodePacked(getValidatorFieldsProof());
        validatorFields[0] = getValidatorFields();
    }

    function _beacon_process_1ETH_deposit() internal {
        setJSON("./test/eigenlayer-utils/test-data/ValidatorFieldsProof_1293592_8654000.json");

        _setWithdrawalCredentialParams();
    }

    function _beacon_process_32ETH_deposit() internal {

        setJSON("./test/eigenlayer-utils/test-data/mainnet_withdrawal_credential_proof_1293592_1712964563.json");
        oracleTimestamp = 1712964563;
        // timestamp doesn't seem to get set by custom RPC for even though block does
        vm.warp(1712974563);

        _setWithdrawalCredentialParams();
    }

    function _beacon_process_partial_withdrawals() internal {
        // TODO
    }

    function create_validator() public returns (uint256, address, EtherFiNode) {        
        uint256[] memory validatorIds = launch_validator(1, 0, true);
        address nodeAddress = managerInstance.etherfiNodeAddress(validatorIds[0]);
        EtherFiNode node = EtherFiNode(payable(nodeAddress));

        return (validatorIds[0], nodeAddress, node);
    }

    function test_verifyAndProcessWithdrawals_OnlyOnce() public {
        test_verifyWithdrawalCredentials_32ETH();
        
        bytes4 selector = bytes4(keccak256("verifyWithdrawalCredentials(uint64,(bytes32,bytes),uint40[],bytes[],bytes32[][])"));
        bytes[] memory data = new bytes[](1);
        data[0] = abi.encodeWithSelector(selector, oracleTimestamp, stateRootProof, validatorIndices, withdrawalCredentialProofs, validatorFields);

        // whitelist this external call
        vm.prank(managerInstance.owner());
        managerInstance.updateAllowedForwardedEigenpodCalls(selector, true);

        // Can perform 'verifyWithdrawalCredentials' only once
        vm.prank(owner);
        vm.expectRevert("EigenPod.verifyCorrectWithdrawalCredentials: Validator must be inactive to prove withdrawal credentials");
        managerInstance.forwardEigenpodCall(validatorIds, data);
        vm.stopPrank();
    }

    // https://holesky.beaconcha.in/validator/1644305#deposits
    function test_verifyWithdrawalCredentials_32ETH() public {
        createOrSelectFork(vm.envString("HISTORICAL_PROOF_RPC_URL"));
        setupRoleRegistry();

        int256 initialShares = eigenLayerEigenPodManager.podOwnerShares(podOwner);
        IEigenPod.ValidatorInfo memory validatorInfo = eigenPod.validatorPubkeyToInfo(pubkey);
       assertTrue(validatorInfo.status == IEigenPod.VALIDATOR_STATUS.INACTIVE, "Validator status should be INACTIVE");
        assertEq(validatorInfo.validatorIndex, 0);
        assertEq(validatorInfo.restakedBalanceGwei, 0);

        _beacon_process_32ETH_deposit();
        console2.log("initialShares:", initialShares);

        bytes4 selector = bytes4(keccak256("verifyWithdrawalCredentials(uint64,(bytes32,bytes),uint40[],bytes[],bytes32[][])"));
        bytes[] memory data = new bytes[](1);
        data[0] = abi.encodeWithSelector(selector, oracleTimestamp, stateRootProof, validatorIndices, withdrawalCredentialProofs, validatorFields);

        // whitelist this external call
        vm.prank(managerInstance.owner());
        managerInstance.updateAllowedForwardedEigenpodCalls(selector, true);

        vm.prank(owner);
        managerInstance.forwardEigenpodCall(validatorIds, data);

        int256 updatedShares = eigenLayerEigenPodManager.podOwnerShares(podOwner);
        console2.log("updatedShares:", updatedShares);

        validatorInfo = eigenPod.validatorPubkeyToInfo(pubkey);
        assertEq(updatedShares, initialShares+32e18, "Shares should be 32 ETH in wei after verifying withdrawal credentials");
        assertTrue(validatorInfo.status == IEigenPod.VALIDATOR_STATUS.ACTIVE, "Validator status should be ACTIVE");
        assertEq(validatorInfo.validatorIndex, validatorIndices[0], "Validator index should be set");
        assertEq(validatorInfo.restakedBalanceGwei, 32 ether / 1e9, "Restaked balance should be 32 eth");
    }

    function test_verifyBalanceUpdates_FAIL_1() public {
        vm.selectFork(vm.createFork(vm.envString("HISTORICAL_PROOF_RPC_URL")));
        setupRoleRegistry();

        bytes4 selector = bytes4(keccak256("verifyBalanceUpdates(uint64,uint40[],(bytes32,bytes),bytes[],bytes32[][])"));
        bytes[] memory data = new bytes[](1);
        data[0] = abi.encodeWithSelector(selector, oracleTimestamp, validatorIndices, stateRootProof, withdrawalCredentialProofs, validatorFields);

<<<<<<< HEAD
        // whitelist this external call
        vm.prank(managerInstance.owner());
        managerInstance.updateAllowedForwardedEigenpodCalls(selector, true);
=======
        IEigenPod.ValidatorInfo memory validatorInfo = eigenPod.validatorPubkeyToInfo(pubkey);

        // Calling 'verifyBalanceUpdates' before 'verifyWithdrawalCredentials' should fail
        vm.prank(owner);
        vm.expectRevert("EigenPod.verifyBalanceUpdate: Validator not active");
        managerInstance.forwardEigenpodCall(validatorIds, data);
        vm.stopPrank();
>>>>>>> dbe40de9

        IEigenPod.ValidatorInfo memory validatorInfo = eigenPod.validatorPubkeyToInfo(pubkey);

        // If the proof is too old, it should fail
        vm.prank(owner);
        vm.expectRevert("EigenPod.verifyBalanceUpdates: specified timestamp is too far in past");
        managerInstance.forwardEigenpodCall(validatorIds, data);
        vm.stopPrank();
    }

    function test_createDelayedWithdrawal() public {
        test_verifyWithdrawalCredentials_32ETH();
<<<<<<< HEAD
        address delayedWithdrawalRouter = address(managerInstance.DEPRECATED_delayedWithdrawalRouter());
=======
        address delayedWithdrawalRouter = address(managerInstance.delayedWithdrawalRouter());
>>>>>>> dbe40de9

        bytes4 selector = bytes4(keccak256("createDelayedWithdrawal(address,address)"));
        bytes[] memory data = new bytes[](1);
        data[0] = abi.encodeWithSelector(selector, podOwner, alice);

        // whitelist this external call
        vm.prank(managerInstance.owner());
        managerInstance.updateAllowedForwardedExternalCalls(selector, delayedWithdrawalRouter, true);

        vm.prank(owner);
        vm.expectRevert("DelayedWithdrawalRouter.onlyEigenPod: not podOwner's EigenPod");
        managerInstance.forwardExternalCall(validatorIds, data, delayedWithdrawalRouter);
    }

    function test_recoverTokens() public {

        bytes4 selector = bytes4(keccak256("recoverTokens(address[],uint256[],address)"));
        address[] memory tokens = new address[](1);
        uint256[] memory amounts = new uint256[](1);
        address[] memory recipients = new address[](1);
        bytes[] memory data = new bytes[](1);
        data[0] = abi.encodeWithSelector(selector, tokens, amounts, recipients);

        vm.prank(owner);
<<<<<<< HEAD
        vm.expectRevert(EtherFiNode.ForwardedCallNotAllowed.selector);
=======
        vm.expectRevert("NOT_ALLOWED");
>>>>>>> dbe40de9
        managerInstance.forwardEigenpodCall(validatorIds, data);
    }

    function _registerAsOperator(address avs_operator) internal {
        assertEq(eigenLayerDelegationManager.isOperator(avs_operator), false);

        vm.startPrank(avs_operator);
        IDelegationManager.OperatorDetails memory detail = IDelegationManager.OperatorDetails({
            earningsReceiver: address(treasuryInstance),
            delegationApprover: address(0),
            stakerOptOutWindowBlocks: 0
        });
        eigenLayerDelegationManager.registerAsOperator(detail, "");
        vm.stopPrank();

        assertEq(eigenLayerDelegationManager.isOperator(avs_operator), true);
    }

    function test_registerAsOperator() public {
        _registerAsOperator(p2p);
        _registerAsOperator(dsrv);
    }

    // activateStaking & verifyWithdrawalCredentials & delegate to p2p
    function test_delegateTo() public {

        createOrSelectFork(vm.envString("HISTORICAL_PROOF_RPC_URL"));

        test_verifyWithdrawalCredentials_32ETH();

        etherfi_avs_operator_1 = 0xfB487f216CA24162119C0C6Ae015d680D7569C2f;

        address operator = etherfi_avs_operator_1;
        address mainnet_earningsReceiver = 0x88C3c0AeAC97287E71D78bb97138727A60b2623b;
        address delegationManager = address(managerInstance.delegationManager());
<<<<<<< HEAD
        address delayedWithdrawalRouter = address(managerInstance.DEPRECATED_delayedWithdrawalRouter());
=======
        address delayedWithdrawalRouter = address(managerInstance.delayedWithdrawalRouter());
>>>>>>> dbe40de9


        test_registerAsOperator();

        bytes4 selector = bytes4(keccak256("delegateTo(address,(bytes,uint256),bytes32)"));
        IDelegationManager.SignatureWithExpiry memory signatureWithExpiry;
        bytes[] memory data = new bytes[](1);
        data[0] = abi.encodeWithSelector(selector, operator, signatureWithExpiry, bytes32(0));

        // whitelist this external call
        vm.prank(managerInstance.owner());
        managerInstance.updateAllowedForwardedExternalCalls(selector, delegationManager, true);

        // Confirm, the earningsReceiver is set to treasuryInstance
        assertEq(eigenLayerDelegationManager.earningsReceiver(operator), address(mainnet_earningsReceiver));
        assertEq(eigenLayerDelegationManager.isDelegated(podOwner), false);

        vm.startPrank(owner);
        managerInstance.forwardExternalCall(validatorIds, data, delegationManager);
        vm.stopPrank();

        assertEq(eigenLayerDelegationManager.isDelegated(podOwner), true);
    }

    function test_undelegate() public {
<<<<<<< HEAD
        createOrSelectFork(vm.envString("HISTORICAL_PROOF_RPC_URL"));
=======
        // createOrSelectFork(vm.envString("HISTORICAL_PROOF_RPC_URL"));
>>>>>>> dbe40de9
        address delegationManager = address(managerInstance.delegationManager());

        // 1. activateStaking & verifyWithdrawalCredentials & delegate to p2p & undelegate from p2p
        {
            bytes4 selector = bytes4(keccak256("undelegate(address)"));
            bytes[] memory data = new bytes[](1);
            data[0] = abi.encodeWithSelector(selector, podOwner);

            // whitelist this external call
            vm.prank(managerInstance.owner());
            managerInstance.updateAllowedForwardedExternalCalls(selector, delegationManager, true);

            vm.prank(owner);
            vm.expectRevert("DelegationManager.undelegate: staker must be delegated to undelegate");
            managerInstance.forwardExternalCall(validatorIds, data, delegationManager);

            test_delegateTo();

            vm.prank(owner);
            managerInstance.forwardExternalCall(validatorIds, data, delegationManager);
        }

        // 2. delegate to dsrv
        {
            bytes4 selector = bytes4(keccak256("delegateTo(address,(bytes,uint256),bytes32)"));
            IDelegationManager.SignatureWithExpiry memory signatureWithExpiry;
            bytes[] memory data = new bytes[](1);
            data[0] = abi.encodeWithSelector(selector, dsrv, signatureWithExpiry, bytes32(0));

            // whitelist this external call
            vm.prank(managerInstance.owner());
            managerInstance.updateAllowedForwardedExternalCalls(selector, delegationManager, true);

            vm.startPrank(owner);
            managerInstance.forwardExternalCall(validatorIds, data, delegationManager);
            vm.stopPrank();
        }
    }

    function test_completeQueuedWithdrawals_338_for_withdrawal_from_undelegate() public {
        uint256[] memory validatorIds = new uint256[](1);
        validatorIds[0] = 338;
        uint32[] memory timeStamps = new uint32[](1);
        timeStamps[0] = 0;
        address nodeAddress = managerInstance.etherfiNodeAddress(validatorIds[0]);

        IDelegationManager mgr = managerInstance.delegationManager();

        // 1. completeQueuedWithdrawal
        // the withdrawal was queued by `undelegate` in https://etherscan.io/tx/0xd0e400ecd6711cf2f8e5ea97585c864db6d3ffb4d248d3e6d97a66b3683ec98b
        {
            // 
            // {
            // 'staker': '0x7aC9b51aB907715194F407C15191fce0F3771254',
            // 'delegatedTo': '0x5b9B3Cf0202a1a3Dc8f527257b7E6002D23D8c85', 
            // 'withdrawer': '0x7aC9b51aB907715194F407C15191fce0F3771254', 
            // 'nonce': 0, 
            // 'startBlock': 19692808, 
            // 'strategies': ['0xbeaC0eeEeeeeEEeEeEEEEeeEEeEeeeEeeEEBEaC0'], 
            // 'shares': [32000000000000000000]
            // }
            IDelegationManager.Withdrawal memory withdrawal;
            IERC20[] memory tokens = new IERC20[](1);
            IStrategy[] memory strategies = new IStrategy[](1);
            strategies[0] = IStrategy(0xbeaC0eeEeeeeEEeEeEEEEeeEEeEeeeEeeEEBEaC0);
            uint256[] memory shares = new uint256[](1);
            shares[0] = 32000000000000000000;
            withdrawal = IDelegationManager.Withdrawal({
                staker: 0x7aC9b51aB907715194F407C15191fce0F3771254,
                delegatedTo: 0x5b9B3Cf0202a1a3Dc8f527257b7E6002D23D8c85,
                withdrawer: 0x7aC9b51aB907715194F407C15191fce0F3771254,
                nonce: 0,
                startBlock: 19692808,
                strategies: strategies,
                shares: shares
            });      
            
            bytes32 withdrawalRoot = mgr.calculateWithdrawalRoot(withdrawal);
            assertTrue(mgr.pendingWithdrawals(withdrawalRoot));

            IDelegationManager.Withdrawal[] memory withdrawals = new IDelegationManager.Withdrawal[](1);
            uint256[] memory middlewareTimesIndexes = new uint256[](1);
            withdrawals[0] = withdrawal;
            middlewareTimesIndexes[0] = 0;

            vm.prank(owner);
            vm.expectRevert();
            EtherFiNode(payable(nodeAddress)).completeQueuedWithdrawals(withdrawals, middlewareTimesIndexes, false);

            vm.prank(owner);
            vm.expectRevert();
            managerInstance.completeQueuedWithdrawals(validatorIds, withdrawals, middlewareTimesIndexes, true);

            vm.prank(owner);
            managerInstance.completeQueuedWithdrawals(validatorIds, withdrawals, middlewareTimesIndexes, false);
        }
    }

    function test_completeQueuedWithdrawals_338_e2e() public {
        uint256[] memory validatorIds = new uint256[](1);
        validatorIds[0] = 338;
        uint32[] memory timeStamps = new uint32[](1);
        timeStamps[0] = 0;
        address nodeAddress = managerInstance.etherfiNodeAddress(validatorIds[0]);

        IDelegationManager mgr = managerInstance.delegationManager();

        // 1. completeQueuedWithdrawal for withdrawal from undelegate
        test_completeQueuedWithdrawals_338_for_withdrawal_from_undelegate();

        // 2. call `ProcessNodeExit` to initiate the queued withdrawal
        IDelegationManager.Withdrawal memory withdrawal;
        {
            IStrategy[] memory strategies = new IStrategy[](1);
            strategies[0] = mgr.beaconChainETHStrategy();
            uint256[] memory shares = new uint256[](1);
            shares[0] = 32 ether;
            withdrawal = IDelegationManager.Withdrawal({
                staker: nodeAddress,
                delegatedTo: mgr.delegatedTo(nodeAddress),
                withdrawer: nodeAddress,
                nonce: mgr.cumulativeWithdrawalsQueued(nodeAddress),
                startBlock: uint32(block.number),
                strategies: strategies,
                shares: shares
            });      
        }
        
        vm.prank(owner);
        managerInstance.processNodeExit(validatorIds, timeStamps);
    
        // 3. Wait
        // Wait 'minDelayBlock' after the `verifyAndProcessWithdrawals`
        {
            uint256 minDelayBlock = Math.max(mgr.minWithdrawalDelayBlocks(), mgr.strategyWithdrawalDelayBlocks(mgr.beaconChainETHStrategy()));
            vm.roll(block.number + minDelayBlock);
        }


        // 4. DelegationManager.completeQueuedWithdrawal            
        bytes32 withdrawalRoot = mgr.calculateWithdrawalRoot(withdrawal);

        IDelegationManager.Withdrawal[] memory withdrawals = new IDelegationManager.Withdrawal[](1);
        uint256[] memory middlewareTimesIndexes = new uint256[](1);
        withdrawals[0] = withdrawal;
        middlewareTimesIndexes[0] = 0;

        vm.prank(owner);
        vm.expectRevert();
        EtherFiNode(payable(nodeAddress)).completeQueuedWithdrawals(withdrawals, middlewareTimesIndexes, false);

        vm.prank(owner);
        vm.expectRevert();
        managerInstance.completeQueuedWithdrawals(validatorIds, withdrawals, middlewareTimesIndexes, false);

        vm.prank(owner);
        managerInstance.completeQueuedWithdrawals(validatorIds, withdrawals, middlewareTimesIndexes, true);
    }

    // Only {operatingAdmin / Admin / Owner} can perform EigenLayer-related actions
    function test_access_control() public {
<<<<<<< HEAD

        setupRoleRegistry();

=======
        address el_operating_admin = 0x12582A27E5e19492b4FcD194a60F8f5e1aa31B0F;
        vm.startPrank(el_operating_admin);
        
>>>>>>> dbe40de9
        bytes4 selector = bytes4(keccak256(""));
        bytes[] memory data = new bytes[](1);
        data[0] = abi.encodeWithSelector(selector);

        address eigenPodManager = address(managerInstance.eigenPodManager());
        address delegationManager = address(managerInstance.delegationManager());
<<<<<<< HEAD
        address delayedWithdrawalRouter = address(managerInstance.DEPRECATED_delayedWithdrawalRouter());

        // FAIL
        vm.startPrank(chad);

=======
        address delayedWithdrawalRouter = address(managerInstance.delayedWithdrawalRouter());

        // FAIL
>>>>>>> dbe40de9
        bytes4 selector1 = bytes4(keccak256("nonBeaconChainETHBalanceWei()"));
        data[0] = abi.encodeWithSelector(selector1);
        vm.expectRevert();
        managerInstance.forwardEigenpodCall(validatorIds, data);

        bytes4 selector2 = bytes4(keccak256("ethPOS()"));
        data[0] = abi.encodeWithSelector(selector2);
        vm.expectRevert();
        managerInstance.forwardExternalCall(validatorIds, data, eigenPodManager);

        bytes4 selector3 = bytes4(keccak256("domainSeparator()"));
        data[0] = abi.encodeWithSelector(selector3);
        vm.expectRevert();
        managerInstance.forwardExternalCall(validatorIds, data, delegationManager);

        bytes4 selector4 = bytes4(keccak256("withdrawalDelayBlocks()"));
        data[0] = abi.encodeWithSelector(selector4);
        vm.expectRevert();
        managerInstance.forwardExternalCall(validatorIds, data, delayedWithdrawalRouter);
<<<<<<< HEAD

        vm.stopPrank();

        // Update permissions
        vm.startPrank(admin);
        roleRegistry.grantRole(managerInstance.EIGENPOD_CALLER_ROLE(), chad);
        roleRegistry.grantRole(managerInstance.EXTERNAL_CALLER_ROLE(), chad);
        vm.stopPrank();
=======
>>>>>>> dbe40de9

        vm.startPrank(managerInstance.owner());
        managerInstance.updateAllowedForwardedEigenpodCalls(selector1, true);
        managerInstance.updateAllowedForwardedExternalCalls(selector2, eigenPodManager, true);
        managerInstance.updateAllowedForwardedExternalCalls(selector3, delegationManager, true);
        managerInstance.updateAllowedForwardedExternalCalls(selector4, delayedWithdrawalRouter, true);
        vm.stopPrank();

<<<<<<< HEAD
        // SUCCEEDS
        vm.startPrank(chad);

        data[0] = abi.encodeWithSelector(selector1);

        data[0] = abi.encodeWithSelector(selector2);
        managerInstance.forwardExternalCall(validatorIds, data, eigenPodManager);

        data[0] = abi.encodeWithSelector(selector3);
        managerInstance.forwardExternalCall(validatorIds, data, delegationManager);

        data[0] = abi.encodeWithSelector(selector4);
        managerInstance.forwardExternalCall(validatorIds, data, delayedWithdrawalRouter);

=======
        vm.startPrank(managerInstance.owner());
        managerInstance.updateAllowedForwardedEigenpodCalls(selector1, true);
        managerInstance.updateAllowedForwardedExternalCalls(selector2, eigenPodManager, true);
        managerInstance.updateAllowedForwardedExternalCalls(selector3, delegationManager, true);
        managerInstance.updateAllowedForwardedExternalCalls(selector4, delayedWithdrawalRouter, true);
>>>>>>> dbe40de9
        vm.stopPrank();

        // SUCCEEDS

        data[0] = abi.encodeWithSelector(selector1);
        managerInstance.forwardEigenpodCall(validatorIds, data);

        data[0] = abi.encodeWithSelector(selector2);
        managerInstance.forwardExternalCall(validatorIds, data, eigenPodManager);

        data[0] = abi.encodeWithSelector(selector3);
        managerInstance.forwardExternalCall(validatorIds, data, delegationManager);

        data[0] = abi.encodeWithSelector(selector4);
        managerInstance.forwardExternalCall(validatorIds, data, delayedWithdrawalRouter);
    }

}<|MERGE_RESOLUTION|>--- conflicted
+++ resolved
@@ -313,19 +313,9 @@
         bytes[] memory data = new bytes[](1);
         data[0] = abi.encodeWithSelector(selector, oracleTimestamp, validatorIndices, stateRootProof, withdrawalCredentialProofs, validatorFields);
 
-<<<<<<< HEAD
         // whitelist this external call
         vm.prank(managerInstance.owner());
         managerInstance.updateAllowedForwardedEigenpodCalls(selector, true);
-=======
-        IEigenPod.ValidatorInfo memory validatorInfo = eigenPod.validatorPubkeyToInfo(pubkey);
-
-        // Calling 'verifyBalanceUpdates' before 'verifyWithdrawalCredentials' should fail
-        vm.prank(owner);
-        vm.expectRevert("EigenPod.verifyBalanceUpdate: Validator not active");
-        managerInstance.forwardEigenpodCall(validatorIds, data);
-        vm.stopPrank();
->>>>>>> dbe40de9
 
         IEigenPod.ValidatorInfo memory validatorInfo = eigenPod.validatorPubkeyToInfo(pubkey);
 
@@ -338,11 +328,7 @@
 
     function test_createDelayedWithdrawal() public {
         test_verifyWithdrawalCredentials_32ETH();
-<<<<<<< HEAD
         address delayedWithdrawalRouter = address(managerInstance.DEPRECATED_delayedWithdrawalRouter());
-=======
-        address delayedWithdrawalRouter = address(managerInstance.delayedWithdrawalRouter());
->>>>>>> dbe40de9
 
         bytes4 selector = bytes4(keccak256("createDelayedWithdrawal(address,address)"));
         bytes[] memory data = new bytes[](1);
@@ -367,11 +353,7 @@
         data[0] = abi.encodeWithSelector(selector, tokens, amounts, recipients);
 
         vm.prank(owner);
-<<<<<<< HEAD
         vm.expectRevert(EtherFiNode.ForwardedCallNotAllowed.selector);
-=======
-        vm.expectRevert("NOT_ALLOWED");
->>>>>>> dbe40de9
         managerInstance.forwardEigenpodCall(validatorIds, data);
     }
 
@@ -395,29 +377,38 @@
         _registerAsOperator(dsrv);
     }
 
-    // activateStaking & verifyWithdrawalCredentials & delegate to p2p
-    function test_delegateTo() public {
-
-        createOrSelectFork(vm.envString("HISTORICAL_PROOF_RPC_URL"));
-
-        test_verifyWithdrawalCredentials_32ETH();
-
-        etherfi_avs_operator_1 = 0xfB487f216CA24162119C0C6Ae015d680D7569C2f;
-
-        address operator = etherfi_avs_operator_1;
-        address mainnet_earningsReceiver = 0x88C3c0AeAC97287E71D78bb97138727A60b2623b;
+    function _undelegate(address node) internal {
         address delegationManager = address(managerInstance.delegationManager());
-<<<<<<< HEAD
-        address delayedWithdrawalRouter = address(managerInstance.DEPRECATED_delayedWithdrawalRouter());
-=======
-        address delayedWithdrawalRouter = address(managerInstance.delayedWithdrawalRouter());
->>>>>>> dbe40de9
-
-
+
+        bytes4 selector = bytes4(keccak256("undelegate(address)"));
+        bytes[] memory data = new bytes[](1);
+        data[0] = abi.encodeWithSelector(selector, node);
+
+        vm.prank(managerInstance.owner());
+        managerInstance.updateAllowedForwardedExternalCalls(selector, delegationManager, true);
+
+        address[] memory etherfiNodes = new address[](1);
+        etherfiNodes[0] = node;
+        vm.prank(managerInstance.owner());
+        managerInstance.forwardExternalCall(etherfiNodes, data, delegationManager);
+    }
+
+    function test_delegateTo() public returns (EtherFiNode node) {
         test_registerAsOperator();
 
+        address operator = 0xfB487f216CA24162119C0C6Ae015d680D7569C2f;
+        address delegationManager = address(managerInstance.delegationManager());
+
+        // 1. undelegate the last unused withdrawal safe
+        // since it will be used for the new validator
+        _undelegate(managerInstance.unusedWithdrawalSafes(managerInstance.getUnusedWithdrawalSafesLength() - 1));
+        (uint256 validatorId, address nodeAddress, EtherFiNode node) = create_validator();
+
+        // 2. delegate to the operator
         bytes4 selector = bytes4(keccak256("delegateTo(address,(bytes,uint256),bytes32)"));
         IDelegationManager.SignatureWithExpiry memory signatureWithExpiry;
+        uint256[] memory validatorIds = new uint256[](1);
+        validatorIds[0] = validatorId;
         bytes[] memory data = new bytes[](1);
         data[0] = abi.encodeWithSelector(selector, operator, signatureWithExpiry, bytes32(0));
 
@@ -425,60 +416,23 @@
         vm.prank(managerInstance.owner());
         managerInstance.updateAllowedForwardedExternalCalls(selector, delegationManager, true);
 
-        // Confirm, the earningsReceiver is set to treasuryInstance
-        assertEq(eigenLayerDelegationManager.earningsReceiver(operator), address(mainnet_earningsReceiver));
-        assertEq(eigenLayerDelegationManager.isDelegated(podOwner), false);
+        assertEq(eigenLayerDelegationManager.isDelegated(address(node)), false);
 
         vm.startPrank(owner);
-        managerInstance.forwardExternalCall(validatorIds, data, delegationManager);
-        vm.stopPrank();
-
-        assertEq(eigenLayerDelegationManager.isDelegated(podOwner), true);
+        address[] memory etherfiNodes = new address[](1);
+        etherfiNodes[0] = address(node);
+        managerInstance.forwardExternalCall(etherfiNodes, data, delegationManager);
+        vm.stopPrank();
+
+        assertEq(eigenLayerDelegationManager.isDelegated(address(node)), true);
+
+        return node;
     }
 
     function test_undelegate() public {
-<<<<<<< HEAD
-        createOrSelectFork(vm.envString("HISTORICAL_PROOF_RPC_URL"));
-=======
-        // createOrSelectFork(vm.envString("HISTORICAL_PROOF_RPC_URL"));
->>>>>>> dbe40de9
-        address delegationManager = address(managerInstance.delegationManager());
-
-        // 1. activateStaking & verifyWithdrawalCredentials & delegate to p2p & undelegate from p2p
-        {
-            bytes4 selector = bytes4(keccak256("undelegate(address)"));
-            bytes[] memory data = new bytes[](1);
-            data[0] = abi.encodeWithSelector(selector, podOwner);
-
-            // whitelist this external call
-            vm.prank(managerInstance.owner());
-            managerInstance.updateAllowedForwardedExternalCalls(selector, delegationManager, true);
-
-            vm.prank(owner);
-            vm.expectRevert("DelegationManager.undelegate: staker must be delegated to undelegate");
-            managerInstance.forwardExternalCall(validatorIds, data, delegationManager);
-
-            test_delegateTo();
-
-            vm.prank(owner);
-            managerInstance.forwardExternalCall(validatorIds, data, delegationManager);
-        }
-
-        // 2. delegate to dsrv
-        {
-            bytes4 selector = bytes4(keccak256("delegateTo(address,(bytes,uint256),bytes32)"));
-            IDelegationManager.SignatureWithExpiry memory signatureWithExpiry;
-            bytes[] memory data = new bytes[](1);
-            data[0] = abi.encodeWithSelector(selector, dsrv, signatureWithExpiry, bytes32(0));
-
-            // whitelist this external call
-            vm.prank(managerInstance.owner());
-            managerInstance.updateAllowedForwardedExternalCalls(selector, delegationManager, true);
-
-            vm.startPrank(owner);
-            managerInstance.forwardExternalCall(validatorIds, data, delegationManager);
-            vm.stopPrank();
-        }
+        EtherFiNode node = test_delegateTo();
+
+        _undelegate(address(node));
     }
 
     function test_completeQueuedWithdrawals_338_for_withdrawal_from_undelegate() public {
@@ -603,32 +557,17 @@
 
     // Only {operatingAdmin / Admin / Owner} can perform EigenLayer-related actions
     function test_access_control() public {
-<<<<<<< HEAD
-
-        setupRoleRegistry();
-
-=======
-        address el_operating_admin = 0x12582A27E5e19492b4FcD194a60F8f5e1aa31B0F;
-        vm.startPrank(el_operating_admin);
-        
->>>>>>> dbe40de9
         bytes4 selector = bytes4(keccak256(""));
         bytes[] memory data = new bytes[](1);
         data[0] = abi.encodeWithSelector(selector);
 
         address eigenPodManager = address(managerInstance.eigenPodManager());
         address delegationManager = address(managerInstance.delegationManager());
-<<<<<<< HEAD
         address delayedWithdrawalRouter = address(managerInstance.DEPRECATED_delayedWithdrawalRouter());
 
         // FAIL
         vm.startPrank(chad);
 
-=======
-        address delayedWithdrawalRouter = address(managerInstance.delayedWithdrawalRouter());
-
-        // FAIL
->>>>>>> dbe40de9
         bytes4 selector1 = bytes4(keccak256("nonBeaconChainETHBalanceWei()"));
         data[0] = abi.encodeWithSelector(selector1);
         vm.expectRevert();
@@ -648,7 +587,6 @@
         data[0] = abi.encodeWithSelector(selector4);
         vm.expectRevert();
         managerInstance.forwardExternalCall(validatorIds, data, delayedWithdrawalRouter);
-<<<<<<< HEAD
 
         vm.stopPrank();
 
@@ -657,8 +595,6 @@
         roleRegistry.grantRole(managerInstance.EIGENPOD_CALLER_ROLE(), chad);
         roleRegistry.grantRole(managerInstance.EXTERNAL_CALLER_ROLE(), chad);
         vm.stopPrank();
-=======
->>>>>>> dbe40de9
 
         vm.startPrank(managerInstance.owner());
         managerInstance.updateAllowedForwardedEigenpodCalls(selector1, true);
@@ -667,7 +603,6 @@
         managerInstance.updateAllowedForwardedExternalCalls(selector4, delayedWithdrawalRouter, true);
         vm.stopPrank();
 
-<<<<<<< HEAD
         // SUCCEEDS
         vm.startPrank(chad);
 
@@ -682,28 +617,9 @@
         data[0] = abi.encodeWithSelector(selector4);
         managerInstance.forwardExternalCall(validatorIds, data, delayedWithdrawalRouter);
 
-=======
-        vm.startPrank(managerInstance.owner());
-        managerInstance.updateAllowedForwardedEigenpodCalls(selector1, true);
-        managerInstance.updateAllowedForwardedExternalCalls(selector2, eigenPodManager, true);
-        managerInstance.updateAllowedForwardedExternalCalls(selector3, delegationManager, true);
-        managerInstance.updateAllowedForwardedExternalCalls(selector4, delayedWithdrawalRouter, true);
->>>>>>> dbe40de9
-        vm.stopPrank();
-
-        // SUCCEEDS
-
-        data[0] = abi.encodeWithSelector(selector1);
-        managerInstance.forwardEigenpodCall(validatorIds, data);
-
-        data[0] = abi.encodeWithSelector(selector2);
-        managerInstance.forwardExternalCall(validatorIds, data, eigenPodManager);
-
-        data[0] = abi.encodeWithSelector(selector3);
-        managerInstance.forwardExternalCall(validatorIds, data, delegationManager);
-
         data[0] = abi.encodeWithSelector(selector4);
         managerInstance.forwardExternalCall(validatorIds, data, delayedWithdrawalRouter);
+        vm.stopPrank();
     }
 
 }