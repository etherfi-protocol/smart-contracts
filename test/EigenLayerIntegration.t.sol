--- conflicted
+++ resolved
@@ -229,46 +229,6 @@
         managerInstance.forwardEigenpodCall(validatorIds, data);
     }
 
-<<<<<<< HEAD
-=======
-    function test_withdrawNonBeaconChainETHBalanceWei() public {
-
-        // 1.
-        (uint256 _withdrawalSafe, uint256 _eigenPod, uint256 _delayedWithdrawalRouter) = ws.splitBalanceInExecutionLayer();
-
-        _transferTo(address(eigenPod), 1 ether);
-
-        // 2.
-        (uint256 new_withdrawalSafe, uint256 new_eigenPod, uint256 new_delayedWithdrawalRouter) = ws.splitBalanceInExecutionLayer();
-        assertEq(_withdrawalSafe, new_withdrawalSafe);
-        assertEq(_eigenPod + 1 ether, new_eigenPod);
-        assertEq(_delayedWithdrawalRouter, new_delayedWithdrawalRouter);
-
-        bytes4 selector = bytes4(keccak256("withdrawNonBeaconChainETHBalanceWei(address,uint256)"));
-        bytes[] memory data = new bytes[](1);
-        data[0] = abi.encodeWithSelector(selector, podOwner, 1 ether);
-
-        vm.prank(owner);
-        managerInstance.forwardEigenpodCall(validatorIds, data);
-
-        // 3.
-        (new_withdrawalSafe, new_eigenPod, new_delayedWithdrawalRouter) = ws.splitBalanceInExecutionLayer();
-        assertEq(_withdrawalSafe, new_withdrawalSafe);
-        assertEq(_eigenPod, new_eigenPod);
-        assertEq(_delayedWithdrawalRouter + 1 ether, new_delayedWithdrawalRouter);
-
-        vm.roll(block.number + (50400) + 1);
-
-        ws.claimDelayedWithdrawalRouterWithdrawals(5, false, validatorId);
-
-        // 4.
-        (uint256 new_new_withdrawalSafe, uint256 new_new_eigenPod, uint256 new_new_delayedWithdrawalRouter) = ws.splitBalanceInExecutionLayer();
-        assertEq(_withdrawalSafe + 1 ether + _delayedWithdrawalRouter, new_new_withdrawalSafe);
-        assertEq(_eigenPod, new_new_eigenPod);
-        assertEq(0, new_new_delayedWithdrawalRouter);
-    }
-
->>>>>>> 7c66e571
     function _registerAsOperator(address avs_operator) internal {
         assertEq(eigenLayerDelegationManager.isOperator(avs_operator), false);
 
