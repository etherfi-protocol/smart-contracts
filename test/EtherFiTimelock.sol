--- conflicted
+++ resolved
@@ -321,21 +321,21 @@
         bytes memory data = abi.encodeWithSelector(EtherFiNodesManager.updateAllowedForwardedExternalCalls.selector, selector, 0x7750d328b314EfFa365A0402CcfD489B80B0adda, true);
         _execute_timelock(target, data, true, true, true, true);
     }
-
-<<<<<<< HEAD
+    
     function test_update_treasury() public {
-        {
-            initializeRealisticFork(MAINNET_FORK);
-            address target = 
-            address(liquidityPoolInstance);
+        initializeRealisticFork(MAINNET_FORK);
+        {
+            address target = address(liquidityPoolInstance);
             bytes memory data = abi.encodeWithSelector(LiquidityPool.setTreasury.selector, 0x0c83EAe1FE72c390A02E426572854931EefF93BA);
-=======
+            _execute_timelock(target, data, true, true, true, true);
+        }
+    }
+
     function test_upgrade_liquifier() public {
         initializeRealisticFork(MAINNET_FORK);
         {
             address target = address(liquifierInstance);
             bytes memory data = abi.encodeWithSelector(UUPSUpgradeable.upgradeTo.selector, 0x5769ff35545B0BBFA27cc97C9407C5ed9d395455);
->>>>>>> 1b0cb939
             _execute_timelock(target, data, true, true, true, true);
         }
     }
