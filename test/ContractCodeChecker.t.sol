// SPDX-License-Identifier: UNLICENSED
pragma solidity ^0.8.13;

import "./TestSetup.sol";
import "../src/EtherFiNode.sol";
import "../src/EtherFiNodesManager.sol";
import "../src/EtherFiRestaker.sol";

/**
 * @title TestByteCodeMatch
 * @dev Test contract to verify bytecode matches between deployed contracts and their implementations
 */
contract ContractCodeCheckerTest is TestSetup {

    function setUp() public {
        initializeRealisticFork(MAINNET_FORK);
    }

    function test_deployment_bytecode() public {
        // Create new implementations
        EtherFiNodesManager etherFiNodesManagerImplementation = new EtherFiNodesManager(address(0x0), address(0x0), address(0x0));
        address etherFiNodesManagerImplAddress = address(0xE9EE6923D41Cf5F964F11065436BD90D4577B5e4);

        EtherFiNode etherFiNodeImplementation = new EtherFiNode(address(0x0), address(0x0), address(0x0), address(0x0), address(0x0));
        address etherFiNodeImplAddress = address(0xc5F2764383f93259Fba1D820b894B1DE0d47937e);

<<<<<<< HEAD
        EtherFiRestaker etherFiRestakerImplementation = new EtherFiRestaker(address(eigenLayerRewardsCoordinator), address(0x0));
=======
        EtherFiRestaker etherFiRestakerImplementation = new EtherFiRestaker(address(0x7750d328b314EfFa365A0402CcfD489B80B0adda), address(0x0));
>>>>>>> e5da26e0
        address etherFiRestakerImplAddress = address(0x0052F731a6BEA541843385ffBA408F52B74Cb624);

        // Verify bytecode matches between deployed contracts and their implementations
        // verifyContractByteCodeMatch(etherFiNodesManagerImplAddress, address(etherFiNodesManagerImplementation));
        // verifyContractByteCodeMatch(etherFiNodeImplAddress, address(etherFiNodeImplementation));
        // verifyContractByteCodeMatch(etherFiRestakerImplAddress, address(etherFiRestakerImplementation));
    }

    function test_bytecode_match_for_new_deployments() public {
        // This test can be used for future deployments
        // It follows the same pattern as the test_deployment_bytecode function 
        // but with different contract addresses
        
        // Example (replace with actual addresses when needed):
        // address newNodesManagerImplAddress = address(0x...); 
        // EtherFiNodesManager newNodesManagerImplementation = new EtherFiNodesManager();
        // verifyContractByteCodeMatch(newNodesManagerImplAddress, address(newNodesManagerImplementation));
    }
}
<|MERGE_RESOLUTION|>--- conflicted
+++ resolved
@@ -24,11 +24,7 @@
         EtherFiNode etherFiNodeImplementation = new EtherFiNode(address(0x0), address(0x0), address(0x0), address(0x0), address(0x0));
         address etherFiNodeImplAddress = address(0xc5F2764383f93259Fba1D820b894B1DE0d47937e);
 
-<<<<<<< HEAD
         EtherFiRestaker etherFiRestakerImplementation = new EtherFiRestaker(address(eigenLayerRewardsCoordinator), address(0x0));
-=======
-        EtherFiRestaker etherFiRestakerImplementation = new EtherFiRestaker(address(0x7750d328b314EfFa365A0402CcfD489B80B0adda), address(0x0));
->>>>>>> e5da26e0
         address etherFiRestakerImplAddress = address(0x0052F731a6BEA541843385ffBA408F52B74Cb624);
 
         // Verify bytecode matches between deployed contracts and their implementations
