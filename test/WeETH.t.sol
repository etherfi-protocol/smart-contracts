--- conflicted
+++ resolved
@@ -339,7 +339,6 @@
 
         address[] memory whitelist = new address[](1);
         whitelist[0] = bob;
-<<<<<<< HEAD
         vm.startPrank(owner);
         weEthInstance.setWhitelistedSpender(whitelist, true);
 
@@ -347,34 +346,4 @@
         vm.startPrank(bob);
         weEthInstance.transferFrom(alice, bob, 1 ether);
     }
-=======
-        vm.prank(owner);
-        weEthInstance.setWhitelistedSpender(whitelist, true);
-
-        weEthInstance.permit(alice, bob, 1 ether, block.timestamp, v, r, s);
-        vm.prank(bob);
-        weEthInstance.transferFrom(alice, bob, 1 ether);
-    }
-
-    function test_TransferBlacklistWeETH() public {
-        // allocationg weETH to alice
-        test_WrapWorksCorrectly();
-        
-        vm.prank(alice);
-        weEthInstance.transfer(bob, 1 ether);
-
-        vm.prank(owner);
-        address[] memory blacklist = new address[](1);
-        blacklist[0] = bob;
-        weEthInstance.setBlacklistedRecipient(blacklist, true);
-
-        vm.prank(alice);
-        vm.expectRevert("weETH: blacklisted address");
-        weEthInstance.transfer(bob, 1 ether);
-
-        vm.prank(bob);
-        vm.expectRevert("weETH: blacklisted address");
-        weEthInstance.transfer(alice, 1 ether);
-    }
->>>>>>> 70f33890
 }