// SPDX-License-Identifier: UNLICENSED
pragma solidity ^0.8.13;

import "./TestSetup.sol";

contract WeETHTest is TestSetup {
    function setUp() public {
        setUpTests();
    }

    function test_UpdatedName() public {
        assertEq(weEthInstance.name(), "Wrapped eETH");
    }

    function test_WrapEETHFailsIfZeroAmount() public {
        vm.expectRevert("weETH: can't wrap zero eETH");
        weEthInstance.wrap(0);
    }

    function test_WrapWorksCorrectly() public {
        // Total pooled ether = 10
        vm.deal(bob, 10 ether);
        vm.startPrank(bob);
        liquidityPoolInstance.deposit{value: 10 ether}();
        vm.stopPrank();

        assertEq(liquidityPoolInstance.getTotalPooledEther(), 10 ether);
        assertEq(eETHInstance.balanceOf(alice), 0 ether);
        assertEq(eETHInstance.balanceOf(bob), 10 ether);

        // Total pooled ether = 20
        startHoax(alice);
        liquidityPoolInstance.deposit{value: 10 ether}();
        vm.stopPrank();

        assertEq(liquidityPoolInstance.getTotalPooledEther(), 20 ether);
        assertEq(eETHInstance.balanceOf(alice), 10 ether);
        assertEq(eETHInstance.balanceOf(bob), 10 ether);

        startHoax(alice);

        //Approve the wrapped eth contract to spend 100 eEth
        eETHInstance.approve(address(weEthInstance), 100 ether);
        weEthInstance.wrap(5 ether);

        assertEq(weEthInstance.balanceOf(alice), 5 ether);
        assertEq(eETHInstance.balanceOf(alice), 5 ether);
        assertEq(eETHInstance.balanceOf(bob), 10 ether);
    }

    function test_WrapWithPermitFailsWhenExceedingAllowance() public {
        startHoax(alice);
        liquidityPoolInstance.deposit{value: 10 ether}();
        vm.stopPrank();

        assertEq(liquidityPoolInstance.getTotalPooledEther(), 10 ether);
        assertEq(eETHInstance.balanceOf(alice), 10 ether);

        startHoax(alice);

        uint256 aliceNonce = eETHInstance.nonces(alice);
        // alice priv key = 2
        ILiquidityPool.PermitInput memory permitInput = createPermitInput(2, address(weEthInstance), 2 ether, aliceNonce, 2**256 - 1, eETHInstance.DOMAIN_SEPARATOR());

        vm.expectRevert("TRANSFER_AMOUNT_EXCEEDS_ALLOWANCE");
        weEthInstance.wrapWithPermit(5 ether, permitInput);

    }

    function test_WrapWithPermitFailsWithInvalidSignature() public {
        startHoax(alice);
        liquidityPoolInstance.deposit{value: 10 ether}();
        vm.stopPrank();

        assertEq(liquidityPoolInstance.getTotalPooledEther(), 10 ether);
        assertEq(eETHInstance.balanceOf(alice), 10 ether);

        startHoax(alice);

        uint256 aliceNonce = eETHInstance.nonces(alice);
        // 69 is an invalid private key for alice
        ILiquidityPool.PermitInput memory permitInput = createPermitInput(69, address(weEthInstance), 5 ether, aliceNonce, 2**256 - 1, eETHInstance.DOMAIN_SEPARATOR());

        
        vm.expectRevert("TRANSFER_AMOUNT_EXCEEDS_ALLOWANCE");
        weEthInstance.wrapWithPermit(5 ether, permitInput);
    }

    function test_WrapWithPermitWorksCorrectly() public {
        // Total pooled ether = 10
        vm.deal(bob, 10 ether);
        vm.startPrank(bob);
        liquidityPoolInstance.deposit{value: 10 ether}();
        vm.stopPrank();

        assertEq(liquidityPoolInstance.getTotalPooledEther(), 10 ether);
        assertEq(eETHInstance.balanceOf(alice), 0 ether);
        assertEq(eETHInstance.balanceOf(bob), 10 ether);

        // Total pooled ether = 20
        startHoax(alice);
        liquidityPoolInstance.deposit{value: 10 ether}();
        vm.stopPrank();

        assertEq(liquidityPoolInstance.getTotalPooledEther(), 20 ether);
        assertEq(eETHInstance.balanceOf(alice), 10 ether);
        assertEq(eETHInstance.balanceOf(bob), 10 ether);

        startHoax(alice);

        uint256 aliceNonce = eETHInstance.nonces(alice);
        // alice priv key = 2
        ILiquidityPool.PermitInput memory permitInput = createPermitInput(2, address(weEthInstance), 5 ether, aliceNonce, 2**256 - 1, eETHInstance.DOMAIN_SEPARATOR());
        weEthInstance.wrapWithPermit(5 ether, permitInput);

        assertEq(weEthInstance.balanceOf(alice), 5 ether);
        assertEq(eETHInstance.balanceOf(alice), 5 ether);
        assertEq(eETHInstance.balanceOf(bob), 10 ether);
    }

    function test_WrapWithPermitGriefingAttack() public {
        // alice sends a `wrapWithPermit` transaction to mempool with the following inputs
        uint256 aliceNonce = eETHInstance.nonces(alice);
        ILiquidityPool.PermitInput memory permitInput = createPermitInput(2, address(weEthInstance), 5 ether, aliceNonce, 2**256 - 1, eETHInstance.DOMAIN_SEPARATOR());

        // bob sees alice's `wrapWithPermit` in the mempool and frontruns her transaction with copied inputs 
        vm.prank(bob);
        eETHInstance.permit(alice, address(weEthInstance), 5 ether, 2**256 - 1, permitInput.v, permitInput.r, permitInput.s);

        startHoax(alice);
        // alices transaction still succeeds as the try catch swallows the error
        weEthInstance.wrapWithPermit(5 ether, permitInput);
    }

    function test_UnWrapEETHFailsIfZeroAmount() public {
        vm.expectRevert("Cannot unwrap a zero amount");
        weEthInstance.unwrap(0);
    }

    function test_UnWrapWorksCorrectly() public {
        vm.deal(alice, 10 ether);
        vm.deal(bob, 10 ether);

        // Total pooled ether = 10
        vm.startPrank(bob);
        liquidityPoolInstance.deposit{value: 10 ether}();
        vm.stopPrank();

        assertEq(liquidityPoolInstance.getTotalPooledEther(), 10 ether);
        assertEq(eETHInstance.totalSupply(), 10 ether);

        // Total pooled ether = 20
        startHoax(alice);
        liquidityPoolInstance.deposit{value: 10 ether}();
        vm.stopPrank();

        assertEq(liquidityPoolInstance.getTotalPooledEther(), 20 ether);
        assertEq(eETHInstance.totalSupply(), 20 ether);

        assertEq(weEthInstance.balanceOf(alice), 0 ether);
        assertEq(eETHInstance.balanceOf(alice), 10 ether);
        assertEq(eETHInstance.balanceOf(bob), 10 ether);

        vm.startPrank(alice);

        //Approve the wrapped eth contract to spend 100 eEth
        eETHInstance.approve(address(weEthInstance), 100 ether);
        weEthInstance.wrap(2.5 ether);

        assertEq(weEthInstance.balanceOf(alice), 2.5 ether);
        assertEq(eETHInstance.balanceOf(alice), 7.5 ether);
        assertEq(eETHInstance.balanceOf(bob), 10 ether);

        weEthInstance.unwrap(2.5 ether);

        assertEq(weEthInstance.balanceOf(alice), 0 ether);
        assertEq(eETHInstance.balanceOf(alice), 10 ether);
        assertEq(eETHInstance.balanceOf(bob), 10 ether);

        vm.stopPrank();
    }

    function test_MultipleDepositsAndFunctionalityWorksCorrectly() public {
        startHoax(alice);
        liquidityPoolInstance.deposit{value: 10 ether}();
        vm.stopPrank();

        assertEq(liquidityPoolInstance.getTotalPooledEther(), 10 ether);
        assertEq(eETHInstance.totalSupply(), 10 ether);

        assertEq(eETHInstance.shares(alice), 10 ether);
        assertEq(eETHInstance.totalShares(), 10 ether);

        //----------------------------------------------------------------------------------------------------------

        startHoax(bob);
        liquidityPoolInstance.deposit{value: 5 ether}();
        vm.stopPrank();

        assertEq(liquidityPoolInstance.getTotalPooledEther(), 15 ether);
        assertEq(eETHInstance.totalSupply(), 15 ether);

        assertEq(eETHInstance.shares(bob), 5 ether);
        assertEq(eETHInstance.shares(alice), 10 ether);
        assertEq(eETHInstance.totalShares(), 15 ether);

        //----------------------------------------------------------------------------------------------------------

        startHoax(greg);
        liquidityPoolInstance.deposit{value: 35 ether}();
        vm.stopPrank();

        assertEq(liquidityPoolInstance.getTotalPooledEther(), 50 ether);
        assertEq(eETHInstance.totalSupply(), 50 ether);

        assertEq(eETHInstance.shares(greg), 35 ether);
        assertEq(eETHInstance.shares(bob), 5 ether);
        assertEq(eETHInstance.shares(alice), 10 ether);
        assertEq(eETHInstance.totalShares(), 50 ether);

        //----------------------------------------------------------------------------------------------------------

        vm.prank(address(membershipManagerInstance));
        liquidityPoolInstance.rebase(10 ether);

        _transferTo(address(liquidityPoolInstance), 10 ether);

        assertEq(liquidityPoolInstance.getTotalPooledEther(), 60 ether);
        assertEq(eETHInstance.balanceOf(greg), 42 ether);

        //----------------------------------------------------------------------------------------------------------

        startHoax(alice);
        eETHInstance.approve(address(weEthInstance), 500 ether);
        weEthInstance.wrap(10 ether);
        assertEq(eETHInstance.shares(alice), 1.666666666666666667 ether);
        assertEq(eETHInstance.shares(address(weEthInstance)), 8.333333333333333333 ether);
        assertEq(eETHInstance.balanceOf(alice), 2 ether);

        //Not sure what happens to the 0.000000000000000001 ether
        assertEq(eETHInstance.balanceOf(address(weEthInstance)), 9.999999999999999999 ether);
        assertEq(weEthInstance.balanceOf(alice), 8.333333333333333333 ether);
        vm.stopPrank();

        //----------------------------------------------------------------------------------------------------------

        vm.prank(address(membershipManagerInstance));
        liquidityPoolInstance.rebase(50 ether);

        _transferTo(address(liquidityPoolInstance), 50 ether);   
        assertEq(liquidityPoolInstance.getTotalPooledEther(), 110 ether);
        assertEq(eETHInstance.balanceOf(alice), 3.666666666666666667 ether);

        //----------------------------------------------------------------------------------------------------------

        startHoax(alice);
        weEthInstance.unwrap(6 ether);
        assertEq(eETHInstance.balanceOf(alice), 16.866666666666666667 ether);
        assertEq(eETHInstance.shares(alice), 7.666666666666666667 ether);
        assertEq(eETHInstance.balanceOf(address(weEthInstance)), 5.133333333333333332 ether);
        assertEq(eETHInstance.shares(address(weEthInstance)), 2.333333333333333333 ether);
        assertEq(weEthInstance.balanceOf(alice), 2.333333333333333333 ether);
    }

    function test_UnwrappingWithRewards() public {
        // Alice deposits into LP
        startHoax(alice);
        liquidityPoolInstance.deposit{value: 2 ether}();
        assertEq(eETHInstance.balanceOf(alice), 2 ether);
        vm.stopPrank();

        assertEq(weEthInstance.getRate(), 1 ether);

        // Bob deposits into LP
        startHoax(bob);
        liquidityPoolInstance.deposit{value: 1 ether}();
        assertEq(eETHInstance.balanceOf(bob), 1 ether);
        vm.stopPrank();

        //Bob chooses to wrap his eETH into weETH
        vm.startPrank(bob);
        eETHInstance.approve(address(weEthInstance), 1 ether);
        weEthInstance.wrap(1 ether);
        assertEq(eETHInstance.balanceOf(bob), 0 ether);
        assertEq(weEthInstance.balanceOf(bob), 1 ether);
        vm.stopPrank();

        // Rewards enter LP
        vm.prank(address(membershipManagerInstance));
        liquidityPoolInstance.rebase(1 ether);
        _transferTo(address(liquidityPoolInstance), 1 ether);
        assertEq(address(liquidityPoolInstance).balance, 4 ether);

        assertEq(weEthInstance.getRate(), 1.333333333333333333 ether);

        // Alice now has 2.666666666666666666 ether
        // Bob should still have 1 ether weETH because it doesn't rebase
        assertEq(eETHInstance.balanceOf(alice), 2.666666666666666666 ether);
        assertEq(weEthInstance.balanceOf(bob), 1 ether);

        // Bob unwraps his weETH and should get his principal + rewards
        // Bob should get 1.333333333333333333 ether
        vm.startPrank(bob);
        weEthInstance.unwrap(1 ether);
        assertEq(eETHInstance.balanceOf(bob), 1.333333333333333332 ether);
    }
<<<<<<< HEAD
    function test_rescueTreasuryWeeth() public {
        uint256 treasuryBal = 31859761318927469119;
        address treasuryInstance = 0x6329004E903B7F420245E7aF3f355186f2432466;
        vm.deal(treasuryInstance, treasuryBal);
        vm.startPrank(treasuryInstance);
        liquidityPoolInstance.deposit{value: treasuryBal}();
        eETHInstance.approve(address(weEthInstance), treasuryBal);
        weEthInstance.wrap(treasuryBal);
        vm.stopPrank();
        uint256 preTreasuryBal = weEthInstance.balanceOf(treasuryInstance);
        uint256 preOwnerBal = weEthInstance.balanceOf(owner);
        vm.startPrank(alice);
        vm.expectRevert();
        weEthInstance.rescueTreasuryWeeth();
        vm.stopPrank();
        vm.startPrank(owner);
        weEthInstance.rescueTreasuryWeeth();
        vm.stopPrank();
        assertEq(weEthInstance.balanceOf(address(treasuryInstance)), 0);
        assertEq(weEthInstance.balanceOf(owner), preTreasuryBal + preOwnerBal);
        vm.stopPrank(); 
    }

    function test_PermitWhitelistWeETH() public {
        // allocationg weETH to alice
        test_WrapWorksCorrectly();

        // alice approves bob to spend 1 ether of weETH
        bytes32 permitHash = keccak256(
            abi.encodePacked(
                "\x19\x01",
                weEthInstance.DOMAIN_SEPARATOR(),
                keccak256(abi.encode(
                    keccak256("Permit(address owner,address spender,uint256 value,uint256 nonce,uint256 deadline)"),
                    alice,
                    address(bob),
                    1 ether,
                    weEthInstance.nonces(alice),
                    block.timestamp
                ))
            )
        );
        (uint8 v, bytes32 r, bytes32 s) = vm.sign(2, permitHash);

        vm.expectRevert("weETH: spender not whitelisted");
        weEthInstance.permit(alice, bob, 1 ether, block.timestamp, v, r, s);

        address[] memory whitelist = new address[](1);
        whitelist[0] = bob;
        vm.prank(owner);
        weEthInstance.setWhitelistedSpender(whitelist, true);

        weEthInstance.permit(alice, bob, 1 ether, block.timestamp, v, r, s);
        vm.prank(bob);
        weEthInstance.transferFrom(alice, bob, 1 ether);
    }
=======
>>>>>>> dbe40de9
}<|MERGE_RESOLUTION|>--- conflicted
+++ resolved
@@ -304,7 +304,6 @@
         weEthInstance.unwrap(1 ether);
         assertEq(eETHInstance.balanceOf(bob), 1.333333333333333332 ether);
     }
-<<<<<<< HEAD
     function test_rescueTreasuryWeeth() public {
         uint256 treasuryBal = 31859761318927469119;
         address treasuryInstance = 0x6329004E903B7F420245E7aF3f355186f2432466;
@@ -327,40 +326,4 @@
         assertEq(weEthInstance.balanceOf(owner), preTreasuryBal + preOwnerBal);
         vm.stopPrank(); 
     }
-
-    function test_PermitWhitelistWeETH() public {
-        // allocationg weETH to alice
-        test_WrapWorksCorrectly();
-
-        // alice approves bob to spend 1 ether of weETH
-        bytes32 permitHash = keccak256(
-            abi.encodePacked(
-                "\x19\x01",
-                weEthInstance.DOMAIN_SEPARATOR(),
-                keccak256(abi.encode(
-                    keccak256("Permit(address owner,address spender,uint256 value,uint256 nonce,uint256 deadline)"),
-                    alice,
-                    address(bob),
-                    1 ether,
-                    weEthInstance.nonces(alice),
-                    block.timestamp
-                ))
-            )
-        );
-        (uint8 v, bytes32 r, bytes32 s) = vm.sign(2, permitHash);
-
-        vm.expectRevert("weETH: spender not whitelisted");
-        weEthInstance.permit(alice, bob, 1 ether, block.timestamp, v, r, s);
-
-        address[] memory whitelist = new address[](1);
-        whitelist[0] = bob;
-        vm.prank(owner);
-        weEthInstance.setWhitelistedSpender(whitelist, true);
-
-        weEthInstance.permit(alice, bob, 1 ether, block.timestamp, v, r, s);
-        vm.prank(bob);
-        weEthInstance.transferFrom(alice, bob, 1 ether);
-    }
-=======
->>>>>>> dbe40de9
 }