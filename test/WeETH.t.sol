--- conflicted
+++ resolved
@@ -290,8 +290,6 @@
         weEthInstance.unwrap(1 ether);
         assertEq(eETHInstance.balanceOf(bob), 1.333333333333333332 ether);
     }
-
-<<<<<<< HEAD
     function test_rescueTreasuryWeeth() public {
         uint256 treasuryBal = 31859761318927469119;
         address treasuryInstance = 0x6329004E903B7F420245E7aF3f355186f2432466;
@@ -313,7 +311,8 @@
         assertEq(weEthInstance.balanceOf(address(treasuryInstance)), 0);
         assertEq(weEthInstance.balanceOf(owner), preTreasuryBal + preOwnerBal);
         vm.stopPrank(); 
-=======
+    }
+
     function test_PermitWhitelistWeETH() public {
         // allocationg weETH to alice
         test_WrapWorksCorrectly();
@@ -367,6 +366,5 @@
         vm.prank(bob);
         vm.expectRevert("weETH: blacklisted address");
         weEthInstance.transfer(alice, 1 ether);
->>>>>>> 2527217d
     }
 }