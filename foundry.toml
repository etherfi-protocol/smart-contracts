[profile.default]
src = 'src'
out = 'out'
libs = ['lib']
fs_permissions = [{ access = "read-write", path = "./release"}, { access = "read", path = "./test" }]
gas_reports = ["*"]
optimizer_runs = 2000
extra_output = ["storageLayout"]
bytecode_hash = 'none'
<<<<<<< HEAD
solc-version = '0.8.27'
=======
solc-version = '0.8.24'
bytecode_hash = 'none'
>>>>>>> 9e8a2b56

# See more config options https://github.com/foundry-rs/foundry/tree/master/config
[rpc_endpoints]
mainnet = "${MAINNET_RPC_URL}"
goerli = "${GOERLI_RPC_URL}"



[etherscan]
mainnet = { key = "${ETHERSCAN_API_KEY}" }
goerli =  { key = "${ETHERSCAN_API_KEY}" }<|MERGE_RESOLUTION|>--- conflicted
+++ resolved
@@ -7,12 +7,8 @@
 optimizer_runs = 2000
 extra_output = ["storageLayout"]
 bytecode_hash = 'none'
-<<<<<<< HEAD
 solc-version = '0.8.27'
-=======
-solc-version = '0.8.24'
 bytecode_hash = 'none'
->>>>>>> 9e8a2b56
 
 # See more config options https://github.com/foundry-rs/foundry/tree/master/config
 [rpc_endpoints]
