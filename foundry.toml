--- conflicted
+++ resolved
@@ -8,12 +8,9 @@
 extra_output = ["storageLayout"]
 bytecode_hash = 'none'
 solc-version = '0.8.24'
-<<<<<<< HEAD
-=======
 
 [fuzz]
 max_shrink_iters = 100
->>>>>>> f2c572e8
 
 # See more config options https://github.com/foundry-rs/foundry/tree/master/config
 [rpc_endpoints]
